--- conflicted
+++ resolved
@@ -169,37 +169,6 @@
 	}
 }
 
-<<<<<<< HEAD
-void
-mono_arch_patch_delegate_trampoline (guint8 *code, guint8 *tramp, gssize *regs, guint8 *addr)
-{
-	guint32 reg;
-	guint32 disp;
-
-	if ((code [-3] == 0xff) && (x86_modrm_reg (code [-2]) == 0x2) && (x86_modrm_mod (code [-2]) == 0x1)) {
-		/* call *[reg+disp8] */
-		reg = x86_modrm_rm (code [-2]);
-		disp = *(guint8*)(code - 1);
-		//printf ("B: [%%r%d+0x%x]\n", reg, disp);
-	} else if ((code [-2] == 0xff) && (code [-1] == 0xd0)) {
-		/* call *%eax */
-		/* FIXME: This happens with the new IR */
-		return;
-	} else {
-		int i;
-
-		for (i = -16; i < 0; ++i)
-			printf ("%d ", code [i]);
-		printf ("\n");
-		disp = reg = 0;
-		g_assert_not_reached ();
-	}
-
-	*(gpointer*)(((guint32)(regs [reg])) + disp) = addr;
-}
-
-=======
->>>>>>> 82436a5b
 guchar*
 mono_arch_create_trampoline_code (MonoTrampolineType tramp_type)
 {
