--- conflicted
+++ resolved
@@ -24,15 +24,9 @@
 #include "trace.h"
 
 #define SAVE_FP_REGS		0
-<<<<<<< HEAD
-#define SAVE_ALL_REGS		1
-#define EXTRA_STACK_SPACE	0	/* suppresses some s-reg corruption issues */
-#define LONG_BRANCH		0
-=======
 #define SAVE_ALL_REGS		0
 #define EXTRA_STACK_SPACE	0	/* suppresses some s-reg corruption issues */
 #define LONG_BRANCH		1	/* needed for yyparse in mcs */
->>>>>>> 10c5df46
 
 #define SAVE_LMF		1
 #define ALWAYS_USE_FP		1
@@ -58,18 +52,6 @@
 #undef DEBUG
 #define DEBUG(a)
 
-<<<<<<< HEAD
-#define NOT_IMPLEMENTED(x) \
-                g_error ("FIXME: %s is not yet implemented. (trampoline)", x);
-
-/* emit an exception if condition is failed
- *
- * We assign the extra code used to throw the implicit exceptions
- * to cfg->bb_exit as far as the big branch handling is concerned
- */
-
-=======
->>>>>>> 10c5df46
 #define EMIT_SYSTEM_EXCEPTION_NAME(exc_name)            \
         do {                                                        \
 		code = mips_emit_exc_by_name (code, exc_name);	\
@@ -153,11 +135,7 @@
 #endif
 
 static guint8 *
-<<<<<<< HEAD
-mips_emit_exc_by_name(guint8 *code, char *name)
-=======
 mips_emit_exc_by_name(guint8 *code, const char *name)
->>>>>>> 10c5df46
 {
 	guint32 addr;
 
@@ -180,53 +158,6 @@
 	/* Invert test and emit branch around jump */
 	switch (op) {
 	case OP_MIPS_BEQ:
-<<<<<<< HEAD
-		op = OP_MIPS_BNE;
-		break;
-	case OP_MIPS_BNE:
-		op = OP_MIPS_BEQ;
-		break;
-	case OP_MIPS_BGEZ:
-		op = OP_MIPS_BLTZ;
-		break;
-	case OP_MIPS_BGTZ:
-		op = OP_MIPS_BLEZ;
-		break;
-	case OP_MIPS_BLEZ:
-		op = OP_MIPS_BGTZ;
-		break;
-	case OP_MIPS_BLTZ:
-		op = OP_MIPS_BGEZ;
-		break;
-	default:
-		g_assert_not_reached ();
-	}
-	switch (op) {
-	case OP_MIPS_BEQ:
-		mips_beq (code, ins->sreg1, ins->sreg2, br_offset);
-		mips_nop (code);
-		break;
-	case OP_MIPS_BNE:
-		mips_bne (code, ins->sreg1, ins->sreg2, br_offset);
-		mips_nop (code);
-		break;
-	case OP_MIPS_BGEZ:
-		mips_bgez (code, ins->sreg1, br_offset);
-		mips_nop (code);
-		break;
-	case OP_MIPS_BGTZ:
-		mips_bgtz (code, ins->sreg1, br_offset);
-		mips_nop (code);
-		break;
-	case OP_MIPS_BLEZ:
-		mips_blez (code, ins->sreg1, br_offset);
-		mips_nop (code);
-		break;
-	case OP_MIPS_BLTZ:
-		mips_bltz (code, ins->sreg1, br_offset);
-		mips_nop (code);
-		break;
-=======
 		mips_bne (code, ins->sreg1, ins->sreg2, br_offset);
 		mips_nop (code);
 		break;
@@ -252,7 +183,6 @@
 		break;
 	default:
 		g_assert_not_reached ();
->>>>>>> 10c5df46
 	}
 	if (ins->flags & MONO_INST_BRLABEL)
 		mono_add_patch_info (cfg, code - cfg->native_code,
@@ -296,11 +226,8 @@
 		mips_bltz (code, ins->sreg1, 0);
 		mips_nop (code);
 		break;
-<<<<<<< HEAD
-=======
 	default:
 		g_assert_not_reached ();
->>>>>>> 10c5df46
 	}
 #endif
 	return (code);
@@ -1113,7 +1040,7 @@
 	iregs_to_save = (cfg->used_int_regs & MONO_ARCH_CALLEE_SAVED_REGS);
 #endif
 	if (iregs_to_save) {
-		for (i = MONO_MAX_VREGS-1; i >= 0; --i) {
+		for (i = MONO_MAX_IREGS-1; i >= 0; --i) {
 			if (iregs_to_save & (1 << i)) {
 				offset += sizeof (gulong);
 			}
@@ -1740,22 +1667,15 @@
 			ins->opcode = map_to_reg_reg_op (ins->opcode);
 			break;
 #endif
-<<<<<<< HEAD
-#if 0
-=======
->>>>>>> 10c5df46
 		case OP_STORE_MEMBASE_IMM:
 		case OP_STOREI1_MEMBASE_IMM:
 		case OP_STOREI2_MEMBASE_IMM:
 		case OP_STOREI4_MEMBASE_IMM:
-<<<<<<< HEAD
-=======
 			if (!ins->inst_imm) {
 				ins->sreg1 = mips_zero;
 				ins->opcode = map_to_reg_reg_op (ins->opcode);
 			}
 #if 0
->>>>>>> 10c5df46
 			NEW_INS (cfg, temp, OP_ICONST);
 			temp->inst_c0 = ins->inst_imm;
 			temp->dreg = mono_regstate_next_int (cfg->rs);
@@ -1763,13 +1683,8 @@
 			ins->opcode = map_to_reg_reg_op (ins->opcode);
 			last_ins = temp;
 			goto loop_start; /* make it handle the possibly big ins->inst_offset */
-<<<<<<< HEAD
-			break;
-#endif
-=======
-#endif
-			break;
->>>>>>> 10c5df46
+#endif
+			break;
 		}
 		last_ins = ins;
 		ins = ins->next;
@@ -2040,67 +1955,7 @@
 			g_assert_not_reached ();
 			break;
 		case OP_COMPARE:
-<<<<<<< HEAD
-			mips_subu (code, mips_at, ins->sreg1, ins->sreg2);
-			break;
-#else
-		case OP_COMPARE_IMM:
-		case OP_COMPARE: {
-			gboolean emitted = FALSE;
-			guint cmp_reg = ins->sreg2;
-			gboolean direct_imm = 0;
-			guint32 imm = 0;
-
-			if (ins->opcode == OP_COMPARE_IMM) {
-				if (!mips_is_imm16 (ins->inst_imm)) {
-					mips_load_const (code, mips_at, ins->inst_imm);
-					cmp_reg = mips_at;
-				}
-				else {
-					direct_imm = TRUE;
-					imm = ins->inst_imm & 0xffff;
-				}
-			}
-#if 0
-			if (ins->next) {
-				switch (ins->next->opcode) {
-				case CEE_BGE_UN:
-					if (direct_imm) {
-						mips_sltiu (code, mips_at, ins->sreg1, imm);
-					} else {
-						mips_sltu (code, mips_at, ins->sreg1, cmp_reg);
-					}
-					mips_xori (code, mips_at, mips_at, 1);
-					emitted = TRUE;
-					break;
-				case CEE_BLT_UN:
-					if (direct_imm) {
-						mips_sltiu (code, mips_at, ins->sreg1, imm);
-					} else {
-						mips_sltu (code, mips_at, ins->sreg1, cmp_reg);
-					}
-					emitted = TRUE;
-					break;
-				}
-				mips_sll (code, mips_at, mips_at, 31);
-			}
-#endif
-			if (!emitted) {
-				if (ins->inst_imm == 0) {
-					mips_move (code, mips_at, ins->sreg1);
-				} else if (mips_is_imm16 (-ins->inst_imm)) {
-					mips_addiu (code, mips_at, ins->sreg1, ((-ins->inst_imm) & 0xffff));
-				} else if (ins->opcode == OP_COMPARE_IMM) {
-					mips_load_const (code, mips_at, ins->inst_imm);
-					mips_subu (code, mips_at, ins->sreg1, mips_at);
-				} else {
-					mips_subu (code, mips_at, ins->sreg1, ins->sreg2);
-				}
-				emitted = TRUE;
-			}
-=======
 			g_assert_not_reached ();
->>>>>>> 10c5df46
 			break;
 		case CEE_BREAK:
 			mips_break (code, 0xfd);
@@ -2207,17 +2062,10 @@
 			divisor_is_m1 = (guint32 *)code;
 			mips_bne (code, ins->sreg2, mips_at, 0);
 			mips_nop (code);
-<<<<<<< HEAD
 
 			/* Divide by -1 -- throw exception */
 			EMIT_SYSTEM_EXCEPTION_NAME("ArithmeticException");
 
-=======
-
-			/* Divide by -1 -- throw exception */
-			EMIT_SYSTEM_EXCEPTION_NAME("ArithmeticException");
-
->>>>>>> 10c5df46
 			mips_patch (divisor_is_m1, (guint32)code);
 
 			/* Put divide in branch delay slot (NOT YET) */
@@ -2449,50 +2297,6 @@
 			 * Pop our stack, then jump to specified method (tail-call)
 			 * Keep in sync with mono_arch_emit_epilog
 			 */
-<<<<<<< HEAD
-			g_assert (!cfg->method->save_lmf);
-			g_assert_not_reached();
-#if 0
-			if (1 || cfg->flags & MONO_CFG_HAS_CALLS) {
-				if (ppc_is_imm16 (cfg->stack_usage + MIPS_RET_ADDR_OFFSET)) {
-					ppc_lwz (code, ppc_r0, cfg->stack_usage + MIPS_RET_ADDR_OFFSET, cfg->frame_reg);
-				} else {
-					ppc_load (code, ppc_r11, cfg->stack_usage + MIPS_RET_ADDR_OFFSET);
-					ppc_lwzx (code, ppc_r0, cfg->frame_reg, ppc_r11);
-				}
-				ppc_mtlr (code, ppc_r0);
-			}
-			if (ppc_is_imm16 (cfg->stack_usage)) {
-				ppc_addic (code, ppc_sp, cfg->frame_reg, cfg->stack_usage);
-			} else {
-				ppc_load (code, ppc_r11, cfg->stack_usage);
-				ppc_add (code, ppc_sp, cfg->frame_reg, ppc_r11);
-			}
-			if (!cfg->method->save_lmf) {
-#if 0
-				for (i = 31; i >= 14; --i) {
-					if (cfg->used_float_regs & (1 << i)) {
-						pos += sizeof (double);
-						ppc_lfd (code, i, -pos, cfg->frame_reg);
-					}
-				}
-#endif
-				for (i = 31; i >= 13; --i) {
-					if (cfg->used_int_regs & (1 << i)) {
-						pos += sizeof (gulong);
-						ppc_lwz (code, i, -pos, cfg->frame_reg);
-					}
-				}
-			} else {
-				/* FIXME restore from MonoLMF: though this can't happen yet */
-			}
-#endif
-			mono_add_patch_info (cfg, (guint8*) code - cfg->native_code, MONO_PATCH_INFO_METHOD_JUMP, ins->inst_p0);
-#if LONG_BRANCH
-			mips_lui (code, mips_at, mips_zero, 0);
-			mips_addiu (code, mips_at, mips_at, 0);
-			mips_jr (code, mips_at);
-=======
 			code = mono_arch_emit_epilog_sub (cfg, code);
 
 			mono_add_patch_info (cfg, (guint8*) code - cfg->native_code,
@@ -2501,7 +2305,6 @@
 			mips_lui (code, mips_t9, mips_zero, 0);
 			mips_addiu (code, mips_t9, mips_t9, 0);
 			mips_jr (code, mips_t9);
->>>>>>> 10c5df46
 			mips_nop (code);
 #else
 			mips_beq (code, mips_zero, mips_zero, 0);
@@ -2664,24 +2467,14 @@
 			} else {
 				mono_add_patch_info (cfg, offset, MONO_PATCH_INFO_BB, ins->inst_target_bb);
 			}
-<<<<<<< HEAD
-#if 0
-			mips_beq (code, mips_zero, mips_zero, 0);
-			mips_nop (code);
-#else
-=======
 #if LONG_BRANCH
->>>>>>> 10c5df46
 			mips_lui (code, mips_at, mips_zero, 0);
 			mips_addiu (code, mips_at, mips_at, 0);
 			mips_jr (code, mips_at);
 			mips_nop (code);
-<<<<<<< HEAD
-=======
 #else
 			mips_beq (code, mips_zero, mips_zero, 0);
 			mips_nop (code);
->>>>>>> 10c5df46
 #endif
 			break;
 		case OP_BR_REG:
@@ -3431,7 +3224,7 @@
 	if (iregs_to_save) {
 		/* save used registers in own stack frame (at pos) */
 		pos = cfg->arch.iregs_offset;
-		for (i = MONO_MAX_VREGS-1; i >= 0; --i) {
+		for (i = MONO_MAX_IREGS-1; i >= 0; --i) {
 			if (iregs_to_save & (1 << i)) {
 				g_assert (pos < cfg->stack_usage - 4);
 				mips_sw (code, i, mips_sp, pos);
@@ -3466,11 +3259,7 @@
 	}
 #endif
 #endif
-<<<<<<< HEAD
-	if (cfg->frame_reg != mips_sp)
-=======
 	if (cfg->frame_reg != mips_sp) {
->>>>>>> 10c5df46
 		mips_move (code, cfg->frame_reg, mips_sp);
 #if SAVE_LMF
 		if (method->save_lmf)
@@ -3612,16 +3401,6 @@
 
 	if (method->wrapper_type == MONO_WRAPPER_NATIVE_TO_MANAGED) {
 		mips_load_const (code, mips_a0, cfg->domain);
-<<<<<<< HEAD
-#if 0
-		mono_add_patch_info (cfg, code - cfg->native_code,
-				     MONO_PATCH_INFO_INTERNAL_METHOD,
-				     (gpointer)"mono_jit_thread_attach");
-		mips_lui (code, mips_t9, mips_zero, 0);
-		mips_addiu (code, mips_t9, mips_t9, 0);
-#endif
-=======
->>>>>>> 10c5df46
 		mips_load_const (code, mips_t9, (gpointer)mono_jit_thread_attach);
 		mips_jalr (code, mips_t9, mips_ra);
 		mips_nop (code);
@@ -3640,15 +3419,12 @@
 			if (G_STRUCT_OFFSET (MonoJitTlsData, lmf))
 				mips_addiu (code, mips_a0, mips_temp, G_STRUCT_OFFSET (MonoJitTlsData, lmf));
 		} else {
-<<<<<<< HEAD
-=======
 #if 0
 			mips_addiu (code, mips_a0, mips_sp, lmf_offset);
 			mips_load_const (code, mips_t9, (gpointer)mono_trace_lmf_prolog);
 			mips_jalr (code, mips_t9, mips_ra);
 			mips_nop (code);
 #endif
->>>>>>> 10c5df46
 			/* This can/will clobber the a0-a3 registers */
 			mips_load_const (code, mips_t9, (gpointer)mono_get_lmf_addr);
 			mips_jalr (code, mips_t9, mips_ra);
@@ -3833,19 +3609,16 @@
 		code = mono_arch_instrument_epilog (cfg, mono_trace_leave_method, code, TRUE);
 	}
 	pos = cfg->arch.iregs_offset;
-<<<<<<< HEAD
-=======
 	if (cfg->frame_reg != mips_sp) {
 		mips_move (code, mips_sp, cfg->frame_reg);
 	}
->>>>>>> 10c5df46
 #if SAVE_ALL_REGS
 	iregs_to_restore = MONO_ARCH_CALLEE_SAVED_REGS;
 #else
 	iregs_to_restore = (cfg->used_int_regs & MONO_ARCH_CALLEE_SAVED_REGS);
 #endif
 	if (iregs_to_restore) {
-		for (i = MONO_MAX_VREGS-1; i >= 0; --i) {
+		for (i = MONO_MAX_IREGS-1; i >= 0; --i) {
 			if (iregs_to_restore & (1 << i)) {
 				mips_lw (code, i, mips_sp, pos);
 				pos += sizeof (gulong);
