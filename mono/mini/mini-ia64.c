--- conflicted
+++ resolved
@@ -1872,59 +1872,7 @@
 				break;
 			}
 
-<<<<<<< HEAD
 			ins->opcode = mono_op_imm_to_op (ins->opcode);
-=======
-			switch (ins->opcode) {
-			case OP_ADD_IMM:					
-				ins->opcode = CEE_ADD;
-				break;
-			case OP_IADD_IMM:
-				ins->opcode = OP_IADD;
-				break;
-			case OP_ISUB_IMM:
-				ins->opcode = OP_ISUB;
-				break;
-			case OP_IAND_IMM:
-				ins->opcode = OP_IAND;
-				break;
-			case OP_IOR_IMM:
-				ins->opcode = OP_IOR;
-				break;
-			case OP_IXOR_IMM:
-				ins->opcode = OP_IXOR;
-				break;
-			case OP_ISHL_IMM:
-				ins->opcode = OP_ISHL;
-				break;
-			case OP_ISHR_IMM:
-				ins->opcode = OP_ISHR;
-				break;
-			case OP_ISHR_UN_IMM:
-				ins->opcode = OP_ISHR_UN;
-				break;
-			case OP_AND_IMM:
-				ins->opcode = CEE_AND;
-				break;
-			case OP_SHL_IMM:
-				ins->opcode = OP_LSHL;
-				break;
-			case OP_SHR_IMM:
-				ins->opcode = OP_LSHR;
-				break;
-			case OP_LSHL_IMM:
-				ins->opcode = OP_LSHL;
-				break;
-			case OP_LSHR_IMM:
-				ins->opcode = OP_LSHR;
-				break;
-			case OP_LSHR_UN_IMM:
-				ins->opcode = OP_LSHR_UN;
-				break;
-			default:
-				g_assert_not_reached ();
-			}
->>>>>>> 3ca95fad
 
 			if (ins->inst_imm == 0)
 				ins->sreg2 = IA64_R0;
