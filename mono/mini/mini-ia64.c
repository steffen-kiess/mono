/*
 * mini-ia64.c: IA64 backend for the Mono code generator
 *
 * Authors:
 *   Zoltan Varga (vargaz@gmail.com)
 *
 * (C) 2003 Ximian, Inc.
 */
#include "mini.h"
#include <string.h>
#include <math.h>
#include <unistd.h>
#include <sys/mman.h>

#ifdef __INTEL_COMPILER
#include <ia64intrin.h>
#endif

#include <mono/metadata/appdomain.h>
#include <mono/metadata/debug-helpers.h>
#include <mono/metadata/threads.h>
#include <mono/metadata/profiler-private.h>
#include <mono/utils/mono-math.h>

#include "trace.h"
#include "mini-ia64.h"
#include "inssel.h"
#include "cpu-ia64.h"

static gint appdomain_tls_offset = -1;
static gint thread_tls_offset = -1;

#define ALIGN_TO(val,align) ((((guint64)val) + ((align) - 1)) & ~((align) - 1))

#define IS_IMM32(val) ((((guint64)val) >> 32) == 0)

/*
 * IA64 register usage:
 * - local registers are used for global register allocation
 * - r8..r11, r14..r30 is used for local register allocation
 * - r31 is a scratch register used within opcode implementations
 * - FIXME: Use out registers as well
 * - the first three locals are used for saving ar.pfst, b0, and sp
 * - compare instructions allways set p6 and p7
 */

/*
 * There are a lot of places where generated code is disassembled/patched.
 * The automatic bundling of instructions done by the code generation macros
 * could complicate things, so it is best to call 
 * ia64_codegen_set_one_ins_per_bundle () at those places.
 */

#define ARGS_OFFSET 16

#define GP_SCRATCH_REG 31
#define GP_SCRATCH_REG2 30
#define FP_SCRATCH_REG 32
#define FP_SCRATCH_REG2 33

#define LOOP_ALIGNMENT 8
#define bb_is_loop_start(bb) ((bb)->loop_body_start && (bb)->nesting)

static const char* gregs [] = {
	"r0", "r1", "r2", "r3", "r4", "r5", "r6", "r7", "r8", "r9",
	"r10", "r11", "r12", "r13", "r14", "r15", "r16", "r17", "r18", "r19",
	"r20", "r21", "r22", "r23", "r24", "r25", "r26", "r27", "r28", "r29",
	"r30", "r31", "r32", "r33", "r34", "r35", "r36", "r37", "r38", "r39",
	"r40", "r41", "r42", "r43", "r44", "r45", "r46", "r47", "r48", "r49",
	"r50", "r51", "r52", "r53", "r54", "r55", "r56", "r57", "r58", "r59",
	"r60", "r61", "r62", "r63", "r64", "r65", "r66", "r67", "r68", "r69",
	"r70", "r71", "r72", "r73", "r74", "r75", "r76", "r77", "r78", "r79",
	"r80", "r81", "r82", "r83", "r84", "r85", "r86", "r87", "r88", "r89",
	"r90", "r91", "r92", "r93", "r94", "r95", "r96", "r97", "r98", "r99",
	"r100", "r101", "r102", "r103", "r104", "r105", "r106", "r107", "r108", "r109",
	"r110", "r111", "r112", "r113", "r114", "r115", "r116", "r117", "r118", "r119",
	"r120", "r121", "r122", "r123", "r124", "r125", "r126", "r127"
};

const char*
mono_arch_regname (int reg)
{
	if (reg < 128)
		return gregs [reg];
	else
		return "unknown";
}

static const char* fregs [] = {
	"f0", "f1", "f2", "f3", "f4", "f5", "f6", "f7", "f8", "f9",
	"f10", "f11", "f12", "f13", "f14", "f15", "f16", "f17", "f18", "f19",
	"f20", "f21", "f22", "f23", "f24", "f25", "f26", "f27", "f28", "f29",
	"f30", "f31", "f32", "f33", "f34", "f35", "f36", "f37", "f38", "f39",
	"f40", "f41", "f42", "f43", "f44", "f45", "f46", "f47", "f48", "f49",
	"f50", "f51", "f52", "f53", "f54", "f55", "f56", "f57", "f58", "f59",
	"f60", "f61", "f62", "f63", "f64", "f65", "f66", "f67", "f68", "f69",
	"f70", "f71", "f72", "f73", "f74", "f75", "f76", "f77", "f78", "f79",
	"f80", "f81", "f82", "f83", "f84", "f85", "f86", "f87", "f88", "f89",
	"f90", "f91", "f92", "f93", "f94", "f95", "f96", "f97", "f98", "f99",
	"f100", "f101", "f102", "f103", "f104", "f105", "f106", "f107", "f108", "f109",
	"f110", "f111", "f112", "f113", "f114", "f115", "f116", "f117", "f118", "f119",
	"f120", "f121", "f122", "f123", "f124", "f125", "f126", "f127"
};

const char*
mono_arch_fregname (int reg)
{
	if (reg < 128)
		return fregs [reg];
	else
		return "unknown";
}

G_GNUC_UNUSED static void
break_count (void)
{
}

G_GNUC_UNUSED static gboolean
debug_count (void)
{
	static int count = 0;
	count ++;

	if (count == atoi (getenv ("COUNT"))) {
		break_count ();
	}

	if (count > atoi (getenv ("COUNT"))) {
		return FALSE;
	}

	return TRUE;
}

static gboolean
debug_ins_sched (void)
{
#if 0
	return debug_count ();
#else
	return TRUE;
#endif
}

static gboolean
debug_omit_fp (void)
{
#if 0
	return debug_count ();
#else
	return TRUE;
#endif
}

static void 
ia64_patch (unsigned char* code, gpointer target);

typedef enum {
	ArgInIReg,
	ArgInFloatReg,
	ArgOnStack,
	ArgValuetypeAddrInIReg,
	ArgAggregate,
	ArgSingleHFA,
	ArgDoubleHFA,
	ArgNone
} ArgStorage;

typedef enum {
	AggregateNormal,
	AggregateSingleHFA,
	AggregateDoubleHFA
} AggregateType;

typedef struct {
	gint16 offset;
	gint8  reg;
	ArgStorage storage;

	/* Only if storage == ArgAggregate */
	int nregs, nslots;
	AggregateType atype;
} ArgInfo;

typedef struct {
	int nargs;
	guint32 stack_usage;
	guint32 reg_usage;
	guint32 freg_usage;
	gboolean need_stack_align;
	ArgInfo ret;
	ArgInfo sig_cookie;
	ArgInfo args [1];
} CallInfo;

#define DEBUG(a) if (cfg->verbose_level > 1) a

#define NEW_ICONST(cfg,dest,val) do {	\
		(dest) = mono_mempool_alloc0 ((cfg)->mempool, sizeof (MonoInst));	\
		(dest)->opcode = OP_ICONST;	\
		(dest)->inst_c0 = (val);	\
		(dest)->type = STACK_I4;	\
	} while (0)

#define PARAM_REGS 8

static void inline
add_general (guint32 *gr, guint32 *stack_size, ArgInfo *ainfo)
{
    ainfo->offset = *stack_size;

    if (*gr >= PARAM_REGS) {
		ainfo->storage = ArgOnStack;
		(*stack_size) += sizeof (gpointer);
    }
    else {
		ainfo->storage = ArgInIReg;
		ainfo->reg = *gr;
		*(gr) += 1;
    }
}

#define FLOAT_PARAM_REGS 8

static void inline
add_float (guint32 *gr, guint32 *fr, guint32 *stack_size, ArgInfo *ainfo, gboolean is_double)
{
    ainfo->offset = *stack_size;

    if (*gr >= PARAM_REGS) {
		ainfo->storage = ArgOnStack;
		(*stack_size) += sizeof (gpointer);
    }
    else {
		ainfo->storage = ArgInFloatReg;
		ainfo->reg = 8 + *fr;
		(*fr) += 1;
		(*gr) += 1;
    }
}

static void
add_valuetype (MonoMethodSignature *sig, ArgInfo *ainfo, MonoType *type,
	       gboolean is_return,
	       guint32 *gr, guint32 *fr, guint32 *stack_size)
{
	guint32 size, i;
	MonoClass *klass;
	MonoMarshalType *info;
	gboolean is_hfa = TRUE;
	guint32 hfa_type = 0;

	klass = mono_class_from_mono_type (type);
	if (type->type == MONO_TYPE_TYPEDBYREF)
		size = 3 * sizeof (gpointer);
	else if (sig->pinvoke) 
		size = mono_type_native_stack_size (&klass->byval_arg, NULL);
	else 
		size = mono_type_stack_size (&klass->byval_arg, NULL);

	if (!sig->pinvoke || (size == 0)) {
		/* Allways pass in memory */
		ainfo->offset = *stack_size;
		*stack_size += ALIGN_TO (size, 8);
		ainfo->storage = ArgOnStack;

		return;
	}

	/* Determine whenever it is a HFA (Homogeneous Floating Point Aggregate) */
	info = mono_marshal_load_type_info (klass);
	g_assert (info);
	for (i = 0; i < info->num_fields; ++i) {
		guint32 ftype = info->fields [i].field->type->type;
		if (!(info->fields [i].field->type->byref) && 
			((ftype == MONO_TYPE_R4) || (ftype == MONO_TYPE_R8))) {
			if (hfa_type == 0)
				hfa_type = ftype;
			else if (hfa_type != ftype)
				is_hfa = FALSE;
		}
		else
			is_hfa = FALSE;
	}
	if (hfa_type == 0)
		is_hfa = FALSE;

	ainfo->storage = ArgAggregate;
	ainfo->atype = AggregateNormal;

	if (is_hfa) {
		ainfo->atype = hfa_type == MONO_TYPE_R4 ? AggregateSingleHFA : AggregateDoubleHFA;
		if (is_return) {
			if (info->num_fields <= 8) {
				ainfo->reg = 8;
				ainfo->nregs = info->num_fields;
				ainfo->nslots = ainfo->nregs;
				return;
			}
			/* Fall through */
		}
		else {
			if ((*fr) + info->num_fields > 8)
				NOT_IMPLEMENTED;

			ainfo->reg = 8 + (*fr);
			ainfo->nregs = info->num_fields;
			ainfo->nslots = ainfo->nregs;
			(*fr) += info->num_fields;
			return;
		}
	}

	/* This also handles returning of TypedByRef used by some icalls */
	if (is_return) {
		if (size <= 32) {
			ainfo->reg = IA64_R8;
			ainfo->nregs = (size + 7) / 8;
			ainfo->nslots = ainfo->nregs;
			return;
		}
		NOT_IMPLEMENTED;
	}

	ainfo->reg = (*gr);
	ainfo->offset = *stack_size;
	ainfo->nslots = (size + 7) / 8;

	if (((*gr) + ainfo->nslots) <= 8) {
		/* Fits entirely in registers */
		ainfo->nregs = ainfo->nslots;
		(*gr) += ainfo->nregs;
		return;
	}

	ainfo->nregs = 8 - (*gr);
	(*gr) = 8;
	(*stack_size) += (ainfo->nslots - ainfo->nregs) * 8;
}

/*
 * get_call_info:
 *
 *  Obtain information about a call according to the calling convention.
 * For IA64, see the "Itanium Software Conventions and Runtime Architecture
 * Gude" document for more information.
 */
static CallInfo*
get_call_info (MonoMemPool *mp, MonoMethodSignature *sig, gboolean is_pinvoke)
{
	guint32 i, gr, fr;
	MonoType *ret_type;
	int n = sig->hasthis + sig->param_count;
	guint32 stack_size = 0;
	CallInfo *cinfo;

	if (mp)
		cinfo = mono_mempool_alloc0 (mp, sizeof (CallInfo) + (sizeof (ArgInfo) * n));
	else
		cinfo = g_malloc0 (sizeof (CallInfo) + (sizeof (ArgInfo) * n));

	gr = 0;
	fr = 0;

	/* return value */
	{
		ret_type = mono_type_get_underlying_type (sig->ret);
		switch (ret_type->type) {
		case MONO_TYPE_BOOLEAN:
		case MONO_TYPE_I1:
		case MONO_TYPE_U1:
		case MONO_TYPE_I2:
		case MONO_TYPE_U2:
		case MONO_TYPE_CHAR:
		case MONO_TYPE_I4:
		case MONO_TYPE_U4:
		case MONO_TYPE_I:
		case MONO_TYPE_U:
		case MONO_TYPE_PTR:
		case MONO_TYPE_FNPTR:
		case MONO_TYPE_CLASS:
		case MONO_TYPE_OBJECT:
		case MONO_TYPE_SZARRAY:
		case MONO_TYPE_ARRAY:
		case MONO_TYPE_STRING:
			cinfo->ret.storage = ArgInIReg;
			cinfo->ret.reg = IA64_R8;
			break;
		case MONO_TYPE_U8:
		case MONO_TYPE_I8:
			cinfo->ret.storage = ArgInIReg;
			cinfo->ret.reg = IA64_R8;
			break;
		case MONO_TYPE_R4:
		case MONO_TYPE_R8:
			cinfo->ret.storage = ArgInFloatReg;
			cinfo->ret.reg = 8;
			break;
		case MONO_TYPE_GENERICINST:
			if (!mono_type_generic_inst_is_valuetype (sig->ret)) {
				cinfo->ret.storage = ArgInIReg;
				cinfo->ret.reg = IA64_R8;
				break;
			}
			/* Fall through */
		case MONO_TYPE_VALUETYPE:
		case MONO_TYPE_TYPEDBYREF: {
			guint32 tmp_gr = 0, tmp_fr = 0, tmp_stacksize = 0;

			if (sig->ret->byref) {
				/* This seems to happen with ldfld wrappers */
				cinfo->ret.storage = ArgInIReg;
			} else {
				add_valuetype (sig, &cinfo->ret, sig->ret, TRUE, &tmp_gr, &tmp_fr, &tmp_stacksize);
				if (cinfo->ret.storage == ArgOnStack)
					/* The caller passes the address where the value is stored */
					add_general (&gr, &stack_size, &cinfo->ret);
				if (cinfo->ret.storage == ArgInIReg)
					cinfo->ret.storage = ArgValuetypeAddrInIReg;
			}
			break;
		}
		case MONO_TYPE_VOID:
			cinfo->ret.storage = ArgNone;
			break;
		default:
			g_error ("Can't handle as return value 0x%x", sig->ret->type);
		}
	}

	/* this */
	if (sig->hasthis)
		add_general (&gr, &stack_size, cinfo->args + 0);

	if (!sig->pinvoke && (sig->call_convention == MONO_CALL_VARARG) && (n == 0)) {
		gr = PARAM_REGS;
		fr = FLOAT_PARAM_REGS;
		
		/* Emit the signature cookie just before the implicit arguments */
		add_general (&gr, &stack_size, &cinfo->sig_cookie);
	}

	for (i = 0; i < sig->param_count; ++i) {
		ArgInfo *ainfo = &cinfo->args [sig->hasthis + i];
		MonoType *ptype;

		if (!sig->pinvoke && (sig->call_convention == MONO_CALL_VARARG) && (i == sig->sentinelpos)) {
			/* We allways pass the sig cookie on the stack for simplicity */
			/* 
			 * Prevent implicit arguments + the sig cookie from being passed 
			 * in registers.
			 */
			gr = PARAM_REGS;
			fr = FLOAT_PARAM_REGS;

			/* Emit the signature cookie just before the implicit arguments */
			add_general (&gr, &stack_size, &cinfo->sig_cookie);
		}

		if (sig->params [i]->byref) {
			add_general (&gr, &stack_size, ainfo);
			continue;
		}
		ptype = mono_type_get_underlying_type (sig->params [i]);
		switch (ptype->type) {
		case MONO_TYPE_BOOLEAN:
		case MONO_TYPE_I1:
		case MONO_TYPE_U1:
			add_general (&gr, &stack_size, ainfo);
			break;
		case MONO_TYPE_I2:
		case MONO_TYPE_U2:
		case MONO_TYPE_CHAR:
			add_general (&gr, &stack_size, ainfo);
			break;
		case MONO_TYPE_I4:
		case MONO_TYPE_U4:
			add_general (&gr, &stack_size, ainfo);
			break;
		case MONO_TYPE_I:
		case MONO_TYPE_U:
		case MONO_TYPE_PTR:
		case MONO_TYPE_FNPTR:
		case MONO_TYPE_CLASS:
		case MONO_TYPE_OBJECT:
		case MONO_TYPE_STRING:
		case MONO_TYPE_SZARRAY:
		case MONO_TYPE_ARRAY:
			add_general (&gr, &stack_size, ainfo);
			break;
		case MONO_TYPE_GENERICINST:
			if (!mono_type_generic_inst_is_valuetype (sig->params [i])) {
				add_general (&gr, &stack_size, ainfo);
				break;
			}
			/* Fall through */
		case MONO_TYPE_VALUETYPE:
		case MONO_TYPE_TYPEDBYREF:
			/* FIXME: */
			/* We allways pass valuetypes on the stack */
			add_valuetype (sig, ainfo, sig->params [i], FALSE, &gr, &fr, &stack_size);
			break;
		case MONO_TYPE_U8:
		case MONO_TYPE_I8:
			add_general (&gr, &stack_size, ainfo);
			break;
		case MONO_TYPE_R4:
			add_float (&gr, &fr, &stack_size, ainfo, FALSE);
			break;
		case MONO_TYPE_R8:
			add_float (&gr, &fr, &stack_size, ainfo, TRUE);
			break;
		default:
			g_assert_not_reached ();
		}
	}

	if (!sig->pinvoke && (sig->call_convention == MONO_CALL_VARARG) && (n > 0) && (sig->sentinelpos == sig->param_count)) {
		gr = PARAM_REGS;
		fr = FLOAT_PARAM_REGS;
		
		/* Emit the signature cookie just before the implicit arguments */
		add_general (&gr, &stack_size, &cinfo->sig_cookie);
	}

	cinfo->stack_usage = stack_size;
	cinfo->reg_usage = gr;
	cinfo->freg_usage = fr;
	return cinfo;
}

/*
 * mono_arch_get_argument_info:
 * @csig:  a method signature
 * @param_count: the number of parameters to consider
 * @arg_info: an array to store the result infos
 *
 * Gathers information on parameters such as size, alignment and
 * padding. arg_info should be large enought to hold param_count + 1 entries. 
 *
 * Returns the size of the argument area on the stack.
 */
int
mono_arch_get_argument_info (MonoMethodSignature *csig, int param_count, MonoJitArgumentInfo *arg_info)
{
	int k;
	CallInfo *cinfo = get_call_info (NULL, csig, FALSE);
	guint32 args_size = cinfo->stack_usage;

	/* The arguments are saved to a stack area in mono_arch_instrument_prolog */
	if (csig->hasthis) {
		arg_info [0].offset = 0;
	}

	for (k = 0; k < param_count; k++) {
		arg_info [k + 1].offset = ((k + csig->hasthis) * 8);
		/* FIXME: */
		arg_info [k + 1].size = 0;
	}

	g_free (cinfo);

	return args_size;
}

/*
 * Initialize the cpu to execute managed code.
 */
void
mono_arch_cpu_init (void)
{
}

/*
 * This function returns the optimizations supported on this cpu.
 */
guint32
mono_arch_cpu_optimizazions (guint32 *exclude_mask)
{
	*exclude_mask = 0;

	return 0;
}

static void
mono_arch_break (void)
{
}

GList *
mono_arch_get_allocatable_int_vars (MonoCompile *cfg)
{
	GList *vars = NULL;
	int i;
	MonoMethodSignature *sig;
	MonoMethodHeader *header;
	CallInfo *cinfo;

	header = mono_method_get_header (cfg->method);

	sig = mono_method_signature (cfg->method);

	cinfo = get_call_info (cfg->mempool, sig, FALSE);

	for (i = 0; i < sig->param_count + sig->hasthis; ++i) {
		MonoInst *ins = cfg->new_ir ? cfg->args [i] : cfg->varinfo [i];

		ArgInfo *ainfo = &cinfo->args [i];

		if (ins->flags & (MONO_INST_IS_DEAD|MONO_INST_VOLATILE|MONO_INST_INDIRECT))
			continue;

		if (ainfo->storage == ArgInIReg) {
			/* The input registers are non-volatile */
			ins->opcode = OP_REGVAR;
			ins->dreg = 32 + ainfo->reg;
		}
	}

	for (i = 0; i < cfg->num_varinfo; i++) {
		MonoInst *ins = cfg->varinfo [i];
		MonoMethodVar *vmv = MONO_VARINFO (cfg, i);

		/* unused vars */
		if (vmv->range.first_use.abs_pos >= vmv->range.last_use.abs_pos)
			continue;

		if ((ins->flags & (MONO_INST_IS_DEAD|MONO_INST_VOLATILE|MONO_INST_INDIRECT)) || 
		    (ins->opcode != OP_LOCAL && ins->opcode != OP_ARG))
			continue;

		if (mono_is_regsize_var (ins->inst_vtype)) {
			g_assert (MONO_VARINFO (cfg, i)->reg == -1);
			g_assert (i == vmv->idx);
			vars = g_list_prepend (vars, vmv);
		}
	}

	vars = mono_varlist_sort (cfg, vars, 0);

	return vars;
}

static void
mono_ia64_alloc_stacked_registers (MonoCompile *cfg)
{
	CallInfo *cinfo;
	guint32 reserved_regs;
	MonoMethodHeader *header;

	if (cfg->arch.reg_local0 > 0)
		/* Already done */
		return;

	cinfo = get_call_info (cfg->mempool, mono_method_signature (cfg->method), FALSE);

	header = mono_method_get_header (cfg->method);
	
	/* Some registers are reserved for use by the prolog/epilog */
	reserved_regs = header->num_clauses ? 4 : 3;

	if ((mono_jit_trace_calls != NULL && mono_trace_eval (cfg->method)) ||
		(cfg->prof_options & MONO_PROFILE_ENTER_LEAVE)) {
		/* One registers is needed by instrument_epilog to save the return value */
		reserved_regs ++;
		if (cinfo->reg_usage < 2)
			/* Number of arguments passed to function call in instrument_prolog */
			cinfo->reg_usage = 2;
	}

	cfg->arch.reg_in0 = 32;
	cfg->arch.reg_local0 = cfg->arch.reg_in0 + cinfo->reg_usage + reserved_regs;
	cfg->arch.reg_out0 = cfg->arch.reg_local0 + 16;

	cfg->arch.reg_saved_ar_pfs = cfg->arch.reg_local0 - 1;
	cfg->arch.reg_saved_b0 = cfg->arch.reg_local0 - 2;
	cfg->arch.reg_fp = cfg->arch.reg_local0 - 3;

	/* 
	 * Frames without handlers save sp to fp, frames with handlers save it into
	 * a dedicated register.
	 */
	if (header->num_clauses)
		cfg->arch.reg_saved_sp = cfg->arch.reg_local0 - 4;
	else
		cfg->arch.reg_saved_sp = cfg->arch.reg_fp;

	if ((mono_jit_trace_calls != NULL && mono_trace_eval (cfg->method)) ||
		(cfg->prof_options & MONO_PROFILE_ENTER_LEAVE)) {
		cfg->arch.reg_saved_return_val = cfg->arch.reg_local0 - reserved_regs;
	}

	/* 
	 * Need to allocate at least 2 out register for use by OP_THROW / the system
	 * exception throwing code.
	 */
	cfg->arch.n_out_regs = MAX (cfg->arch.n_out_regs, 2);
}

GList *
mono_arch_get_global_int_regs (MonoCompile *cfg)
{
	GList *regs = NULL;
	int i;

	mono_ia64_alloc_stacked_registers (cfg);

	for (i = cfg->arch.reg_local0; i < cfg->arch.reg_out0; ++i) {
		/* FIXME: regmask */
		g_assert (i < 64);
		regs = g_list_prepend (regs, (gpointer)(gssize)(i));
	}

	return regs;
}

/*
 * mono_arch_regalloc_cost:
 *
 *  Return the cost, in number of memory references, of the action of 
 * allocating the variable VMV into a register during global register
 * allocation.
 */
guint32
mono_arch_regalloc_cost (MonoCompile *cfg, MonoMethodVar *vmv)
{
	/* FIXME: Increase costs linearly to avoid using all local registers */

	return 0;
}
 
void
mono_arch_allocate_vars (MonoCompile *cfg)
{
	MonoMethodSignature *sig;
	MonoMethodHeader *header;
	MonoInst *inst;
	int i, offset;
	guint32 locals_stack_size, locals_stack_align;
	gint32 *offsets;
	CallInfo *cinfo;

	header = mono_method_get_header (cfg->method);

	sig = mono_method_signature (cfg->method);

	cinfo = get_call_info (cfg->mempool, sig, FALSE);

	/*
	 * Determine whenever the frame pointer can be eliminated.
	 * FIXME: Remove some of the restrictions.
	 */
	cfg->arch.omit_fp = TRUE;

	if (!debug_omit_fp ())
		cfg->arch.omit_fp = FALSE;

	if (cfg->flags & MONO_CFG_HAS_ALLOCA)
		cfg->arch.omit_fp = FALSE;
	if (header->num_clauses)
		cfg->arch.omit_fp = FALSE;
	if (cfg->param_area)
		cfg->arch.omit_fp = FALSE;
	if ((sig->ret->type != MONO_TYPE_VOID) && (cinfo->ret.storage == ArgAggregate))
		cfg->arch.omit_fp = FALSE;
	for (i = 0; i < sig->param_count + sig->hasthis; ++i) {
		ArgInfo *ainfo = &cinfo->args [i];

		if (ainfo->storage == ArgOnStack) {
			/* 
			 * The stack offset can only be determined when the frame
			 * size is known.
			 */
			cfg->arch.omit_fp = FALSE;
		}
	}

	mono_ia64_alloc_stacked_registers (cfg);

	/*
	 * We use the ABI calling conventions for managed code as well.
	 * Exception: valuetypes are never passed or returned in registers.
	 */

	if (cfg->arch.omit_fp) {
		cfg->flags |= MONO_CFG_HAS_SPILLUP;
		cfg->frame_reg = IA64_SP;
		offset = ARGS_OFFSET;
	}
	else {
		/* Locals are allocated backwards from %fp */
		cfg->frame_reg = cfg->arch.reg_fp;
		offset = 0;
	}

	if (cfg->method->save_lmf) {
		/* No LMF on IA64 */
	}

	if (sig->ret->type != MONO_TYPE_VOID) {
		switch (cinfo->ret.storage) {
		case ArgInIReg:
			cfg->ret->opcode = OP_REGVAR;
			cfg->ret->inst_c0 = cinfo->ret.reg;
			break;
		case ArgInFloatReg:
			cfg->ret->opcode = OP_REGVAR;
			cfg->ret->inst_c0 = cinfo->ret.reg;
			break;
		case ArgValuetypeAddrInIReg:
			if (cfg->new_ir) {
				cfg->vret_addr->opcode = OP_REGVAR;
				cfg->vret_addr->dreg = cfg->arch.reg_in0 + cinfo->ret.reg;
			} else {
				cfg->ret->opcode = OP_REGVAR;
				cfg->ret->inst_c0 = cfg->arch.reg_in0 + cinfo->ret.reg;
			}
			break;
		case ArgAggregate:
			/* Allocate a local to hold the result, the epilog will copy it to the correct place */
			if (cfg->arch.omit_fp)
				g_assert_not_reached ();
			offset = ALIGN_TO (offset, 8);
			offset += cinfo->ret.nslots * 8;
			cfg->ret->opcode = OP_REGOFFSET;
			cfg->ret->inst_basereg = cfg->frame_reg;
			cfg->ret->inst_offset = - offset;
			break;
		default:
			g_assert_not_reached ();
		}
		cfg->ret->dreg = cfg->ret->inst_c0;
	}

	/* Allocate locals */
	offsets = mono_allocate_stack_slots_full (cfg, cfg->arch.omit_fp ? FALSE : TRUE, &locals_stack_size, &locals_stack_align);
	if (locals_stack_align) {
		offset = ALIGN_TO (offset, locals_stack_align);
	}
	for (i = cfg->locals_start; i < cfg->num_varinfo; i++) {
		if (offsets [i] != -1) {
			MonoInst *inst = cfg->varinfo [i];
			inst->opcode = OP_REGOFFSET;
			inst->inst_basereg = cfg->frame_reg;
			if (cfg->arch.omit_fp)
				inst->inst_offset = (offset + offsets [i]);
			else
				inst->inst_offset = - (offset + offsets [i]);
			// printf ("allocated local %d to ", i); mono_print_tree_nl (inst);
		}
	}
	offset += locals_stack_size;

	if (!sig->pinvoke && (sig->call_convention == MONO_CALL_VARARG)) {
		if (cfg->arch.omit_fp)
			g_assert_not_reached ();
		g_assert (cinfo->sig_cookie.storage == ArgOnStack);
		cfg->sig_cookie = cinfo->sig_cookie.offset + ARGS_OFFSET;
	}

	for (i = 0; i < sig->param_count + sig->hasthis; ++i) {
		inst = cfg->new_ir ? cfg->args [i] : cfg->varinfo [i];
		if (inst->opcode != OP_REGVAR) {
			ArgInfo *ainfo = &cinfo->args [i];
			gboolean inreg = TRUE;
			MonoType *arg_type;

			if (sig->hasthis && (i == 0))
				arg_type = &mono_defaults.object_class->byval_arg;
			else
				arg_type = sig->params [i - sig->hasthis];

			/* FIXME: VOLATILE is only set if the liveness pass runs */
			if (inst->flags & (MONO_INST_VOLATILE|MONO_INST_INDIRECT))
				inreg = FALSE;

			inst->opcode = OP_REGOFFSET;

			switch (ainfo->storage) {
			case ArgInIReg:
				inst->opcode = OP_REGVAR;
				inst->dreg = cfg->arch.reg_in0 + ainfo->reg;
				break;
			case ArgInFloatReg:
				/* 
				 * Since float regs are volatile, we save the arguments to
				 * the stack in the prolog.
				 */
				inreg = FALSE;
				break;
			case ArgOnStack:
				if (cfg->arch.omit_fp)
					g_assert_not_reached ();
				inst->opcode = OP_REGOFFSET;
				inst->inst_basereg = cfg->frame_reg;
				inst->inst_offset = ARGS_OFFSET + ainfo->offset;
				break;
			case ArgAggregate:
				inreg = FALSE;
				break;
			default:
				NOT_IMPLEMENTED;
			}

			if (!inreg && (ainfo->storage != ArgOnStack)) {
				guint32 size = 0;

				inst->opcode = OP_REGOFFSET;
				inst->inst_basereg = cfg->frame_reg;
				/* These arguments are saved to the stack in the prolog */
				switch (ainfo->storage) {
				case ArgAggregate:
					if (ainfo->atype == AggregateSingleHFA)
						size = ainfo->nslots * 4;
					else
						size = ainfo->nslots * 8;
					break;
				default:
					size = sizeof (gpointer);
					break;
				}

				offset = ALIGN_TO (offset, sizeof (gpointer));

				if (cfg->arch.omit_fp) {
					inst->inst_offset = offset;
					offset += size;
				} else {
					offset += size;
					inst->inst_offset = - offset;
				}
			}
		}
	}

	/* 
	 * FIXME: This doesn't work because some variables are allocated during local
	 * regalloc.
	 */
	/*
	if (cfg->arch.omit_fp && offset == 16)
		offset = 0;
	*/

	cfg->stack_offset = offset;
}

void
mono_arch_create_vars (MonoCompile *cfg)
{
	MonoMethodSignature *sig;
	CallInfo *cinfo;

	sig = mono_method_signature (cfg->method);

	cinfo = get_call_info (cfg->mempool, sig, FALSE);

	if (cinfo->ret.storage == ArgAggregate)
		cfg->ret_var_is_local = TRUE;

	if (cfg->new_ir && (cinfo->ret.storage == ArgValuetypeAddrInIReg)) {
		cfg->vret_addr = mono_compile_create_var (cfg, &mono_defaults.int_class->byval_arg, OP_ARG);
		if (G_UNLIKELY (cfg->verbose_level > 1)) {
			printf ("vret_addr = ");
			mono_print_ins (cfg->vret_addr);
		}
	}
}

static void
add_outarg_reg (MonoCompile *cfg, MonoCallInst *call, MonoInst *arg, ArgStorage storage, int reg, MonoInst *tree)
{
	switch (storage) {
	case ArgInIReg:
		arg->opcode = OP_OUTARG_REG;
		arg->inst_left = tree;
		arg->inst_right = (MonoInst*)call;
		arg->backend.reg3 = reg;
		call->used_iregs |= 1 << reg;
		break;
	case ArgInFloatReg:
		arg->opcode = OP_OUTARG_FREG;
		arg->inst_left = tree;
		arg->inst_right = (MonoInst*)call;
		arg->backend.reg3 = reg;
		call->used_fregs |= 1 << reg;
		break;
	default:
		g_assert_not_reached ();
	}
}

static void
add_outarg_reg2 (MonoCompile *cfg, MonoCallInst *call, ArgStorage storage, int reg, MonoInst *tree)
{
	MonoInst *arg;

	MONO_INST_NEW (cfg, arg, OP_NOP);
	arg->sreg1 = tree->dreg;

	switch (storage) {
	case ArgInIReg:
		arg->opcode = OP_MOVE;
		arg->dreg = mono_alloc_ireg (cfg);

		mono_call_inst_add_outarg_reg (cfg, call, arg->dreg, reg, FALSE);
		break;
	case ArgInFloatReg:
		arg->opcode = OP_FMOVE;
		arg->dreg = mono_alloc_freg (cfg);

		mono_call_inst_add_outarg_reg (cfg, call, arg->dreg, reg, TRUE);
		break;
	default:
		g_assert_not_reached ();
	}

	MONO_ADD_INS (cfg->cbb, arg);
}

static void
emit_sig_cookie (MonoCompile *cfg, MonoCallInst *call, CallInfo *cinfo)
{
	MonoInst *arg;
	MonoMethodSignature *tmp_sig;
	MonoInst *sig_arg;

	/* FIXME: Add support for signature tokens to AOT */
	cfg->disable_aot = TRUE;

	g_assert (cinfo->sig_cookie.storage == ArgOnStack);

	/*
	 * mono_ArgIterator_Setup assumes the signature cookie is 
	 * passed first and all the arguments which were before it are
	 * passed on the stack after the signature. So compensate by 
	 * passing a different signature.
	 */
	tmp_sig = mono_metadata_signature_dup (call->signature);
	tmp_sig->param_count -= call->signature->sentinelpos;
	tmp_sig->sentinelpos = 0;
	memcpy (tmp_sig->params, call->signature->params + call->signature->sentinelpos, tmp_sig->param_count * sizeof (MonoType*));

	MONO_INST_NEW (cfg, sig_arg, OP_ICONST);
	sig_arg->inst_p0 = tmp_sig;

	MONO_INST_NEW (cfg, arg, OP_OUTARG);
	arg->inst_left = sig_arg;
	arg->inst_imm = 16 + cinfo->sig_cookie.offset;
	arg->type = STACK_PTR;

	/* prepend, so they get reversed */
	arg->next = call->out_args;
	call->out_args = arg;
}

/* 
 * take the arguments and generate the arch-specific
 * instructions to properly call the function in call.
 * This includes pushing, moving arguments to the right register
 * etc.
 */
MonoCallInst*
mono_arch_call_opcode (MonoCompile *cfg, MonoBasicBlock* bb, MonoCallInst *call, int is_virtual)
{
	MonoInst *arg, *in;
	MonoMethodSignature *sig;
	int i, n, stack_size;
	CallInfo *cinfo;
	ArgInfo *ainfo;

	stack_size = 0;

	mono_ia64_alloc_stacked_registers (cfg);

	sig = call->signature;
	n = sig->param_count + sig->hasthis;

	cinfo = get_call_info (cfg->mempool, sig, sig->pinvoke);

	if (cinfo->ret.storage == ArgAggregate) {
		/* The code in emit_this_vret_arg needs a local */
		cfg->arch.ret_var_addr_local = mono_compile_create_var (cfg, &mono_defaults.int_class->byval_arg, OP_LOCAL);
		((MonoInst*)cfg->arch.ret_var_addr_local)->flags |= MONO_INST_VOLATILE;
	}

	for (i = 0; i < n; ++i) {
		ainfo = cinfo->args + i;

		if (!sig->pinvoke && (sig->call_convention == MONO_CALL_VARARG) && (i == sig->sentinelpos)) {
			/* Emit the signature cookie just before the implicit arguments */
			emit_sig_cookie (cfg, call, cinfo);
		}

		if (is_virtual && i == 0) {
			/* the argument will be attached to the call instruction */
			in = call->args [i];
		} else {
			MonoType *arg_type;

			MONO_INST_NEW (cfg, arg, OP_OUTARG);
			in = call->args [i];
			arg->cil_code = in->cil_code;
			arg->inst_left = in;
			arg->type = in->type;
			/* prepend, so they get reversed */
			arg->next = call->out_args;
			call->out_args = arg;

			if (sig->hasthis && (i == 0))
				arg_type = &mono_defaults.object_class->byval_arg;
			else
				arg_type = sig->params [i - sig->hasthis];

			if ((i >= sig->hasthis) && (MONO_TYPE_ISSTRUCT(arg_type))) {
				MonoInst *stack_addr;
				guint32 align;
				guint32 size;

				if (arg_type->type == MONO_TYPE_TYPEDBYREF) {
					size = sizeof (MonoTypedRef);
					align = sizeof (gpointer);
				}
				else
				if (sig->pinvoke)
					size = mono_type_native_stack_size (&in->klass->byval_arg, &align);
				else {
					/* 
					 * Other backends use mono_type_stack_size (), but that
					 * aligns the size to 8, which is larger than the size of
					 * the source, leading to reads of invalid memory if the
					 * source is at the end of address space.
					 */
					size = mono_class_value_size (in->klass, &align);
				}

				if (ainfo->storage == ArgAggregate) {
					MonoInst *vtaddr, *load, *load2, *offset_ins, *set_reg;
					int slot, j;

					vtaddr = mono_compile_create_var (cfg, &mono_defaults.int_class->byval_arg, OP_LOCAL);

					/* 
					 * Part of the structure is passed in registers.
					 */
					for (j = 0; j < ainfo->nregs; ++j) {
						int offset, load_op, dest_reg, arg_storage;

						slot = ainfo->reg + j;
						
						if (ainfo->atype == AggregateSingleHFA) {
							load_op = CEE_LDIND_R4;
							offset = j * 4;
							dest_reg = ainfo->reg + j;
							arg_storage = ArgInFloatReg;
						} else if (ainfo->atype == AggregateDoubleHFA) {
							load_op = CEE_LDIND_R8;
							offset = j * 8;
							dest_reg = ainfo->reg + j;
							arg_storage = ArgInFloatReg;
						} else {
							load_op = CEE_LDIND_I;
							offset = j * 8;
							dest_reg = cfg->arch.reg_out0 + ainfo->reg + j;
							arg_storage = ArgInIReg;
						}

						MONO_INST_NEW (cfg, load, CEE_LDIND_I);
						load->ssa_op = MONO_SSA_LOAD;
						load->inst_i0 = (cfg)->varinfo [vtaddr->inst_c0];

						NEW_ICONST (cfg, offset_ins, offset);
						MONO_INST_NEW (cfg, load2, CEE_ADD);
						load2->inst_left = load;
						load2->inst_right = offset_ins;

						MONO_INST_NEW (cfg, load, load_op);
						load->inst_left = load2;

						if (j == 0)
							set_reg = arg;
						else
							MONO_INST_NEW (cfg, set_reg, OP_OUTARG_REG);
						add_outarg_reg (cfg, call, set_reg, arg_storage, dest_reg, load);
						if (set_reg != call->out_args) {
							set_reg->next = call->out_args;
							call->out_args = set_reg;
						}
					}

					/* 
					 * Part of the structure is passed on the stack.
					 */
					for (j = ainfo->nregs; j < ainfo->nslots; ++j) {
						MonoInst *outarg;

						slot = ainfo->reg + j;

						MONO_INST_NEW (cfg, load, CEE_LDIND_I);
						load->ssa_op = MONO_SSA_LOAD;
						load->inst_i0 = (cfg)->varinfo [vtaddr->inst_c0];

						NEW_ICONST (cfg, offset_ins, (j * sizeof (gpointer)));
						MONO_INST_NEW (cfg, load2, CEE_ADD);
						load2->inst_left = load;
						load2->inst_right = offset_ins;

						MONO_INST_NEW (cfg, load, CEE_LDIND_I);
						load->inst_left = load2;

						if (j == 0)
							outarg = arg;
						else
							MONO_INST_NEW (cfg, outarg, OP_OUTARG);
						outarg->inst_left = load;
						outarg->inst_imm = 16 + ainfo->offset + (slot - 8) * 8;

						if (outarg != call->out_args) {
							outarg->next = call->out_args;
							call->out_args = outarg;
						}
					}

					/* Trees can't be shared so make a copy */
					MONO_INST_NEW (cfg, arg, CEE_STIND_I);
					arg->cil_code = in->cil_code;
					arg->ssa_op = MONO_SSA_STORE;
					arg->inst_left = vtaddr;
					arg->inst_right = in;
					arg->type = in->type;
					
					/* prepend, so they get reversed */
					arg->next = call->out_args;
					call->out_args = arg;
				}
				else {
					MONO_INST_NEW (cfg, stack_addr, OP_REGOFFSET);
					stack_addr->inst_basereg = IA64_SP;
					stack_addr->inst_offset = 16 + ainfo->offset;
					stack_addr->inst_imm = size;

					arg->opcode = OP_OUTARG_VT;
					arg->inst_right = stack_addr;
				}
			}
			else {
				switch (ainfo->storage) {
				case ArgInIReg:
					add_outarg_reg (cfg, call, arg, ainfo->storage, cfg->arch.reg_out0 + ainfo->reg, in);
					break;
				case ArgInFloatReg:
					add_outarg_reg (cfg, call, arg, ainfo->storage, ainfo->reg, in);
					break;
				case ArgOnStack:
					if (arg_type->type == MONO_TYPE_R4 && !arg_type->byref) {
						arg->opcode = OP_OUTARG_R4;
					}
					else
						arg->opcode = OP_OUTARG;
					arg->inst_imm = 16 + ainfo->offset;
					break;
				default:
					g_assert_not_reached ();
				}
			}
		}
	}

	/* Handle the case where there are no implicit arguments */
	if (!sig->pinvoke && (sig->call_convention == MONO_CALL_VARARG) && (n == sig->sentinelpos)) {
		emit_sig_cookie (cfg, call, cinfo);
	}

	call->stack_usage = cinfo->stack_usage;
	cfg->param_area = MAX (cfg->param_area, call->stack_usage);
	cfg->arch.n_out_regs = MAX (cfg->arch.n_out_regs, cinfo->reg_usage);
	cfg->flags |= MONO_CFG_HAS_CALLS;

	return call;
}

static void
emit_sig_cookie2 (MonoCompile *cfg, MonoCallInst *call, CallInfo *cinfo)
{
	MonoMethodSignature *tmp_sig;

	/* Emit the signature cookie just before the implicit arguments */
	MonoInst *sig_arg;
	/* FIXME: Add support for signature tokens to AOT */
	cfg->disable_aot = TRUE;

	g_assert (cinfo->sig_cookie.storage == ArgOnStack);

	/*
	 * mono_ArgIterator_Setup assumes the signature cookie is 
	 * passed first and all the arguments which were before it are
	 * passed on the stack after the signature. So compensate by 
	 * passing a different signature.
	 */
	tmp_sig = mono_metadata_signature_dup (call->signature);
	tmp_sig->param_count -= call->signature->sentinelpos;
	tmp_sig->sentinelpos = 0;
	memcpy (tmp_sig->params, call->signature->params + call->signature->sentinelpos, tmp_sig->param_count * sizeof (MonoType*));

	MONO_INST_NEW (cfg, sig_arg, OP_ICONST);
	sig_arg->dreg = mono_alloc_ireg (cfg);
	sig_arg->inst_p0 = tmp_sig;
	MONO_ADD_INS (cfg->cbb, sig_arg);

	MONO_EMIT_NEW_STORE_MEMBASE (cfg, OP_STOREI8_MEMBASE_REG, IA64_SP, 16 + cinfo->sig_cookie.offset, sig_arg->dreg);
}

void
mono_arch_emit_call (MonoCompile *cfg, MonoCallInst *call, gboolean is_virtual)
{
	MonoInst *in;
	MonoMethodSignature *sig;
	int i, n, stack_size;
	CallInfo *cinfo;
	ArgInfo *ainfo;

	stack_size = 0;

	mono_ia64_alloc_stacked_registers (cfg);

	sig = call->signature;
	n = sig->param_count + sig->hasthis;

	cinfo = get_call_info (cfg->mempool, sig, sig->pinvoke);

	if (cinfo->ret.storage == ArgAggregate) {
		MonoInst *vtarg;
		MonoInst *local;

		/* 
		 * The valuetype is in registers after the call, need to be copied 
		 * to the stack. Save the address to a local here, so the call 
		 * instruction can access it.
		 */
		local = mono_compile_create_var (cfg, &mono_defaults.int_class->byval_arg, OP_LOCAL);
		local->flags |= MONO_INST_VOLATILE;
		cfg->arch.ret_var_addr_local = local;

		MONO_INST_NEW (cfg, vtarg, OP_MOVE);
		vtarg->sreg1 = call->vret_var->dreg;
		vtarg->dreg = local->dreg;
		MONO_ADD_INS (cfg->cbb, vtarg);
	}

	if (cinfo->ret.storage == ArgValuetypeAddrInIReg) {
		add_outarg_reg2 (cfg, call, ArgInIReg, cfg->arch.reg_out0 + cinfo->ret.reg, call->vret_var);
	}

	for (i = 0; i < n; ++i) {
		MonoType *arg_type;

		ainfo = cinfo->args + i;

		if (!sig->pinvoke && (sig->call_convention == MONO_CALL_VARARG) && (i == sig->sentinelpos)) {
			/* Emit the signature cookie just before the implicit arguments */
			emit_sig_cookie2 (cfg, call, cinfo);
		}

		in = call->args [i];

		if (sig->hasthis && (i == 0))
			arg_type = &mono_defaults.object_class->byval_arg;
		else
			arg_type = sig->params [i - sig->hasthis];

		if ((i >= sig->hasthis) && (MONO_TYPE_ISSTRUCT(arg_type))) {
			guint32 align;
			guint32 size;

			if (arg_type->type == MONO_TYPE_TYPEDBYREF) {
				size = sizeof (MonoTypedRef);
				align = sizeof (gpointer);
			}
			else if (sig->pinvoke)
				size = mono_type_native_stack_size (&in->klass->byval_arg, &align);
			else {
				/* 
				 * Other backends use mono_type_stack_size (), but that
				 * aligns the size to 8, which is larger than the size of
				 * the source, leading to reads of invalid memory if the
				 * source is at the end of address space.
				 */
				size = mono_class_value_size (in->klass, &align);
			}

			if (size > 0) {
				MonoInst *arg;

				MONO_INST_NEW (cfg, arg, OP_OUTARG_VT);
				arg->sreg1 = in->dreg;
				arg->klass = in->klass;
				arg->backend.size = size;
				arg->inst_p0 = call;
				arg->inst_p1 = mono_mempool_alloc (cfg->mempool, sizeof (ArgInfo));
				memcpy (arg->inst_p1, ainfo, sizeof (ArgInfo));

				MONO_ADD_INS (cfg->cbb, arg);
			}
		}
		else {
			switch (ainfo->storage) {
			case ArgInIReg:
				add_outarg_reg2 (cfg, call, ainfo->storage, cfg->arch.reg_out0 + ainfo->reg, in);
				break;
			case ArgInFloatReg:
				add_outarg_reg2 (cfg, call, ainfo->storage, ainfo->reg, in);
				break;
			case ArgOnStack:
				if (arg_type->type == MONO_TYPE_R4 && !arg_type->byref)
					MONO_EMIT_NEW_STORE_MEMBASE (cfg, OP_STORER4_MEMBASE_REG, IA64_SP, 16 + ainfo->offset, in->dreg);
				else if (arg_type->type == MONO_TYPE_R8 && !arg_type->byref)
					MONO_EMIT_NEW_STORE_MEMBASE (cfg, OP_STORER8_MEMBASE_REG, IA64_SP, 16 + ainfo->offset, in->dreg);
				else
					MONO_EMIT_NEW_STORE_MEMBASE (cfg, OP_STOREI8_MEMBASE_REG, IA64_SP, 16 + ainfo->offset, in->dreg);
				break;
			default:
				g_assert_not_reached ();
			}
		}
	}

	/* Handle the case where there are no implicit arguments */
	if (!sig->pinvoke && (sig->call_convention == MONO_CALL_VARARG) && (n == sig->sentinelpos)) {
		emit_sig_cookie2 (cfg, call, cinfo);
	}

	call->stack_usage = cinfo->stack_usage;
	cfg->param_area = MAX (cfg->param_area, call->stack_usage);
	cfg->arch.n_out_regs = MAX (cfg->arch.n_out_regs, cinfo->reg_usage);
	cfg->flags |= MONO_CFG_HAS_CALLS;
}

/* FIXME: Remove these later */
#define NEW_VARLOADA(cfg,dest,var,vartype) do {	\
        MONO_INST_NEW ((cfg), (dest), OP_LDADDR); \
		(dest)->ssa_op = MONO_SSA_ADDRESS_TAKEN;	\
		(dest)->inst_p0 = (var); \
		(var)->flags |= MONO_INST_INDIRECT;	\
		(dest)->type = STACK_MP;	\
		(dest)->klass = (var)->klass;	\
        (dest)->dreg = mono_alloc_dreg ((cfg), STACK_MP); \
	} while (0)

#define EMIT_NEW_VARLOADA(cfg,dest,var,vartype) do { NEW_VARLOADA ((cfg), (dest), (var), (vartype)); MONO_ADD_INS ((cfg)->cbb, (dest)); } while (0)

void
mono_arch_emit_outarg_vt (MonoCompile *cfg, MonoInst *ins)
{
	MonoInst *src_var = get_vreg_to_inst (cfg, ins->sreg1);
	MonoInst *src;
	MonoCallInst *call = (MonoCallInst*)ins->inst_p0;
	ArgInfo *ainfo = (ArgInfo*)ins->inst_p1;
	int size = ins->backend.size;

	g_assert (ins->klass);

	if (!src_var)
		src_var = mono_compile_create_var_for_vreg (cfg, &ins->klass->byval_arg, OP_LOCAL, ins->sreg1);

	EMIT_NEW_VARLOADA ((cfg), (src), src_var, src_var->inst_vtype);

	if (ainfo->storage == ArgAggregate) {
		MonoInst *load, *store;
		int i, slot;

		/* 
		 * Part of the structure is passed in registers.
		 */
		for (i = 0; i < ainfo->nregs; ++i) {
			slot = ainfo->reg + i;
			
			if (ainfo->atype == AggregateSingleHFA) {
				MONO_INST_NEW (cfg, load, OP_LOADR4_MEMBASE);
				load->inst_basereg = src->dreg;
				load->inst_offset = i * 4;
				load->dreg = mono_alloc_freg (cfg);

				mono_call_inst_add_outarg_reg (cfg, call, load->dreg, ainfo->reg + i, TRUE);
			} else if (ainfo->atype == AggregateDoubleHFA) {
				MONO_INST_NEW (cfg, load, OP_LOADR8_MEMBASE);
				load->inst_basereg = src->dreg;
				load->inst_offset = i * 8;
				load->dreg = mono_alloc_freg (cfg);

				mono_call_inst_add_outarg_reg (cfg, call, load->dreg, ainfo->reg + i, TRUE);
			} else {
				MONO_INST_NEW (cfg, load, OP_LOADI8_MEMBASE);
				load->inst_basereg = src->dreg;
				load->inst_offset = i * 8;
				load->dreg = mono_alloc_ireg (cfg);

				mono_call_inst_add_outarg_reg (cfg, call, load->dreg, cfg->arch.reg_out0 + ainfo->reg + i, FALSE);
			}
			MONO_ADD_INS (cfg->cbb, load);
		}

		/* 
		 * Part of the structure is passed on the stack.
		 */
		for (i = ainfo->nregs; i < ainfo->nslots; ++i) {
			slot = ainfo->reg + i;

			MONO_INST_NEW (cfg, load, OP_LOADI8_MEMBASE);
			load->inst_basereg = src->dreg;
			load->inst_offset = i * sizeof (gpointer);
			load->dreg = mono_alloc_preg (cfg);
			MONO_ADD_INS (cfg->cbb, load);

			MONO_INST_NEW (cfg, store, OP_STOREI8_MEMBASE_REG);
			store->sreg1 = load->dreg;
			store->inst_destbasereg = IA64_SP;
			store->inst_offset = 16 + ainfo->offset + (slot - 8) * 8;
			MONO_ADD_INS (cfg->cbb, store);
		}
	} else {
		mini_emit_memcpy2 (cfg, IA64_SP, 16 + ainfo->offset, src->dreg, 0, size, 0);
	}
}

void
mono_arch_emit_setret (MonoCompile *cfg, MonoMethod *method, MonoInst *val)
{
	CallInfo *cinfo = get_call_info (cfg->mempool, mono_method_signature (method), FALSE);

	switch (cinfo->ret.storage) {
	case ArgInIReg:
		MONO_EMIT_NEW_UNALU (cfg, OP_MOVE, cfg->ret->dreg, val->dreg);
		break;
	case ArgInFloatReg:
		MONO_EMIT_NEW_UNALU (cfg, OP_FMOVE, cfg->ret->dreg, val->dreg);
		break;
	default:
		g_assert_not_reached ();
	}
}

static void
peephole_pass (MonoCompile *cfg, MonoBasicBlock *bb)
{
	MonoInst *ins, *last_ins = NULL;
	ins = bb->code;

	while (ins) {
		switch (ins->opcode) {
		case OP_MOVE:
		case OP_FMOVE:
			/*
			 * Removes:
			 *
			 * OP_MOVE reg, reg 
			 */
			if (ins->dreg == ins->sreg1) {
				if (last_ins)
					last_ins->next = ins->next;				
				ins = ins->next;
				continue;
			}
			/* 
			 * Removes:
			 *
			 * OP_MOVE sreg, dreg 
			 * OP_MOVE dreg, sreg
			 */
			if (last_ins && last_ins->opcode == OP_MOVE &&
			    ins->sreg1 == last_ins->dreg &&
			    ins->dreg == last_ins->sreg1) {
				last_ins->next = ins->next;				
				ins = ins->next;				
				continue;
			}
			break;
		case OP_MUL_IMM: 
		case OP_IMUL_IMM: 
			/* remove unnecessary multiplication with 1 */
			if (ins->inst_imm == 1) {
				if (ins->dreg != ins->sreg1) {
					ins->opcode = OP_MOVE;
				} else {
					last_ins->next = ins->next;
					ins = ins->next;
					continue;
				}
			}
			break;
		}

		last_ins = ins;
		ins = ins->next;
	}
	bb->last_ins = last_ins;
}

int cond_to_ia64_cmp [][3] = {
	{OP_IA64_CMP_EQ, OP_IA64_CMP4_EQ, OP_IA64_FCMP_EQ},
	{OP_IA64_CMP_NE, OP_IA64_CMP4_NE, OP_IA64_FCMP_NE},
	{OP_IA64_CMP_LE, OP_IA64_CMP4_LE, OP_IA64_FCMP_LE},
	{OP_IA64_CMP_GE, OP_IA64_CMP4_GE, OP_IA64_FCMP_GE},
	{OP_IA64_CMP_LT, OP_IA64_CMP4_LT, OP_IA64_FCMP_LT},
	{OP_IA64_CMP_GT, OP_IA64_CMP4_GT, OP_IA64_FCMP_GT},
	{OP_IA64_CMP_LE_UN, OP_IA64_CMP4_LE_UN, OP_IA64_FCMP_LE_UN},
	{OP_IA64_CMP_GE_UN, OP_IA64_CMP4_GE_UN, OP_IA64_FCMP_GE_UN},
	{OP_IA64_CMP_LT_UN, OP_IA64_CMP4_LT_UN, OP_IA64_FCMP_LT_UN},
	{OP_IA64_CMP_GT_UN, OP_IA64_CMP4_GT_UN, OP_IA64_FCMP_GT_UN}
};

static int
opcode_to_ia64_cmp (int opcode, int cmp_opcode)
{
	return cond_to_ia64_cmp [mono_opcode_to_cond (opcode)][mono_opcode_to_type (opcode, cmp_opcode)];
}

int cond_to_ia64_cmp_imm [][3] = {
	{OP_IA64_CMP_EQ_IMM, OP_IA64_CMP4_EQ_IMM, 0},
	{OP_IA64_CMP_NE_IMM, OP_IA64_CMP4_NE_IMM, 0},
	{OP_IA64_CMP_GE_IMM, OP_IA64_CMP4_GE_IMM, 0},
	{OP_IA64_CMP_LE_IMM, OP_IA64_CMP4_LE_IMM, 0},
	{OP_IA64_CMP_GT_IMM, OP_IA64_CMP4_GT_IMM, 0},
	{OP_IA64_CMP_LT_IMM, OP_IA64_CMP4_LT_IMM, 0},
	{OP_IA64_CMP_GE_UN_IMM, OP_IA64_CMP4_GE_UN_IMM, 0},
	{OP_IA64_CMP_LE_UN_IMM, OP_IA64_CMP4_LE_UN_IMM, 0},
	{OP_IA64_CMP_GT_UN_IMM, OP_IA64_CMP4_GT_UN_IMM, 0},
	{OP_IA64_CMP_LT_UN_IMM, OP_IA64_CMP4_LT_UN_IMM, 0},
};

static int
opcode_to_ia64_cmp_imm (int opcode, int cmp_opcode)
{
	/* The condition needs to be reversed */
	return cond_to_ia64_cmp_imm [mono_opcode_to_cond (opcode)][mono_opcode_to_type (opcode, cmp_opcode)];
}

static void
insert_after_ins (MonoBasicBlock *bb, MonoInst *ins, MonoInst *to_insert)
{
	if (ins == NULL) {
		ins = bb->code;
		bb->code = to_insert;
		to_insert->next = ins;
	}
	else {
		to_insert->next = ins->next;
		ins->next = to_insert;
	}
}

#define NEW_INS(cfg,dest,op) do {	\
		(dest) = mono_mempool_alloc0 ((cfg)->mempool, sizeof (MonoInst));	\
		(dest)->opcode = (op);	\
        insert_after_ins (bb, last_ins, (dest)); \
        last_ins = (dest); \
	} while (0)

/*
 * mono_arch_lowering_pass:
 *
 *  Converts complex opcodes into simpler ones so that each IR instruction
 * corresponds to one machine instruction.
 */
static void
mono_arch_lowering_pass (MonoCompile *cfg, MonoBasicBlock *bb)
{
	MonoInst *ins, *next, *temp, *temp2, *temp3, *last_ins = NULL;
	ins = bb->code;

	if (bb->max_vreg > cfg->rs->next_vreg)
		cfg->rs->next_vreg = bb->max_vreg;

	while (ins) {
		switch (ins->opcode) {
		case OP_STOREI1_MEMBASE_IMM:
		case OP_STOREI2_MEMBASE_IMM:
		case OP_STOREI4_MEMBASE_IMM:
		case OP_STOREI8_MEMBASE_IMM:
		case OP_STORE_MEMBASE_IMM:
			/* There are no store_membase instructions on ia64 */
			if (ins->inst_offset == 0) {
				temp2 = NULL;
			} else if (ia64_is_imm14 (ins->inst_offset)) {
				NEW_INS (cfg, temp2, OP_ADD_IMM);
				temp2->sreg1 = ins->inst_destbasereg;
				temp2->inst_imm = ins->inst_offset;
				temp2->dreg = mono_regstate_next_int (cfg->rs);
			}
			else {
				NEW_INS (cfg, temp, OP_I8CONST);
				temp->inst_c0 = ins->inst_offset;
				temp->dreg = mono_regstate_next_int (cfg->rs);
				NEW_INS (cfg, temp2, CEE_ADD);
				temp2->sreg1 = ins->inst_destbasereg;
				temp2->sreg2 = temp->dreg;
				temp2->dreg = mono_regstate_next_int (cfg->rs);
			}

			switch (ins->opcode) {
			case OP_STOREI1_MEMBASE_IMM:
				ins->opcode = OP_STOREI1_MEMBASE_REG;
				break;
			case OP_STOREI2_MEMBASE_IMM:
				ins->opcode = OP_STOREI2_MEMBASE_REG;
				break;
			case OP_STOREI4_MEMBASE_IMM:
				ins->opcode = OP_STOREI4_MEMBASE_REG;
				break;
			case OP_STOREI8_MEMBASE_IMM:
			case OP_STORE_MEMBASE_IMM:
				ins->opcode = OP_STOREI8_MEMBASE_REG;
				break;
			default:
				g_assert_not_reached ();
			}

			if (ins->inst_imm == 0)
				ins->sreg1 = IA64_R0;
			else {
				NEW_INS (cfg, temp3, OP_I8CONST);
				temp3->inst_c0 = ins->inst_imm;
				temp3->dreg = mono_regstate_next_int (cfg->rs);
				ins->sreg1 = temp3->dreg;
			}

			ins->inst_offset = 0;
			if (temp2)
				ins->inst_destbasereg = temp2->dreg;
			break;
		case OP_STOREI1_MEMBASE_REG:
		case OP_STOREI2_MEMBASE_REG:
		case OP_STOREI4_MEMBASE_REG:
		case OP_STOREI8_MEMBASE_REG:
		case OP_STORER4_MEMBASE_REG:
		case OP_STORER8_MEMBASE_REG:
		case OP_STORE_MEMBASE_REG:
			/* There are no store_membase instructions on ia64 */
			if (ins->inst_offset == 0) {
				break;
			}
			else if (ia64_is_imm14 (ins->inst_offset)) {
				NEW_INS (cfg, temp2, OP_ADD_IMM);
				temp2->sreg1 = ins->inst_destbasereg;
				temp2->inst_imm = ins->inst_offset;
				temp2->dreg = mono_regstate_next_int (cfg->rs);
			}
			else {
				NEW_INS (cfg, temp, OP_I8CONST);
				temp->inst_c0 = ins->inst_offset;
				temp->dreg = mono_regstate_next_int (cfg->rs);
				NEW_INS (cfg, temp2, CEE_ADD);
				temp2->sreg1 = ins->inst_destbasereg;
				temp2->sreg2 = temp->dreg;
				temp2->dreg = mono_regstate_next_int (cfg->rs);
			}

			ins->inst_offset = 0;
			ins->inst_destbasereg = temp2->dreg;
			break;
		case OP_LOADI1_MEMBASE:
		case OP_LOADU1_MEMBASE:
		case OP_LOADI2_MEMBASE:
		case OP_LOADU2_MEMBASE:
		case OP_LOADI4_MEMBASE:
		case OP_LOADU4_MEMBASE:
		case OP_LOADI8_MEMBASE:
		case OP_LOAD_MEMBASE:
		case OP_LOADR4_MEMBASE:
		case OP_LOADR8_MEMBASE:
		case OP_ATOMIC_EXCHANGE_I4:
		case OP_ATOMIC_EXCHANGE_I8:
		case OP_ATOMIC_ADD_NEW_I4:
		case OP_ATOMIC_ADD_NEW_I8:
		case OP_ATOMIC_ADD_IMM_NEW_I4:
		case OP_ATOMIC_ADD_IMM_NEW_I8:
			/* There are no membase instructions on ia64 */
			if (ins->inst_offset == 0) {
				break;
			}
			else if (ia64_is_imm14 (ins->inst_offset)) {
				NEW_INS (cfg, temp2, OP_ADD_IMM);
				temp2->sreg1 = ins->inst_basereg;
				temp2->inst_imm = ins->inst_offset;
				temp2->dreg = mono_regstate_next_int (cfg->rs);
			}
			else {
				NEW_INS (cfg, temp, OP_I8CONST);
				temp->inst_c0 = ins->inst_offset;
				temp->dreg = mono_regstate_next_int (cfg->rs);
				NEW_INS (cfg, temp2, CEE_ADD);
				temp2->sreg1 = ins->inst_basereg;
				temp2->sreg2 = temp->dreg;
				temp2->dreg = mono_regstate_next_int (cfg->rs);
			}

			ins->inst_offset = 0;
			ins->inst_basereg = temp2->dreg;
			break;
		case OP_ADD_IMM:
		case OP_IADD_IMM:
		case OP_LADD_IMM:
		case OP_ISUB_IMM:
		case OP_LSUB_IMM:
		case OP_AND_IMM:
		case OP_IAND_IMM:
		case OP_LAND_IMM:
		case OP_IOR_IMM:
		case OP_LOR_IMM:
		case OP_IXOR_IMM:
		case OP_LXOR_IMM:
		case OP_SHL_IMM:
		case OP_ISHL_IMM:
		case OP_LSHL_IMM:
		case OP_ISHR_IMM:
		case OP_LSHR_IMM:
		case OP_ISHR_UN_IMM:
		case OP_LSHR_UN_IMM: {
			gboolean is_imm = FALSE;
			gboolean switched = FALSE;

			if (ins->opcode == OP_AND_IMM && ins->inst_imm == 255) {
				ins->opcode = OP_ZEXT_I1;
				break;
			}

			switch (ins->opcode) {
			case OP_ADD_IMM:
			case OP_IADD_IMM:
			case OP_LADD_IMM:
				is_imm = ia64_is_imm14 (ins->inst_imm);
				switched = TRUE;
				break;
			case OP_ISUB_IMM:
			case OP_LSUB_IMM:
				is_imm = ia64_is_imm14 (- (ins->inst_imm));
				if (is_imm) {
					/* A = B - IMM -> A = B + (-IMM) */
					ins->inst_imm = - ins->inst_imm;
					ins->opcode = OP_IADD_IMM;
				}
				switched = TRUE;
				break;
			case OP_IAND_IMM:
			case OP_IOR_IMM:
			case OP_IXOR_IMM:
			case OP_AND_IMM:
			case OP_LAND_IMM:
			case OP_LOR_IMM:
			case OP_LXOR_IMM:
				is_imm = ia64_is_imm8 (ins->inst_imm);
				switched = TRUE;
				break;
			case OP_SHL_IMM:
			case OP_ISHL_IMM:
			case OP_LSHL_IMM:
			case OP_ISHR_IMM:
			case OP_LSHR_IMM:
			case OP_ISHR_UN_IMM:
			case OP_LSHR_UN_IMM:
				is_imm = (ins->inst_imm >= 0) && (ins->inst_imm < 64);
				break;
			default:
				break;
			}

			if (is_imm) {
				if (switched)
					ins->sreg2 = ins->sreg1;
				break;
			}

			ins->opcode = mono_op_imm_to_op (ins->opcode);

			if (ins->inst_imm == 0)
				ins->sreg2 = IA64_R0;
			else {
				NEW_INS (cfg, temp, OP_I8CONST);
				temp->inst_c0 = ins->inst_imm;
				temp->dreg = mono_regstate_next_int (cfg->rs);
				ins->sreg2 = temp->dreg;
			}
			break;
		}
		case OP_COMPARE_IMM:
		case OP_ICOMPARE_IMM:
		case OP_LCOMPARE_IMM: {
			/* Instead of compare+b<cond>, ia64 has compare<cond>+br */
			gboolean imm;

			next = ins->next;

			/* Branch opts can eliminate the branch */
			if (!next || (!(MONO_IS_COND_BRANCH_OP (next) || MONO_IS_COND_EXC (next) || MONO_IS_SETCC (next)))) {
				ins->opcode = OP_NOP;
				break;
			}

			/* 
			 * The compare_imm instructions have switched up arguments, and 
			 * some of them take an imm between -127 and 128.
			 */
			switch (next->opcode) {
			case CEE_BGE:
			case CEE_BLT:
			case OP_COND_EXC_LT:
			case OP_COND_EXC_ILT:
			case OP_IBGE:
			case OP_IBLT:
			case OP_LBGE:
			case OP_LBLT:
				imm = ia64_is_imm8 (ins->inst_imm - 1);
				break;
			case OP_IBGE_UN:
			case OP_IBLT_UN:
			case OP_LBGE_UN:
			case OP_LBLT_UN:
			case CEE_BGE_UN:
			case CEE_BLT_UN:
				imm = ia64_is_imm8 (ins->inst_imm - 1) && (ins->inst_imm > 0);
				break;
			default:
				imm = ia64_is_imm8 (ins->inst_imm);
				break;
			}

			if (imm) {
				ins->opcode = opcode_to_ia64_cmp_imm (next->opcode, ins->opcode);
				ins->sreg2 = ins->sreg1;
			}
			else {
				ins->opcode = opcode_to_ia64_cmp (next->opcode, ins->opcode);

				if (ins->inst_imm == 0)
					ins->sreg2 = IA64_R0;
				else {
					NEW_INS (cfg, temp, OP_I8CONST);
					temp->inst_c0 = ins->inst_imm;
					temp->dreg = mono_regstate_next_int (cfg->rs);
					ins->sreg2 = temp->dreg;
				}
			}

			if (MONO_IS_COND_BRANCH_OP (next)) {
				next->opcode = OP_IA64_BR_COND;
				if (! (next->flags & MONO_INST_BRLABEL))
					next->inst_target_bb = next->inst_true_bb;
			} else if (MONO_IS_COND_EXC (next)) {
				next->opcode = OP_IA64_COND_EXC;
			} else if (MONO_IS_SETCC (next)) {
				next->opcode = OP_IA64_CSET;
			} else {
				printf ("%s\n", mono_inst_name (next->opcode));
				NOT_IMPLEMENTED;
			}

			break;
		}
		case OP_COMPARE:
		case OP_ICOMPARE:
		case OP_LCOMPARE:
		case OP_FCOMPARE: {
			/* Instead of compare+b<cond>, ia64 has compare<cond>+br */

			next = ins->next;

			/* Branch opts can eliminate the branch */
			if (!next || (!(MONO_IS_COND_BRANCH_OP (next) || MONO_IS_COND_EXC (next) || MONO_IS_SETCC (next)))) {
				ins->opcode = OP_NOP;
				break;
			}

			ins->opcode = opcode_to_ia64_cmp (next->opcode, ins->opcode);

			if (MONO_IS_COND_BRANCH_OP (next)) {
				next->opcode = OP_IA64_BR_COND;
				if (! (next->flags & MONO_INST_BRLABEL))
					next->inst_target_bb = next->inst_true_bb;
			} else if (MONO_IS_COND_EXC (next)) {
				next->opcode = OP_IA64_COND_EXC;
			} else if (MONO_IS_SETCC (next)) {
				next->opcode = OP_IA64_CSET;
			} else {
				printf ("%s\n", mono_inst_name (next->opcode));
				NOT_IMPLEMENTED;
			}

			break;
		}
		case OP_FCEQ:
		case OP_FCGT:
		case OP_FCGT_UN:
		case OP_FCLT:
		case OP_FCLT_UN:
			/* The front end removes the fcompare, so introduce it again */
			NEW_INS (cfg, temp, opcode_to_ia64_cmp (ins->opcode, OP_FCOMPARE));
			temp->sreg1 = ins->sreg1;
			temp->sreg2 = ins->sreg2;
			
			ins->opcode = OP_IA64_CSET;
			break;
		case OP_MUL_IMM:
		case OP_LMUL_IMM:
		case OP_IMUL_IMM: {
			int i, sum_reg;
			gboolean found = FALSE;
			int shl_op = ins->opcode == OP_IMUL_IMM ? OP_ISHL_IMM : OP_SHL_IMM;

			/* First the easy cases */
			if (ins->inst_imm == 1) {
				ins->opcode = OP_MOVE;
				break;
			}
			for (i = 1; i < 64; ++i)
				if (ins->inst_imm == (((gint64)1) << i)) {
					ins->opcode = shl_op;
					ins->inst_imm = i;
					found = TRUE;
					break;
				}

			/* This could be optimized */
			if (!found) {
				sum_reg = 0;
				for (i = 0; i < 64; ++i) {
					if (ins->inst_imm & (((gint64)1) << i)) {
						NEW_INS (cfg, temp, shl_op);
						temp->dreg = mono_regstate_next_int (cfg->rs);
						temp->sreg1 = ins->sreg1;
						temp->inst_imm = i;

						if (sum_reg == 0)
							sum_reg = temp->dreg;
						else {
							NEW_INS (cfg, temp2, CEE_ADD);
							temp2->dreg = mono_regstate_next_int (cfg->rs);
							temp2->sreg1 = sum_reg;
							temp2->sreg2 = temp->dreg;
							sum_reg = temp2->dreg;
						}
					}
				}
				ins->opcode = OP_MOVE;
				ins->sreg1 = sum_reg;
			}
			break;
		}
		case CEE_CONV_OVF_U4:
			NEW_INS (cfg, temp, OP_IA64_CMP4_LT);
			temp->sreg1 = ins->sreg1;
			temp->sreg2 = IA64_R0;

			NEW_INS (cfg, temp, OP_IA64_COND_EXC);
			temp->inst_p1 = (char*)"OverflowException";

			ins->opcode = OP_MOVE;
			break;
		case CEE_CONV_OVF_I4_UN:
			NEW_INS (cfg, temp, OP_ICONST);
			temp->inst_c0 = 0x7fffffff;
			temp->dreg = mono_regstate_next_int (cfg->rs);

			NEW_INS (cfg, temp2, OP_IA64_CMP4_GT_UN);
			temp2->sreg1 = ins->sreg1;
			temp2->sreg2 = temp->dreg;

			NEW_INS (cfg, temp, OP_IA64_COND_EXC);
			temp->inst_p1 = (char*)"OverflowException";

			ins->opcode = OP_MOVE;
			break;
		case OP_FCONV_TO_I4:
		case OP_FCONV_TO_I2:
		case OP_FCONV_TO_U2:
		case OP_FCONV_TO_I1:
		case OP_FCONV_TO_U1:
			NEW_INS (cfg, temp, OP_FCONV_TO_I8);
			temp->sreg1 = ins->sreg1;
			temp->dreg = ins->dreg;

			switch (ins->opcode) {
			case OP_FCONV_TO_I4:
				ins->opcode = OP_SEXT_I4;
				break;
			case OP_FCONV_TO_I2:
				ins->opcode = OP_SEXT_I2;
				break;
			case OP_FCONV_TO_U2:
				ins->opcode = OP_ZEXT_I4;
				break;
			case OP_FCONV_TO_I1:
				ins->opcode = OP_SEXT_I1;
				break;
			case OP_FCONV_TO_U1:
				ins->opcode = OP_ZEXT_I1;
				break;
			default:
				g_assert_not_reached ();
			}
			ins->sreg1 = ins->dreg;
			break;
		default:
			break;
		}
		last_ins = ins;
		ins = ins->next;
	}
	bb->last_ins = last_ins;

	bb->max_vreg = cfg->rs->next_vreg;
}

void
mono_arch_local_regalloc (MonoCompile *cfg, MonoBasicBlock *bb)
{
	if (!bb->code)
		return;

	mono_arch_lowering_pass (cfg, bb);

	mono_local_regalloc (cfg, bb);
}

/*
 * emit_load_volatile_arguments:
 *
 *  Load volatile arguments from the stack to the original input registers.
 * Required before a tail call.
 */
static Ia64CodegenState
emit_load_volatile_arguments (MonoCompile *cfg, Ia64CodegenState code)
{
	MonoMethod *method = cfg->method;
	MonoMethodSignature *sig;
	MonoInst *ins;
	CallInfo *cinfo;
	guint32 i;

	/* FIXME: Generate intermediate code instead */

	sig = mono_method_signature (method);

	cinfo = get_call_info (cfg->mempool, sig, FALSE);
	
	/* This is the opposite of the code in emit_prolog */
	for (i = 0; i < sig->param_count + sig->hasthis; ++i) {
		ArgInfo *ainfo = cinfo->args + i;
		gint32 stack_offset;
		MonoType *arg_type;
		ins = cfg->new_ir ? cfg->args [i] : cfg->varinfo [i];

		if (sig->hasthis && (i == 0))
			arg_type = &mono_defaults.object_class->byval_arg;
		else
			arg_type = sig->params [i - sig->hasthis];

		arg_type = mono_type_get_underlying_type (arg_type);

		stack_offset = ainfo->offset + ARGS_OFFSET;

		/* Save volatile arguments to the stack */
		if (ins->opcode != OP_REGVAR) {
			switch (ainfo->storage) {
			case ArgInIReg:
			case ArgInFloatReg:
				/* FIXME: big offsets */
				g_assert (ins->opcode == OP_REGOFFSET);
				ia64_adds_imm (code, GP_SCRATCH_REG, ins->inst_offset, ins->inst_basereg);
				if (arg_type->byref)
					ia64_ld8 (code, cfg->arch.reg_in0 + ainfo->reg, GP_SCRATCH_REG);
				else {
					switch (arg_type->type) {
					case MONO_TYPE_R4:
						ia64_ldfs (code, ainfo->reg, GP_SCRATCH_REG);
						break;
					case MONO_TYPE_R8:
						ia64_ldfd (code, ainfo->reg, GP_SCRATCH_REG);
						break;
					default:
						ia64_ld8 (code, cfg->arch.reg_in0 + ainfo->reg, GP_SCRATCH_REG);
						break;
					}
				}
				break;
			case ArgOnStack:
				break;
			default:
				NOT_IMPLEMENTED;
			}
		}

		if (ins->opcode == OP_REGVAR) {
			/* Argument allocated to (non-volatile) register */
			switch (ainfo->storage) {
			case ArgInIReg:
				if (ins->dreg != cfg->arch.reg_in0 + ainfo->reg)
					ia64_mov (code, cfg->arch.reg_in0 + ainfo->reg, ins->dreg);
				break;
			case ArgOnStack:
				ia64_adds_imm (code, GP_SCRATCH_REG, 16 + ainfo->offset, cfg->frame_reg);
				ia64_st8 (code, GP_SCRATCH_REG, ins->dreg);
				break;
			default:
				NOT_IMPLEMENTED;
			}
		}
	}

	return code;
}

static Ia64CodegenState
emit_move_return_value (MonoCompile *cfg, MonoInst *ins, Ia64CodegenState code)
{
	CallInfo *cinfo;
	int i;

	/* Move return value to the target register */
	switch (ins->opcode) {
	case OP_VOIDCALL:
	case OP_VOIDCALL_REG:
	case OP_VOIDCALL_MEMBASE:
		break;
	case CEE_CALL:
	case OP_CALL:
	case OP_CALL_REG:
	case OP_CALL_MEMBASE:
	case OP_LCALL:
	case OP_LCALL_REG:
	case OP_LCALL_MEMBASE:
		g_assert (ins->dreg == IA64_R8);
		break;
	case OP_FCALL:
	case OP_FCALL_REG:
	case OP_FCALL_MEMBASE:
		g_assert (ins->dreg == 8);
		break;
	case OP_VCALL:
	case OP_VCALL_REG:
	case OP_VCALL_MEMBASE:
	case OP_VCALL2:
	case OP_VCALL2_REG:
	case OP_VCALL2_MEMBASE: {
		ArgStorage storage;

		cinfo = get_call_info (cfg->mempool, ((MonoCallInst*)ins)->signature, FALSE);
		storage = cinfo->ret.storage;

		if (storage == ArgAggregate) {
			MonoInst *local = (MonoInst*)cfg->arch.ret_var_addr_local;

			/* Load address of stack space allocated for the return value */
			ia64_movl (code, GP_SCRATCH_REG, local->inst_offset);
			ia64_add (code, GP_SCRATCH_REG, GP_SCRATCH_REG, local->inst_basereg);
			ia64_ld8 (code, GP_SCRATCH_REG, GP_SCRATCH_REG);

			for (i = 0; i < cinfo->ret.nregs; ++i) {
				switch (cinfo->ret.atype) {
				case AggregateNormal:
					ia64_st8_inc_imm_hint (code, GP_SCRATCH_REG, cinfo->ret.reg + i, 8, 0);
					break;
				case AggregateSingleHFA:
					ia64_stfs_inc_imm_hint (code, GP_SCRATCH_REG, cinfo->ret.reg + i, 4, 0);
					break;
				case AggregateDoubleHFA:
					ia64_stfd_inc_imm_hint (code, GP_SCRATCH_REG, cinfo->ret.reg + i, 8, 0);
					break;
				default:
					g_assert_not_reached ();
				}
			}
		}
		break;
	}
	default:
		g_assert_not_reached ();
	}

	return code;
}

#define add_patch_info(cfg,code,patch_type,data) do { \
	mono_add_patch_info (cfg, code.buf + code.nins - cfg->native_code, patch_type, data); \
} while (0)

#define emit_cond_system_exception(cfg,code,exc_name,predicate) do { \
	MonoInst *tins = mono_branch_optimize_exception_target (cfg, bb, exc_name); \
    if (tins == NULL) \
        add_patch_info (cfg, code, MONO_PATCH_INFO_EXC, exc_name); \
    else \
		add_patch_info (cfg, code, MONO_PATCH_INFO_BB, tins->inst_true_bb); \
	ia64_br_cond_pred (code, (predicate), 0); \
} while (0)

static Ia64CodegenState
emit_call (MonoCompile *cfg, Ia64CodegenState code, guint32 patch_type, gconstpointer data)
{
	add_patch_info (cfg, code, patch_type, data);

	if ((patch_type == MONO_PATCH_INFO_ABS) || (patch_type == MONO_PATCH_INFO_INTERNAL_METHOD)) {
		/* Indirect call */
		/* mono_arch_patch_callsite will patch this */
		/* mono_arch_nullify_class_init_trampoline will patch this */
		ia64_movl (code, GP_SCRATCH_REG, 0);
		ia64_ld8_inc_imm (code, GP_SCRATCH_REG2, GP_SCRATCH_REG, 8);
		ia64_mov_to_br (code, IA64_B6, GP_SCRATCH_REG2);
		ia64_ld8 (code, IA64_GP, GP_SCRATCH_REG);
		ia64_br_call_reg (code, IA64_B0, IA64_B6);
	}
	else {
		/* Can't use a direct call since the displacement might be too small */
		/* mono_arch_patch_callsite will patch this */
		ia64_movl (code, GP_SCRATCH_REG, 0);
		ia64_mov_to_br (code, IA64_B6, GP_SCRATCH_REG);
		ia64_br_call_reg (code, IA64_B0, IA64_B6);
	}

	return code;
}

#define bb_is_loop_start(bb) ((bb)->loop_body_start && (bb)->nesting)

void
mono_arch_output_basic_block (MonoCompile *cfg, MonoBasicBlock *bb)
{
	MonoInst *ins;
	MonoCallInst *call;
	guint offset;
	Ia64CodegenState code;
	guint8 *code_start = cfg->native_code + cfg->code_len;
	MonoInst *last_ins = NULL;
	guint last_offset = 0;
	int max_len, cpos;

	if (cfg->opt & MONO_OPT_PEEPHOLE)
		peephole_pass (cfg, bb);

	if (cfg->opt & MONO_OPT_LOOP) {
		/* FIXME: */
	}

	if (cfg->verbose_level > 2)
		g_print ("Basic block %d starting at offset 0x%x\n", bb->block_num, bb->native_offset);

	cpos = bb->max_offset;

	if (cfg->prof_options & MONO_PROFILE_COVERAGE) {
		NOT_IMPLEMENTED;
	}

	offset = code_start - cfg->native_code;

	ia64_codegen_init (code, code_start);

#if 0
	if (strstr (cfg->method->name, "conv_ovf_i1") && (bb->block_num == 2))
		break_count ();
#endif

	ins = bb->code;
	while (ins) {
		offset = code.buf - cfg->native_code;

		max_len = ((int)(((guint8 *)ins_get_spec (ins->opcode))[MONO_INST_LEN])) + 128;

		while (offset + max_len + 16 > cfg->code_size) {
			ia64_codegen_close (code);

			offset = code.buf - cfg->native_code;

			cfg->code_size *= 2;
			cfg->native_code = g_realloc (cfg->native_code, cfg->code_size);
			code_start = cfg->native_code + offset;
			mono_jit_stats.code_reallocs++;

			ia64_codegen_init (code, code_start);
		}

		mono_debug_record_line_number (cfg, ins, offset);

		switch (ins->opcode) {
		case OP_ICONST:
		case OP_I8CONST:
			if (ia64_is_imm14 (ins->inst_c0))
				ia64_adds_imm (code, ins->dreg, ins->inst_c0, IA64_R0);
			else
				ia64_movl (code, ins->dreg, ins->inst_c0);
			break;
		case OP_JUMP_TABLE:
			add_patch_info (cfg, code, (MonoJumpInfoType)ins->inst_i1, ins->inst_p0);
			ia64_movl (code, ins->dreg, 0);
			break;
		case OP_MOVE:
			ia64_mov (code, ins->dreg, ins->sreg1);
			break;
		case OP_BR:
		case OP_IA64_BR_COND: {
			int pred = 0;
			if (ins->opcode == OP_IA64_BR_COND)
				pred = 6;
			if (ins->flags & MONO_INST_BRLABEL) {
				if (ins->inst_i0->inst_c0) {
					NOT_IMPLEMENTED;
				} else {
					add_patch_info (cfg, code, MONO_PATCH_INFO_LABEL, ins->inst_i0);
					ia64_br_cond_pred (code, pred, 0);
				}
			} else {
				if (ins->inst_target_bb->native_offset) {
					guint8 *pos = code.buf + code.nins;

					ia64_br_cond_pred (code, pred, 0);
					ia64_begin_bundle (code);
					ia64_patch (pos, cfg->native_code + ins->inst_target_bb->native_offset);
				} else {
					add_patch_info (cfg, code, MONO_PATCH_INFO_BB, ins->inst_target_bb);
					ia64_br_cond_pred (code, pred, 0);
				} 
			}
			break;
		}
		case OP_LABEL:
			ia64_begin_bundle (code);
			ins->inst_c0 = code.buf - cfg->native_code;
			break;
		case OP_NOP:
		case OP_DUMMY_USE:
		case OP_DUMMY_STORE:
		case OP_NOT_REACHED:
			break;
		case OP_BR_REG:
			ia64_mov_to_br (code, IA64_B6, ins->sreg1);
			ia64_br_cond_reg (code, IA64_B6);
			break;
		case CEE_ADD:
		case OP_IADD:
		case OP_LADD:
			ia64_add (code, ins->dreg, ins->sreg1, ins->sreg2);
			break;
		case CEE_SUB:
		case OP_ISUB:
		case OP_LSUB:
			ia64_sub (code, ins->dreg, ins->sreg1, ins->sreg2);
			break;
		case CEE_AND:
		case OP_IAND:
		case OP_LAND:
			ia64_and (code, ins->dreg, ins->sreg1, ins->sreg2);
			break;
		case CEE_OR:
		case OP_IOR:
		case OP_LOR:
			ia64_or (code, ins->dreg, ins->sreg1, ins->sreg2);
			break;
		case CEE_XOR:
		case OP_IXOR:
		case OP_LXOR:
			ia64_xor (code, ins->dreg, ins->sreg1, ins->sreg2);
			break;
		case CEE_NEG:
		case OP_INEG:
		case OP_LNEG:
			ia64_sub (code, ins->dreg, IA64_R0, ins->sreg1);
			break;
		case CEE_NOT:
		case OP_INOT:
		case OP_LNOT:
			ia64_andcm_imm (code, ins->dreg, -1, ins->sreg1);
			break;
		case CEE_SHL:
		case OP_ISHL:
		case OP_LSHL:
			ia64_shl (code, ins->dreg, ins->sreg1, ins->sreg2);
			break;
		case OP_ISHR:
		case OP_LSHR:
			ia64_shr (code, ins->dreg, ins->sreg1, ins->sreg2);
			break;
		case OP_ISHR_UN:
			ia64_zxt4 (code, GP_SCRATCH_REG, ins->sreg1);
			ia64_shr_u (code, ins->dreg, GP_SCRATCH_REG, ins->sreg2);
			break;
		case OP_LSHR_UN:
			ia64_shr_u (code, ins->dreg, ins->sreg1, ins->sreg2);
			break;
		case OP_IADDCC:
			/* p6 and p7 is set if there is signed/unsigned overflow */
			
			/* Set p8-p9 == (sreg2 > 0) */
			ia64_cmp4_lt (code, 8, 9, IA64_R0, ins->sreg2);

			ia64_add (code, GP_SCRATCH_REG, ins->sreg1, ins->sreg2);
			
			/* (sreg2 > 0) && (res < ins->sreg1) => signed overflow */
			ia64_cmp4_lt_pred (code, 8, 6, 10, GP_SCRATCH_REG, ins->sreg1);
			/* (sreg2 <= 0) && (res > ins->sreg1) => signed overflow */
			ia64_cmp4_lt_pred (code, 9, 6, 10, ins->sreg1, GP_SCRATCH_REG);

			/* res <u sreg1 => unsigned overflow */
			ia64_cmp4_ltu (code, 7, 10, GP_SCRATCH_REG, ins->sreg1);

			/* FIXME: Predicate this since this is a side effect */
			ia64_mov (code, ins->dreg, GP_SCRATCH_REG);
			break;
		case OP_ISUBCC:
			/* p6 and p7 is set if there is signed/unsigned overflow */
			
			/* Set p8-p9 == (sreg2 > 0) */
			ia64_cmp4_lt (code, 8, 9, IA64_R0, ins->sreg2);

			ia64_sub (code, GP_SCRATCH_REG, ins->sreg1, ins->sreg2);
			
			/* (sreg2 > 0) && (res > ins->sreg1) => signed overflow */
			ia64_cmp4_gt_pred (code, 8, 6, 10, GP_SCRATCH_REG, ins->sreg1);
			/* (sreg2 <= 0) && (res < ins->sreg1) => signed overflow */
			ia64_cmp4_lt_pred (code, 9, 6, 10, GP_SCRATCH_REG, ins->sreg1);

			/* sreg1 <u sreg2 => unsigned overflow */
			ia64_cmp4_ltu (code, 7, 10, ins->sreg1, ins->sreg2);

			/* FIXME: Predicate this since this is a side effect */
			ia64_mov (code, ins->dreg, GP_SCRATCH_REG);
			break;
		case OP_ADDCC:
			/* Same as OP_IADDCC */
			ia64_cmp_lt (code, 8, 9, IA64_R0, ins->sreg2);

			ia64_add (code, GP_SCRATCH_REG, ins->sreg1, ins->sreg2);
			
			ia64_cmp_lt_pred (code, 8, 6, 10, GP_SCRATCH_REG, ins->sreg1);
			ia64_cmp_lt_pred (code, 9, 6, 10, ins->sreg1, GP_SCRATCH_REG);

			ia64_cmp_ltu (code, 7, 10, GP_SCRATCH_REG, ins->sreg1);

			ia64_mov (code, ins->dreg, GP_SCRATCH_REG);
			break;
		case OP_SUBCC:
			/* Same as OP_ISUBCC */

			ia64_cmp_lt (code, 8, 9, IA64_R0, ins->sreg2);

			ia64_sub (code, GP_SCRATCH_REG, ins->sreg1, ins->sreg2);
			
			ia64_cmp_gt_pred (code, 8, 6, 10, GP_SCRATCH_REG, ins->sreg1);
			ia64_cmp_lt_pred (code, 9, 6, 10, GP_SCRATCH_REG, ins->sreg1);

			ia64_cmp_ltu (code, 7, 10, ins->sreg1, ins->sreg2);

			ia64_mov (code, ins->dreg, GP_SCRATCH_REG);
			break;
		case OP_ADD_IMM:
		case OP_IADD_IMM:
		case OP_LADD_IMM:
			ia64_adds_imm (code, ins->dreg, ins->inst_imm, ins->sreg1);
			break;
		case OP_IAND_IMM:
		case OP_AND_IMM:
		case OP_LAND_IMM:
			ia64_and_imm (code, ins->dreg, ins->inst_imm, ins->sreg1);
			break;
		case OP_IOR_IMM:
		case OP_LOR_IMM:
			ia64_or_imm (code, ins->dreg, ins->inst_imm, ins->sreg1);
			break;
		case OP_IXOR_IMM:
		case OP_LXOR_IMM:
			ia64_xor_imm (code, ins->dreg, ins->inst_imm, ins->sreg1);
			break;
		case OP_SHL_IMM:
		case OP_ISHL_IMM:
		case OP_LSHL_IMM:
			ia64_shl_imm (code, ins->dreg, ins->sreg1, ins->inst_imm);
			break;
		case OP_LSHR_IMM:
			ia64_shr_imm (code, ins->dreg, ins->sreg1, ins->inst_imm);
			break;
		case OP_ISHR_IMM:
			ia64_shr_imm (code, ins->dreg, ins->sreg1, ins->inst_imm);
			break;
		case OP_ISHR_UN_IMM:
			ia64_zxt4 (code, GP_SCRATCH_REG, ins->sreg1);
			ia64_shr_u_imm (code, ins->dreg, GP_SCRATCH_REG, ins->inst_imm);
			break;
		case OP_LSHR_UN_IMM:
			ia64_shr_u_imm (code, ins->dreg, ins->sreg1, ins->inst_imm);
			break;
		case CEE_MUL:
			/* Based on gcc code */
			ia64_setf_sig (code, FP_SCRATCH_REG, ins->sreg1);
			ia64_setf_sig (code, FP_SCRATCH_REG2, ins->sreg2);
			ia64_xmpy_l (code, FP_SCRATCH_REG, FP_SCRATCH_REG, FP_SCRATCH_REG2);
			ia64_getf_sig (code, ins->dreg, FP_SCRATCH_REG);
			break;

		case OP_STOREI1_MEMBASE_REG:
			ia64_st1_hint (code, ins->inst_destbasereg, ins->sreg1, 0);
			break;
		case OP_STOREI2_MEMBASE_REG:
			ia64_st2_hint (code, ins->inst_destbasereg, ins->sreg1, 0);
			break;
		case OP_STOREI4_MEMBASE_REG:
			ia64_st4_hint (code, ins->inst_destbasereg, ins->sreg1, 0);
			break;
		case OP_STOREI8_MEMBASE_REG:
		case OP_STORE_MEMBASE_REG:
			if (ins->inst_offset != 0) {
				/* This is generated by local regalloc */
				if (ia64_is_imm14 (ins->inst_offset)) {
					ia64_adds_imm (code, GP_SCRATCH_REG, ins->inst_offset, ins->inst_destbasereg);
				} else {
					ia64_movl (code, GP_SCRATCH_REG, ins->inst_offset);
					ia64_add (code, GP_SCRATCH_REG, GP_SCRATCH_REG, ins->inst_destbasereg);
				}
				ins->inst_destbasereg = GP_SCRATCH_REG;
			}
			ia64_st8_hint (code, ins->inst_destbasereg, ins->sreg1, 0);
			break;

		case OP_IA64_STOREI1_MEMBASE_INC_REG:
			ia64_st1_inc_imm_hint (code, ins->inst_destbasereg, ins->sreg1, 1, 0);
			break;
		case OP_IA64_STOREI2_MEMBASE_INC_REG:
			ia64_st2_inc_imm_hint (code, ins->inst_destbasereg, ins->sreg1, 2, 0);
			break;
		case OP_IA64_STOREI4_MEMBASE_INC_REG:
			ia64_st4_inc_imm_hint (code, ins->inst_destbasereg, ins->sreg1, 4, 0);
			break;
		case OP_IA64_STOREI8_MEMBASE_INC_REG:
			ia64_st8_inc_imm_hint (code, ins->inst_destbasereg, ins->sreg1, 8, 0);
			break;

		case OP_LOADU1_MEMBASE:
			ia64_ld1 (code, ins->dreg, ins->inst_basereg);
			break;
		case OP_LOADU2_MEMBASE:
			ia64_ld2 (code, ins->dreg, ins->inst_basereg);
			break;
		case OP_LOADU4_MEMBASE:
			ia64_ld4 (code, ins->dreg, ins->inst_basereg);
			break;
		case OP_LOADI1_MEMBASE:
			ia64_ld1 (code, ins->dreg, ins->inst_basereg);
			ia64_sxt1 (code, ins->dreg, ins->dreg);
			break;
		case OP_LOADI2_MEMBASE:
			ia64_ld2 (code, ins->dreg, ins->inst_basereg);
			ia64_sxt2 (code, ins->dreg, ins->dreg);
			break;
		case OP_LOADI4_MEMBASE:
			ia64_ld4 (code, ins->dreg, ins->inst_basereg);
			ia64_sxt4 (code, ins->dreg, ins->dreg);
			break;
		case OP_LOAD_MEMBASE:
		case OP_LOADI8_MEMBASE:
			if (ins->inst_offset != 0) {
				/* This is generated by local regalloc */
				if (ia64_is_imm14 (ins->inst_offset)) {
					ia64_adds_imm (code, GP_SCRATCH_REG, ins->inst_offset, ins->inst_basereg);
				} else {
					ia64_movl (code, GP_SCRATCH_REG, ins->inst_offset);
					ia64_add (code, GP_SCRATCH_REG, GP_SCRATCH_REG, ins->inst_basereg);
				}
				ins->inst_basereg = GP_SCRATCH_REG;
			}
			ia64_ld8 (code, ins->dreg, ins->inst_basereg);
			break;

		case OP_IA64_LOADU1_MEMBASE_INC:
			ia64_ld1_inc_imm_hint (code, ins->dreg, ins->inst_basereg, 1, 0);
			break;
		case OP_IA64_LOADU2_MEMBASE_INC:
			ia64_ld2_inc_imm_hint (code, ins->dreg, ins->inst_basereg, 2, 0);
			break;
		case OP_IA64_LOADU4_MEMBASE_INC:
			ia64_ld4_inc_imm_hint (code, ins->dreg, ins->inst_basereg, 4, 0);
			break;
		case OP_IA64_LOADI8_MEMBASE_INC:
			ia64_ld8_inc_imm_hint (code, ins->dreg, ins->inst_basereg, 8, 0);
			break;

		case OP_SEXT_I1:
			ia64_sxt1 (code, ins->dreg, ins->sreg1);
			break;
		case OP_SEXT_I2:
			ia64_sxt2 (code, ins->dreg, ins->sreg1);
			break;
		case OP_SEXT_I4:
			ia64_sxt4 (code, ins->dreg, ins->sreg1);
			break;
		case OP_ZEXT_I1:
			ia64_zxt1 (code, ins->dreg, ins->sreg1);
			break;
		case OP_ZEXT_I2:
			ia64_zxt2 (code, ins->dreg, ins->sreg1);
			break;
		case OP_ZEXT_I4:
			ia64_zxt4 (code, ins->dreg, ins->sreg1);
			break;

			/* Compare opcodes */
		case OP_IA64_CMP4_EQ:
			ia64_cmp4_eq (code, 6, 7, ins->sreg1, ins->sreg2);
			break;
		case OP_IA64_CMP4_NE:
			ia64_cmp4_ne (code, 6, 7, ins->sreg1, ins->sreg2);
			break;
		case OP_IA64_CMP4_LE:
			ia64_cmp4_le (code, 6, 7, ins->sreg1, ins->sreg2);
			break;
		case OP_IA64_CMP4_LT:
			ia64_cmp4_lt (code, 6, 7, ins->sreg1, ins->sreg2);
			break;
		case OP_IA64_CMP4_GE:
			ia64_cmp4_ge (code, 6, 7, ins->sreg1, ins->sreg2);
			break;
		case OP_IA64_CMP4_GT:
			ia64_cmp4_gt (code, 6, 7, ins->sreg1, ins->sreg2);
			break;
		case OP_IA64_CMP4_LT_UN:
			ia64_cmp4_ltu (code, 6, 7, ins->sreg1, ins->sreg2);
			break;
		case OP_IA64_CMP4_LE_UN:
			ia64_cmp4_leu (code, 6, 7, ins->sreg1, ins->sreg2);
			break;
		case OP_IA64_CMP4_GT_UN:
			ia64_cmp4_gtu (code, 6, 7, ins->sreg1, ins->sreg2);
			break;
		case OP_IA64_CMP4_GE_UN:
			ia64_cmp4_geu (code, 6, 7, ins->sreg1, ins->sreg2);
			break;
		case OP_IA64_CMP_EQ:
			ia64_cmp_eq (code, 6, 7, ins->sreg1, ins->sreg2);
			break;
		case OP_IA64_CMP_NE:
			ia64_cmp_ne (code, 6, 7, ins->sreg1, ins->sreg2);
			break;
		case OP_IA64_CMP_LE:
			ia64_cmp_le (code, 6, 7, ins->sreg1, ins->sreg2);
			break;
		case OP_IA64_CMP_LT:
			ia64_cmp_lt (code, 6, 7, ins->sreg1, ins->sreg2);
			break;
		case OP_IA64_CMP_GE:
			ia64_cmp_ge (code, 6, 7, ins->sreg1, ins->sreg2);
			break;
		case OP_IA64_CMP_GT:
			ia64_cmp_gt (code, 6, 7, ins->sreg1, ins->sreg2);
			break;
		case OP_IA64_CMP_GT_UN:
			ia64_cmp_gtu (code, 6, 7, ins->sreg1, ins->sreg2);
			break;
		case OP_IA64_CMP_LT_UN:
			ia64_cmp_ltu (code, 6, 7, ins->sreg1, ins->sreg2);
			break;
		case OP_IA64_CMP_GE_UN:
			ia64_cmp_geu (code, 6, 7, ins->sreg1, ins->sreg2);
			break;
		case OP_IA64_CMP_LE_UN:
			ia64_cmp_leu (code, 6, 7, ins->sreg1, ins->sreg2);
			break;
		case OP_IA64_CMP4_EQ_IMM:
			ia64_cmp4_eq_imm (code, 6, 7, ins->inst_imm, ins->sreg2);
			break;
		case OP_IA64_CMP4_NE_IMM:
			ia64_cmp4_ne_imm (code, 6, 7, ins->inst_imm, ins->sreg2);
			break;
		case OP_IA64_CMP4_LE_IMM:
			ia64_cmp4_le_imm (code, 6, 7, ins->inst_imm, ins->sreg2);
			break;
		case OP_IA64_CMP4_LT_IMM:
			ia64_cmp4_lt_imm (code, 6, 7, ins->inst_imm, ins->sreg2);
			break;
		case OP_IA64_CMP4_GE_IMM:
			ia64_cmp4_ge_imm (code, 6, 7, ins->inst_imm, ins->sreg2);
			break;
		case OP_IA64_CMP4_GT_IMM:
			ia64_cmp4_gt_imm (code, 6, 7, ins->inst_imm, ins->sreg2);
			break;
		case OP_IA64_CMP4_LT_UN_IMM:
			ia64_cmp4_ltu_imm (code, 6, 7, ins->inst_imm, ins->sreg2);
			break;
		case OP_IA64_CMP4_LE_UN_IMM:
			ia64_cmp4_leu_imm (code, 6, 7, ins->inst_imm, ins->sreg2);
			break;
		case OP_IA64_CMP4_GT_UN_IMM:
			ia64_cmp4_gtu_imm (code, 6, 7, ins->inst_imm, ins->sreg2);
			break;
		case OP_IA64_CMP4_GE_UN_IMM:
			ia64_cmp4_geu_imm (code, 6, 7, ins->inst_imm, ins->sreg2);
			break;
		case OP_IA64_CMP_EQ_IMM:
			ia64_cmp_eq_imm (code, 6, 7, ins->inst_imm, ins->sreg2);
			break;
		case OP_IA64_CMP_NE_IMM:
			ia64_cmp_ne_imm (code, 6, 7, ins->inst_imm, ins->sreg2);
			break;
		case OP_IA64_CMP_LE_IMM:
			ia64_cmp_le_imm (code, 6, 7, ins->inst_imm, ins->sreg2);
			break;
		case OP_IA64_CMP_LT_IMM:
			ia64_cmp_lt_imm (code, 6, 7, ins->inst_imm, ins->sreg2);
			break;
		case OP_IA64_CMP_GE_IMM:
			ia64_cmp_ge_imm (code, 6, 7, ins->inst_imm, ins->sreg2);
			break;
		case OP_IA64_CMP_GT_IMM:
			ia64_cmp_gt_imm (code, 6, 7, ins->inst_imm, ins->sreg2);
			break;
		case OP_IA64_CMP_GT_UN_IMM:
			ia64_cmp_gtu_imm (code, 6, 7, ins->inst_imm, ins->sreg2);
			break;
		case OP_IA64_CMP_LT_UN_IMM:
			ia64_cmp_ltu_imm (code, 6, 7, ins->inst_imm, ins->sreg2);
			break;
		case OP_IA64_CMP_GE_UN_IMM:
			ia64_cmp_geu_imm (code, 6, 7, ins->inst_imm, ins->sreg2);
			break;
		case OP_IA64_CMP_LE_UN_IMM:
			ia64_cmp_leu_imm (code, 6, 7, ins->inst_imm, ins->sreg2);
			break;
		case OP_IA64_FCMP_EQ:
			ia64_fcmp_eq_sf (code, 6, 7, ins->sreg1, ins->sreg2, 0);
			break;
		case OP_IA64_FCMP_NE:
			ia64_fcmp_ne_sf (code, 6, 7, ins->sreg1, ins->sreg2, 0);
			break;
		case OP_IA64_FCMP_LT:
			ia64_fcmp_lt_sf (code, 6, 7, ins->sreg1, ins->sreg2, 0);
			break;
		case OP_IA64_FCMP_GT:
			ia64_fcmp_gt_sf (code, 6, 7, ins->sreg1, ins->sreg2, 0);
			break;
		case OP_IA64_FCMP_LE:
			ia64_fcmp_le_sf (code, 6, 7, ins->sreg1, ins->sreg2, 0);
			break;
		case OP_IA64_FCMP_GE:
			ia64_fcmp_ge_sf (code, 6, 7, ins->sreg1, ins->sreg2, 0);
			break;
		case OP_IA64_FCMP_GT_UN:
			ia64_fcmp_gt_sf (code, 6, 7, ins->sreg1, ins->sreg2, 0);
			ia64_fcmp_unord_sf_pred (code, 7, 6, 7, ins->sreg1, ins->sreg2, 0);
			break;
		case OP_IA64_FCMP_LT_UN:
			ia64_fcmp_lt_sf (code, 6, 7, ins->sreg1, ins->sreg2, 0);
			ia64_fcmp_unord_sf_pred (code, 7, 6, 7, ins->sreg1, ins->sreg2, 0);
			break;
		case OP_IA64_FCMP_GE_UN:
			ia64_fcmp_ge_sf (code, 6, 7, ins->sreg1, ins->sreg2, 0);
			ia64_fcmp_unord_sf_pred (code, 7, 6, 7, ins->sreg1, ins->sreg2, 0);
			break;
		case OP_IA64_FCMP_LE_UN:
			ia64_fcmp_le_sf (code, 6, 7, ins->sreg1, ins->sreg2, 0);
			ia64_fcmp_unord_sf_pred (code, 7, 6, 7, ins->sreg1, ins->sreg2, 0);
			break;

		case OP_COND_EXC_IOV:
		case OP_COND_EXC_OV:
			emit_cond_system_exception (cfg, code, "OverflowException", 6);
			break;
		case OP_COND_EXC_IC:
		case OP_COND_EXC_C:
			emit_cond_system_exception (cfg, code, "OverflowException", 7);
			break;
		case OP_IA64_COND_EXC:
			emit_cond_system_exception (cfg, code, ins->inst_p1, 6);
			break;
		case OP_IA64_CSET:
			ia64_mov_pred (code, 7, ins->dreg, IA64_R0);
			ia64_no_stop (code);
			ia64_add1_pred (code, 6, ins->dreg, IA64_R0, IA64_R0);
			break;
		case CEE_CONV_I1:
		case OP_ICONV_TO_I1:
		case OP_LCONV_TO_I1:
			/* FIXME: Is this needed ? */
			ia64_sxt1 (code, ins->dreg, ins->sreg1);
			break;
		case CEE_CONV_I2:
		case OP_ICONV_TO_I2:
		case OP_LCONV_TO_I2:
			/* FIXME: Is this needed ? */
			ia64_sxt2 (code, ins->dreg, ins->sreg1);
			break;
		case CEE_CONV_I4:
		case OP_ICONV_TO_I4:
		case OP_LCONV_TO_I4:
			/* FIXME: Is this needed ? */
			ia64_sxt4 (code, ins->dreg, ins->sreg1);
			break;
		case CEE_CONV_U1:
		case OP_ICONV_TO_U1:
		case OP_LCONV_TO_U1:
			/* FIXME: Is this needed */
			ia64_zxt1 (code, ins->dreg, ins->sreg1);
			break;
		case CEE_CONV_U2:
		case OP_ICONV_TO_U2:
		case OP_LCONV_TO_U2:
			/* FIXME: Is this needed */
			ia64_zxt2 (code, ins->dreg, ins->sreg1);
			break;
		case CEE_CONV_U4:
		case OP_ICONV_TO_U4:
		case OP_LCONV_TO_U4:
			/* FIXME: Is this needed */
			ia64_zxt4 (code, ins->dreg, ins->sreg1);
			break;
		case CEE_CONV_I8:
		case CEE_CONV_I:
		case OP_ICONV_TO_I8:
		case OP_ICONV_TO_I:
			/* FIXME: Sign extend ? */
			ia64_mov (code, ins->dreg, ins->sreg1);
			break;
		case CEE_CONV_U8:
		case CEE_CONV_U:
		case OP_ICONV_TO_U8:
		case OP_ICONV_TO_U:
			ia64_zxt4 (code, ins->dreg, ins->sreg1);
			break;

			/*
			 * FLOAT OPCODES
			 */
		case OP_R8CONST: {
			double d = *(double *)ins->inst_p0;

			if ((d == 0.0) && (mono_signbit (d) == 0))
				ia64_fmov (code, ins->dreg, 0);
			else if (d == 1.0)
				ia64_fmov (code, ins->dreg, 1);
			else {
				add_patch_info (cfg, code, MONO_PATCH_INFO_R8, ins->inst_p0);
				ia64_movl (code, GP_SCRATCH_REG, 0);
				ia64_ldfd (code, ins->dreg, GP_SCRATCH_REG);
			}
			break;
		}
		case OP_R4CONST: {
			float f = *(float *)ins->inst_p0;

			if ((f == 0.0) && (mono_signbit (f) == 0))
				ia64_fmov (code, ins->dreg, 0);
			else if (f == 1.0)
				ia64_fmov (code, ins->dreg, 1);
			else {
				add_patch_info (cfg, code, MONO_PATCH_INFO_R4, ins->inst_p0);
				ia64_movl (code, GP_SCRATCH_REG, 0);
				ia64_ldfs (code, ins->dreg, GP_SCRATCH_REG);
			}
			break;
		}
		case OP_FMOVE:
			ia64_fmov (code, ins->dreg, ins->sreg1);
			break;
		case OP_STORER8_MEMBASE_REG:
			if (ins->inst_offset != 0) {
				/* This is generated by local regalloc */
				if (ia64_is_imm14 (ins->inst_offset)) {
					ia64_adds_imm (code, GP_SCRATCH_REG, ins->inst_offset, ins->inst_destbasereg);
				} else {
					ia64_movl (code, GP_SCRATCH_REG, ins->inst_offset);
					ia64_add (code, GP_SCRATCH_REG, GP_SCRATCH_REG, ins->inst_destbasereg);
				}
				ins->inst_destbasereg = GP_SCRATCH_REG;
			}
			ia64_stfd_hint (code, ins->inst_destbasereg, ins->sreg1, 0);
			break;
		case OP_STORER4_MEMBASE_REG:
			ia64_fnorm_s_sf (code, FP_SCRATCH_REG, ins->sreg1, 0);
			ia64_stfs_hint (code, ins->inst_destbasereg, FP_SCRATCH_REG, 0);
			break;
		case OP_LOADR8_MEMBASE:
			if (ins->inst_offset != 0) {
				/* This is generated by local regalloc */
				if (ia64_is_imm14 (ins->inst_offset)) {
					ia64_adds_imm (code, GP_SCRATCH_REG, ins->inst_offset, ins->inst_basereg);
				} else {
					ia64_movl (code, GP_SCRATCH_REG, ins->inst_offset);
					ia64_add (code, GP_SCRATCH_REG, GP_SCRATCH_REG, ins->inst_basereg);
				}
				ins->inst_basereg = GP_SCRATCH_REG;
			}
			ia64_ldfd (code, ins->dreg, ins->inst_basereg);
			break;
		case OP_LOADR4_MEMBASE:
			ia64_ldfs (code, ins->dreg, ins->inst_basereg);
			ia64_fnorm_d_sf (code, ins->dreg, ins->dreg, 0);
			break;
		case CEE_CONV_R4:
		case OP_ICONV_TO_R4:
			ia64_setf_sig (code, ins->dreg, ins->sreg1);
			ia64_fcvt_xf (code, ins->dreg, ins->dreg);
			ia64_fnorm_s_sf (code, ins->dreg, ins->dreg, 0);
			break;
		case CEE_CONV_R8:
		case OP_ICONV_TO_R8:
			ia64_setf_sig (code, ins->dreg, ins->sreg1);
			ia64_fcvt_xf (code, ins->dreg, ins->dreg);
			ia64_fnorm_d_sf (code, ins->dreg, ins->dreg, 0);
			break;
		case OP_LCONV_TO_R8:
			/* FIXME: Difference with CEE_CONV_R8 ? */
			ia64_setf_sig (code, ins->dreg, ins->sreg1);
			ia64_fcvt_xf (code, ins->dreg, ins->dreg);
			ia64_fnorm_d_sf (code, ins->dreg, ins->dreg, 0);
			break;
		case OP_LCONV_TO_R4:
			/* FIXME: Difference with CEE_CONV_R4 ? */
			ia64_setf_sig (code, ins->dreg, ins->sreg1);
			ia64_fcvt_xf (code, ins->dreg, ins->dreg);
			ia64_fnorm_s_sf (code, ins->dreg, ins->dreg, 0);
			break;
		case OP_FCONV_TO_R4:
			ia64_fnorm_s_sf (code, ins->dreg, ins->sreg1, 0);
			break;
		case OP_FCONV_TO_R8:
			/* Nothing to do */
			break;
		case OP_FCONV_TO_I8:
			ia64_fcvt_fx_trunc_sf (code, FP_SCRATCH_REG, ins->sreg1, 0);
			ia64_getf_sig (code, ins->dreg, FP_SCRATCH_REG);
			break;
		case OP_FADD:
			ia64_fma_d_sf (code, ins->dreg, ins->sreg1, 1, ins->sreg2, 0);
			break;
		case OP_FSUB:
			ia64_fms_d_sf (code, ins->dreg, ins->sreg1, 1, ins->sreg2, 0);
			break;
		case OP_FMUL:
			ia64_fma_d_sf (code, ins->dreg, ins->sreg1, ins->sreg2, 0, 0);
			break;
		case OP_FNEG:
			ia64_fmerge_ns (code, ins->dreg, ins->sreg1, ins->sreg1);
			break;
		case OP_CKFINITE:
			/* Quiet NaN */
			ia64_fclass_m (code, 6, 7, ins->sreg1, 0x080);
			emit_cond_system_exception (cfg, code, "ArithmeticException", 6);
			/* Signaling NaN */
			ia64_fclass_m (code, 6, 7, ins->sreg1, 0x040);
			emit_cond_system_exception (cfg, code, "ArithmeticException", 6);
			/* Positive infinity */
			ia64_fclass_m (code, 6, 7, ins->sreg1, 0x021);
			emit_cond_system_exception (cfg, code, "ArithmeticException", 6);
			/* Negative infinity */
			ia64_fclass_m (code, 6, 7, ins->sreg1, 0x022);
			emit_cond_system_exception (cfg, code, "ArithmeticException", 6);
			break;

		/* Calls */
		case OP_CHECK_THIS:
			/* ensure ins->sreg1 is not NULL */
			ia64_ld8 (code, GP_SCRATCH_REG, ins->sreg1);
			break;
		case OP_ARGLIST:
			ia64_adds_imm (code, GP_SCRATCH_REG, cfg->sig_cookie, cfg->frame_reg);
			ia64_st8 (code, ins->sreg1, GP_SCRATCH_REG);
			break;
		case OP_FCALL:
		case OP_LCALL:
		case OP_VCALL:
		case OP_VCALL2:
		case OP_VOIDCALL:
		case CEE_CALL:
		case OP_CALL:
			call = (MonoCallInst*)ins;

			if (ins->flags & MONO_INST_HAS_METHOD)
				code = emit_call (cfg, code, MONO_PATCH_INFO_METHOD, call->method);
			else
				code = emit_call (cfg, code, MONO_PATCH_INFO_ABS, call->fptr);

			code = emit_move_return_value (cfg, ins, code);
			break;

		case OP_CALL_REG:
		case OP_FCALL_REG:
		case OP_LCALL_REG:
		case OP_VCALL_REG:
		case OP_VCALL2_REG:
		case OP_VOIDCALL_REG:
			call = (MonoCallInst*)ins;

			/* Indirect call */
			/* 
			 * mono_arch_patch_delegate_trampoline will patch this, this is why R8 is 
			 * used.
			 */
			ia64_mov (code, IA64_R8, ins->sreg1);
			ia64_ld8_inc_imm (code, GP_SCRATCH_REG2, IA64_R8, 8);
			ia64_mov_to_br (code, IA64_B6, GP_SCRATCH_REG2);
			ia64_ld8 (code, IA64_GP, IA64_R8);
			ia64_br_call_reg (code, IA64_B0, IA64_B6);

			code = emit_move_return_value (cfg, ins, code);
			break;

		case OP_FCALL_MEMBASE:
		case OP_LCALL_MEMBASE:
		case OP_VCALL_MEMBASE:
		case OP_VCALL2_MEMBASE:
		case OP_VOIDCALL_MEMBASE:
		case OP_CALL_MEMBASE:
			/* 
			 * There are no membase instructions on ia64, but we can't 
			 * lower this since get_vcall_slot_addr () needs to decode it.
			 */

			/* Keep this in synch with get_vcall_slot_addr */
			if (ia64_is_imm14 (ins->inst_offset))
				ia64_adds_imm (code, IA64_R8, ins->inst_offset, ins->sreg1);
			else {
				ia64_movl (code, GP_SCRATCH_REG, ins->inst_offset);
				ia64_add (code, IA64_R8, GP_SCRATCH_REG, ins->sreg1);
			}

			ia64_begin_bundle (code);
			ia64_codegen_set_one_ins_per_bundle (code, TRUE);

			ia64_ld8 (code, GP_SCRATCH_REG, IA64_R8);

			ia64_mov_to_br (code, IA64_B6, GP_SCRATCH_REG);

			/*
			 * This nop will tell get_vcall_slot_addr that this is a virtual 
			 * call.
			 */
			ia64_nop_i (code, 0x12345);

			ia64_br_call_reg (code, IA64_B0, IA64_B6);

			ia64_codegen_set_one_ins_per_bundle (code, FALSE);

			code = emit_move_return_value (cfg, ins, code);
			break;
		case OP_JMP: {
			/*
			 * Keep in sync with the code in emit_epilog.
			 */

			if (cfg->prof_options & MONO_PROFILE_ENTER_LEAVE)
				NOT_IMPLEMENTED;

			g_assert (!cfg->method->save_lmf);

			/* Load arguments into their original registers */
			code = emit_load_volatile_arguments (cfg, code);

			if (cfg->arch.stack_alloc_size) {
				if (cfg->arch.omit_fp) {
					if (ia64_is_imm14 (cfg->arch.stack_alloc_size))
						ia64_adds_imm (code, IA64_SP, (cfg->arch.stack_alloc_size), IA64_SP);
					else {
						ia64_movl (code, GP_SCRATCH_REG, cfg->arch.stack_alloc_size);
						ia64_add (code, IA64_SP, GP_SCRATCH_REG, IA64_SP);
					}
				}
				else
					ia64_mov (code, IA64_SP, cfg->arch.reg_saved_sp);
			}
			ia64_mov_to_ar_i (code, IA64_PFS, cfg->arch.reg_saved_ar_pfs);
			ia64_mov_ret_to_br (code, IA64_B0, cfg->arch.reg_saved_b0);

			add_patch_info (cfg, code, MONO_PATCH_INFO_METHOD_JUMP, ins->inst_p0);
			ia64_movl (code, GP_SCRATCH_REG, 0);
			ia64_mov_to_br (code, IA64_B6, GP_SCRATCH_REG);
			ia64_br_cond_reg (code, IA64_B6);

			break;
		}
		case OP_BREAK:
			code = emit_call (cfg, code, MONO_PATCH_INFO_ABS, mono_arch_break);
			break;

		case OP_LOCALLOC: {
			gint32 abi_offset;

			/* FIXME: Sigaltstack support */

			/* keep alignment */
			ia64_adds_imm (code, GP_SCRATCH_REG, MONO_ARCH_LOCALLOC_ALIGNMENT - 1, ins->sreg1);
			ia64_movl (code, GP_SCRATCH_REG2, ~(MONO_ARCH_LOCALLOC_ALIGNMENT - 1));
			ia64_and (code, GP_SCRATCH_REG, GP_SCRATCH_REG, GP_SCRATCH_REG2);

			ia64_sub (code, IA64_SP, IA64_SP, GP_SCRATCH_REG);

			ia64_mov (code, ins->dreg, IA64_SP);

			/* An area at sp is reserved by the ABI for parameter passing */
			abi_offset = - ALIGN_TO (cfg->param_area + 16, MONO_ARCH_LOCALLOC_ALIGNMENT);
<<<<<<< HEAD
			if (ia64_is_adds_imm (abi_offset))
				ia64_adds_imm (code, IA64_SP, abi_offset, IA64_SP);
			else {
				ia64_movl (code, GP_SCRATCH_REG2, abi_offset);
				ia64_add (code, IA64_SP, IA64_SP, GP_SCRATCH_REG2);
			}

			if (ins->flags & MONO_INST_INIT) {
				/* Upper limit */
				ia64_add (code, GP_SCRATCH_REG2, ins->dreg, GP_SCRATCH_REG);

				ia64_codegen_set_one_ins_per_bundle (code, TRUE);

				/* Init loop */
				ia64_st8_inc_imm_hint (code, ins->dreg, IA64_R0, 8, 0);
				ia64_cmp_lt (code, 8, 9, ins->dreg, GP_SCRATCH_REG2);
				ia64_br_cond_pred (code, 8, -2);

				ia64_codegen_set_one_ins_per_bundle (code, FALSE);

				ia64_sub (code, ins->dreg, GP_SCRATCH_REG2, GP_SCRATCH_REG);
			}

			break;
		}
		case OP_LOCALLOC_IMM: {
			gint32 abi_offset;

			/* FIXME: Sigaltstack support */

			gssize size = ins->inst_imm;
			size = (size + (MONO_ARCH_FRAME_ALIGNMENT - 1)) & ~ (MONO_ARCH_FRAME_ALIGNMENT - 1);

			if (ia64_is_adds_imm (size))
				ia64_adds_imm (code, GP_SCRATCH_REG, size, IA64_R0);
			else
				ia64_movl (code, GP_SCRATCH_REG, size);

			ia64_sub (code, IA64_SP, IA64_SP, GP_SCRATCH_REG);
			ia64_mov (code, ins->dreg, IA64_SP);

			/* An area at sp is reserved by the ABI for parameter passing */
			abi_offset = - ALIGN_TO (cfg->param_area + 16, MONO_ARCH_FRAME_ALIGNMENT);
=======
>>>>>>> 10c5df46
			if (ia64_is_adds_imm (abi_offset))
				ia64_adds_imm (code, IA64_SP, abi_offset, IA64_SP);
			else {
				ia64_movl (code, GP_SCRATCH_REG2, abi_offset);
				ia64_add (code, IA64_SP, IA64_SP, GP_SCRATCH_REG2);
			}

			if (ins->flags & MONO_INST_INIT) {
				/* Upper limit */
				ia64_add (code, GP_SCRATCH_REG2, ins->dreg, GP_SCRATCH_REG);

				ia64_codegen_set_one_ins_per_bundle (code, TRUE);

				/* Init loop */
				ia64_st8_inc_imm_hint (code, ins->dreg, IA64_R0, 8, 0);
				ia64_cmp_lt (code, 8, 9, ins->dreg, GP_SCRATCH_REG2);
				ia64_br_cond_pred (code, 8, -2);

				ia64_codegen_set_one_ins_per_bundle (code, FALSE);

				ia64_sub (code, ins->dreg, GP_SCRATCH_REG2, GP_SCRATCH_REG);
			}

			break;
		}
		case OP_TLS_GET:
			ia64_adds_imm (code, ins->dreg, ins->inst_offset, IA64_TP);
			ia64_ld8 (code, ins->dreg, ins->dreg);
			break;

			/* Synchronization */
		case OP_MEMORY_BARRIER:
			ia64_mf (code);
			break;
		case OP_ATOMIC_ADD_IMM_NEW_I4:
			g_assert (ins->inst_offset == 0);
			ia64_fetchadd4_acq_hint (code, ins->dreg, ins->inst_basereg, ins->inst_imm, 0);
			ia64_adds_imm (code, ins->dreg, ins->inst_imm, ins->dreg);
			break;
		case OP_ATOMIC_ADD_IMM_NEW_I8:
			g_assert (ins->inst_offset == 0);
			ia64_fetchadd8_acq_hint (code, ins->dreg, ins->inst_basereg, ins->inst_imm, 0);
			ia64_adds_imm (code, ins->dreg, ins->inst_imm, ins->dreg);
			break;
		case OP_ATOMIC_EXCHANGE_I4:
			ia64_xchg4_hint (code, ins->dreg, ins->inst_basereg, ins->sreg2, 0);
			ia64_sxt4 (code, ins->dreg, ins->dreg);
			break;
		case OP_ATOMIC_EXCHANGE_I8:
			ia64_xchg8_hint (code, ins->dreg, ins->inst_basereg, ins->sreg2, 0);
			break;
		case OP_ATOMIC_ADD_NEW_I4: {
			guint8 *label, *buf;

			/* From libatomic_ops */
			ia64_mf (code);

			ia64_begin_bundle (code);
			label = code.buf + code.nins;
			ia64_ld4_acq (code, GP_SCRATCH_REG, ins->sreg1);
			ia64_add (code, GP_SCRATCH_REG2, GP_SCRATCH_REG, ins->sreg2);
			ia64_mov_to_ar_m (code, IA64_CCV, GP_SCRATCH_REG);
			ia64_cmpxchg4_acq_hint (code, GP_SCRATCH_REG2, ins->sreg1, GP_SCRATCH_REG2, 0);
			ia64_cmp4_eq (code, 6, 7, GP_SCRATCH_REG, GP_SCRATCH_REG2);
			buf = code.buf + code.nins;
			ia64_br_cond_pred (code, 7, 0);
			ia64_begin_bundle (code);
			ia64_patch (buf, label);
			ia64_add (code, ins->dreg, GP_SCRATCH_REG, ins->sreg2);
			break;
		}
		case OP_ATOMIC_ADD_NEW_I8: {
			guint8 *label, *buf;

			/* From libatomic_ops */
			ia64_mf (code);

			ia64_begin_bundle (code);
			label = code.buf + code.nins;
			ia64_ld8_acq (code, GP_SCRATCH_REG, ins->sreg1);
			ia64_add (code, GP_SCRATCH_REG2, GP_SCRATCH_REG, ins->sreg2);
			ia64_mov_to_ar_m (code, IA64_CCV, GP_SCRATCH_REG);
			ia64_cmpxchg8_acq_hint (code, GP_SCRATCH_REG2, ins->sreg1, GP_SCRATCH_REG2, 0);
			ia64_cmp_eq (code, 6, 7, GP_SCRATCH_REG, GP_SCRATCH_REG2);
			buf = code.buf + code.nins;
			ia64_br_cond_pred (code, 7, 0);
			ia64_begin_bundle (code);
			ia64_patch (buf, label);
			ia64_add (code, ins->dreg, GP_SCRATCH_REG, ins->sreg2);
			break;
		}

			/* Exception handling */
		case OP_CALL_HANDLER:
			/*
			 * Using a call instruction would mess up the register stack, so
			 * save the return address to a register and use a
			 * branch.
			 */
			ia64_codegen_set_one_ins_per_bundle (code, TRUE);
			ia64_mov (code, IA64_R15, IA64_R0);
			ia64_mov_from_ip (code, GP_SCRATCH_REG);
			/* Add the length of OP_CALL_HANDLER */
			ia64_adds_imm (code, GP_SCRATCH_REG, 5 * 16, GP_SCRATCH_REG);
			add_patch_info (cfg, code, MONO_PATCH_INFO_BB, ins->inst_target_bb);
			ia64_movl (code, GP_SCRATCH_REG2, 0);
			ia64_mov_to_br (code, IA64_B6, GP_SCRATCH_REG2);
			ia64_br_cond_reg (code, IA64_B6);
			ia64_codegen_set_one_ins_per_bundle (code, FALSE);
			break;
		case OP_START_HANDLER: {
			/*
			 * We receive the return address in GP_SCRATCH_REG.
			 */
			MonoInst *spvar = mono_find_spvar_for_region (cfg, bb->region);

			/* 
			 * R15 determines our caller. It is used since it is writable using
			 * libunwind.
			 * R15 == 0 means we are called by OP_CALL_HANDLER or via resume_context ()
			 * R15 != 0 means we are called by call_filter ().
			 */
			ia64_codegen_set_one_ins_per_bundle (code, TRUE);
			ia64_cmp_eq (code, 6, 7, IA64_R15, IA64_R0);

			ia64_br_cond_pred (code, 6, 6);

			/*
			 * Called by call_filter:
			 * Allocate a new stack frame, and set the fp register from the 
			 * value passed in by the caller.
			 * We allocate a similar frame as is done by the prolog, so
			 * if an exception is thrown while executing the filter, the
			 * unwinder can unwind through the filter frame using the unwind
			 * info for the prolog. 
			 */
			ia64_alloc (code, cfg->arch.reg_saved_ar_pfs, cfg->arch.reg_local0 - cfg->arch.reg_in0, cfg->arch.reg_out0 - cfg->arch.reg_local0, cfg->arch.n_out_regs, 0);
			ia64_mov_from_br (code, cfg->arch.reg_saved_b0, IA64_B0);
			ia64_mov (code, cfg->arch.reg_saved_sp, IA64_SP);
			ia64_mov (code, cfg->frame_reg, IA64_R15);
			/* Signal to endfilter that we are called by call_filter */
			ia64_mov (code, GP_SCRATCH_REG, IA64_R0);

			/* Save the return address */
			ia64_adds_imm (code, GP_SCRATCH_REG2, spvar->inst_offset, cfg->frame_reg);
			ia64_st8_hint (code, GP_SCRATCH_REG2, GP_SCRATCH_REG, 0);
			ia64_codegen_set_one_ins_per_bundle (code, FALSE);

			break;
		}
		case OP_ENDFINALLY:
		case OP_ENDFILTER: {
			/* FIXME: Return the value in ENDFILTER */
			MonoInst *spvar = mono_find_spvar_for_region (cfg, bb->region);

			/* Load the return address */
			ia64_adds_imm (code, GP_SCRATCH_REG, spvar->inst_offset, cfg->frame_reg);
			ia64_ld8_hint (code, GP_SCRATCH_REG, GP_SCRATCH_REG, 0);

			/* Test caller */
			ia64_cmp_eq (code, 6, 7, GP_SCRATCH_REG, IA64_R0);
			ia64_br_cond_pred (code, 7, 4);

			/* Called by call_filter */
			/* Pop frame */
			ia64_mov_to_ar_i (code, IA64_PFS, cfg->arch.reg_saved_ar_pfs);
			ia64_mov_to_br (code, IA64_B0, cfg->arch.reg_saved_b0);
			ia64_br_ret_reg (code, IA64_B0);			

			/* Called by CALL_HANDLER */
			ia64_mov_to_br (code, IA64_B6, GP_SCRATCH_REG);
			ia64_br_cond_reg (code, IA64_B6);
			break;
		}
		case OP_THROW:
			ia64_mov (code, cfg->arch.reg_out0, ins->sreg1);
			code = emit_call (cfg, code, MONO_PATCH_INFO_INTERNAL_METHOD, 
							  (gpointer)"mono_arch_throw_exception");

			/* 
			 * This might be the last instruction in the method, so add a dummy
			 * instruction so the unwinder will work.
			 */
			ia64_break_i (code, 0);
			break;
		case OP_RETHROW:
			ia64_mov (code, cfg->arch.reg_out0, ins->sreg1);
			code = emit_call (cfg, code, MONO_PATCH_INFO_INTERNAL_METHOD, 
							  (gpointer)"mono_arch_rethrow_exception");

			ia64_break_i (code, 0);
			break;

		default:
			g_warning ("unknown opcode %s in %s()\n", mono_inst_name (ins->opcode), __FUNCTION__);
			g_assert_not_reached ();
		}

		if ((code.buf - cfg->native_code - offset) > max_len) {
			g_warning ("wrong maximal instruction length of instruction %s (expected %d, got %ld)",
				   mono_inst_name (ins->opcode), max_len, code.buf - cfg->native_code - offset);
			g_assert_not_reached ();
		}
	       
		cpos += max_len;

		last_ins = ins;
		last_offset = offset;
		
		ins = ins->next;
	}

	ia64_codegen_close (code);

	cfg->code_len = code.buf - cfg->native_code;
}

void
mono_arch_register_lowlevel_calls (void)
{
	mono_register_jit_icall (mono_arch_break, "mono_arch_break", NULL, TRUE);
}

static Ia64InsType ins_types_in_template [32][3] = {
	{IA64_INS_TYPE_M, IA64_INS_TYPE_I, IA64_INS_TYPE_I},
	{IA64_INS_TYPE_M, IA64_INS_TYPE_I, IA64_INS_TYPE_I},
	{IA64_INS_TYPE_M, IA64_INS_TYPE_I, IA64_INS_TYPE_I},
	{IA64_INS_TYPE_M, IA64_INS_TYPE_I, IA64_INS_TYPE_I},
	{IA64_INS_TYPE_M, IA64_INS_TYPE_LX, IA64_INS_TYPE_LX},
	{IA64_INS_TYPE_M, IA64_INS_TYPE_LX, IA64_INS_TYPE_LX},
	{0, 0, 0},
	{0, 0, 0},
	{IA64_INS_TYPE_M, IA64_INS_TYPE_M, IA64_INS_TYPE_I},
	{IA64_INS_TYPE_M, IA64_INS_TYPE_M, IA64_INS_TYPE_I},
	{IA64_INS_TYPE_M, IA64_INS_TYPE_M, IA64_INS_TYPE_I},
	{IA64_INS_TYPE_M, IA64_INS_TYPE_M, IA64_INS_TYPE_I},
	{IA64_INS_TYPE_M, IA64_INS_TYPE_F, IA64_INS_TYPE_I},
	{IA64_INS_TYPE_M, IA64_INS_TYPE_F, IA64_INS_TYPE_I},
	{IA64_INS_TYPE_M, IA64_INS_TYPE_M, IA64_INS_TYPE_F},
	{IA64_INS_TYPE_M, IA64_INS_TYPE_M, IA64_INS_TYPE_F},
	{IA64_INS_TYPE_M, IA64_INS_TYPE_I, IA64_INS_TYPE_B},
	{IA64_INS_TYPE_M, IA64_INS_TYPE_I, IA64_INS_TYPE_B},
	{IA64_INS_TYPE_M, IA64_INS_TYPE_B, IA64_INS_TYPE_B},
	{IA64_INS_TYPE_M, IA64_INS_TYPE_B, IA64_INS_TYPE_B},
	{0, 0, 0},
	{0, 0, 0},
	{IA64_INS_TYPE_B, IA64_INS_TYPE_B, IA64_INS_TYPE_B},
	{IA64_INS_TYPE_B, IA64_INS_TYPE_B, IA64_INS_TYPE_B},
	{IA64_INS_TYPE_M, IA64_INS_TYPE_M, IA64_INS_TYPE_B},
	{IA64_INS_TYPE_M, IA64_INS_TYPE_M, IA64_INS_TYPE_B},
	{0, 0, 0},
	{0, 0, 0},
	{IA64_INS_TYPE_M, IA64_INS_TYPE_F, IA64_INS_TYPE_B},
	{IA64_INS_TYPE_M, IA64_INS_TYPE_F, IA64_INS_TYPE_B},
	{0, 0, 0},
	{0, 0, 0}
};

static gboolean stops_in_template [32][3] = {
	{ FALSE, FALSE, FALSE },
	{ FALSE, FALSE, TRUE },
	{ FALSE, TRUE, FALSE },
	{ FALSE, TRUE, TRUE },
	{ FALSE, FALSE, FALSE },
	{ FALSE, FALSE, TRUE },
	{ FALSE, FALSE, FALSE },
	{ FALSE, FALSE, FALSE },

	{ FALSE, FALSE, FALSE },
	{ FALSE, FALSE, TRUE },
	{ TRUE, FALSE, FALSE },
	{ TRUE, FALSE, TRUE },
	{ FALSE, FALSE, FALSE },
	{ FALSE, FALSE, TRUE },
	{ FALSE, FALSE, FALSE },
	{ FALSE, FALSE, TRUE },

	{ FALSE, FALSE, FALSE },
	{ FALSE, FALSE, TRUE },
	{ FALSE, FALSE, FALSE },
	{ FALSE, FALSE, TRUE },
	{ FALSE, FALSE, FALSE },
	{ FALSE, FALSE, FALSE },
	{ FALSE, FALSE, FALSE },
	{ FALSE, FALSE, TRUE },

	{ FALSE, FALSE, FALSE },
	{ FALSE, FALSE, TRUE },
	{ FALSE, FALSE, FALSE },
	{ FALSE, FALSE, FALSE },
	{ FALSE, FALSE, FALSE },
	{ FALSE, FALSE, TRUE },
	{ FALSE, FALSE, FALSE },
	{ FALSE, FALSE, FALSE }
};

static int last_stop_in_template [32] = {
	-1, 2, 1, 2, -1, 2, -1, -1,
	-1, 2, 0, 2, -1, 2, -1, 2,
	-1, 2, -1, 2, -1, -1, -1, 2,
	-1, 2, -1, -1, -1, 2, -1, -1
};

static guint64 nops_for_ins_types [6] = {
	IA64_NOP_I,
	IA64_NOP_I,
	IA64_NOP_M,
	IA64_NOP_F,
	IA64_NOP_B,
	IA64_NOP_X
};

#define ITYPE_MATCH(itype1, itype2) (((itype1) == (itype2)) || (((itype2) == IA64_INS_TYPE_A) && (((itype1) == IA64_INS_TYPE_I) || ((itype1) == IA64_INS_TYPE_M))))

/* 
 * Debugging support
 */

#if 0
#define DEBUG_INS_SCHED(a) do { a; } while (0)
#else
#define DEBUG_INS_SCHED(a)
#endif

static void
ia64_analyze_deps (Ia64CodegenState *code, int *deps_start, int *stops)
{
	int i, pos, ins_index, current_deps_start, current_ins_start, reg;
	guint8 *deps = code->dep_info;
	gboolean need_stop, no_stop;

	for (i = 0; i < code->nins; ++i)
		stops [i] = FALSE;
	
	ins_index = 0;
	current_deps_start = 0;
	current_ins_start = 0;
	deps_start [ins_index] = current_ins_start;
	pos = 0;
	no_stop = FALSE;
	DEBUG_INS_SCHED (printf ("BEGIN.\n"));
	while (pos < code->dep_info_pos) {
		need_stop = FALSE;
		switch (deps [pos]) {
		case IA64_END_OF_INS:
			ins_index ++;
			current_ins_start = pos + 2;
			deps_start [ins_index] = current_ins_start;
			no_stop = FALSE;
			DEBUG_INS_SCHED (printf ("(%d) END INS.\n", ins_index - 1));
			break;
		case IA64_NONE:
			break;
		case IA64_READ_GR:
			reg = deps [pos + 1];

			DEBUG_INS_SCHED (printf ("READ GR: %d\n", reg));
			for (i = current_deps_start; i < current_ins_start; i += 2)
				if (deps [i] == IA64_WRITE_GR && deps [i + 1] == reg)
					need_stop = TRUE;
			break;
		case IA64_WRITE_GR:
			reg = code->dep_info [pos + 1];

			DEBUG_INS_SCHED (printf ("WRITE GR: %d\n", reg));
			for (i = current_deps_start; i < current_ins_start; i += 2)
				if (deps [i] == IA64_WRITE_GR && deps [i + 1] == reg)
					need_stop = TRUE;
			break;
		case IA64_READ_PR:
			reg = deps [pos + 1];

			DEBUG_INS_SCHED (printf ("READ PR: %d\n", reg));
			for (i = current_deps_start; i < current_ins_start; i += 2)
				if (((deps [i] == IA64_WRITE_PR) || (deps [i] == IA64_WRITE_PR_FLOAT)) && deps [i + 1] == reg)
					need_stop = TRUE;
			break;
		case IA64_READ_PR_BRANCH:
			reg = deps [pos + 1];

			/* Writes to prs by non-float instructions are visible to branches */
			DEBUG_INS_SCHED (printf ("READ PR BRANCH: %d\n", reg));
			for (i = current_deps_start; i < current_ins_start; i += 2)
				if (deps [i] == IA64_WRITE_PR_FLOAT && deps [i + 1] == reg)
					need_stop = TRUE;
			break;
		case IA64_WRITE_PR:
			reg = code->dep_info [pos + 1];

			DEBUG_INS_SCHED (printf ("WRITE PR: %d\n", reg));
			for (i = current_deps_start; i < current_ins_start; i += 2)
				if (((deps [i] == IA64_WRITE_PR) || (deps [i] == IA64_WRITE_PR_FLOAT)) && deps [i + 1] == reg)
					need_stop = TRUE;
			break;
		case IA64_WRITE_PR_FLOAT:
			reg = code->dep_info [pos + 1];

			DEBUG_INS_SCHED (printf ("WRITE PR FP: %d\n", reg));
			for (i = current_deps_start; i < current_ins_start; i += 2)
				if (((deps [i] == IA64_WRITE_GR) || (deps [i] == IA64_WRITE_PR_FLOAT)) && deps [i + 1] == reg)
					need_stop = TRUE;
			break;
		case IA64_READ_BR:
			reg = deps [pos + 1];

			DEBUG_INS_SCHED (printf ("READ BR: %d\n", reg));
			for (i = current_deps_start; i < current_ins_start; i += 2)
				if (deps [i] == IA64_WRITE_BR && deps [i + 1] == reg)
					need_stop = TRUE;
			break;
		case IA64_WRITE_BR:
			reg = code->dep_info [pos + 1];

			DEBUG_INS_SCHED (printf ("WRITE BR: %d\n", reg));
			for (i = current_deps_start; i < current_ins_start; i += 2)
				if (deps [i] == IA64_WRITE_BR && deps [i + 1] == reg)
					need_stop = TRUE;
			break;
		case IA64_READ_BR_BRANCH:
			reg = deps [pos + 1];

			/* Writes to brs are visible to branches */
			DEBUG_INS_SCHED (printf ("READ BR BRACH: %d\n", reg));
			break;
		case IA64_READ_FR:
			reg = deps [pos + 1];

			DEBUG_INS_SCHED (printf ("READ BR: %d\n", reg));
			for (i = current_deps_start; i < current_ins_start; i += 2)
				if (deps [i] == IA64_WRITE_FR && deps [i + 1] == reg)
					need_stop = TRUE;
			break;
		case IA64_WRITE_FR:
			reg = code->dep_info [pos + 1];

			DEBUG_INS_SCHED (printf ("WRITE BR: %d\n", reg));
			for (i = current_deps_start; i < current_ins_start; i += 2)
				if (deps [i] == IA64_WRITE_FR && deps [i + 1] == reg)
					need_stop = TRUE;
			break;
		case IA64_READ_AR:
			reg = deps [pos + 1];

			DEBUG_INS_SCHED (printf ("READ AR: %d\n", reg));
			for (i = current_deps_start; i < current_ins_start; i += 2)
				if (deps [i] == IA64_WRITE_AR && deps [i + 1] == reg)
					need_stop = TRUE;
			break;
		case IA64_WRITE_AR:
			reg = code->dep_info [pos + 1];

			DEBUG_INS_SCHED (printf ("WRITE AR: %d\n", reg));
			for (i = current_deps_start; i < current_ins_start; i += 2)
				if (deps [i] == IA64_WRITE_AR && deps [i + 1] == reg)
					need_stop = TRUE;
			break;
		case IA64_NO_STOP:
			/* 
			 * Explicitly indicate that a stop is not required. Useful for
			 * example when two predicated instructions with negated predicates
			 * write the same registers.
			 */
			no_stop = TRUE;
			break;
		default:
			g_assert_not_reached ();
		}
		pos += 2;

		if (need_stop && !no_stop) {
			g_assert (ins_index > 0);
			stops [ins_index - 1] = 1;

			DEBUG_INS_SCHED (printf ("STOP\n"));
			current_deps_start = current_ins_start;

			/* Skip remaining deps for this instruction */
			while (deps [pos] != IA64_END_OF_INS)
				pos += 2;
		}
	}

	if (code->nins > 0) {
		/* No dependency info for the last instruction */
		stops [code->nins - 1] = 1;
	}

	deps_start [code->nins] = code->dep_info_pos;
}

static void
ia64_real_emit_bundle (Ia64CodegenState *code, int *deps_start, int *stops, int n, guint64 template, guint64 ins1, guint64 ins2, guint64 ins3, guint8 nops)
{
	int stop_pos, i, deps_to_shift, dep_shift;

	g_assert (n <= code->nins);

	// if (n > 1) printf ("FOUND: %ld.\n", template);

	ia64_emit_bundle_template (code, template, ins1, ins2, ins3);

	stop_pos = last_stop_in_template [template] + 1;
	if (stop_pos > n)
		stop_pos = n;

	/* Compute the number of 'real' instructions before the stop */
	deps_to_shift = stop_pos;
	if (stop_pos >= 3 && (nops & (1 << 2)))
		deps_to_shift --;
	if (stop_pos >= 2 && (nops & (1 << 1)))
		deps_to_shift --;
	if (stop_pos >= 1 && (nops & (1 << 0)))
		deps_to_shift --;

	/* 
	 * We have to keep some dependencies whose instructions have been shifted
	 * out of the buffer. So nullify the end_of_ins markers in the dependency
	 * array.
	 */
	for (i = deps_start [deps_to_shift]; i < deps_start [n]; i += 2)
		if (code->dep_info [i] == IA64_END_OF_INS)
			code->dep_info [i] = IA64_NONE;

	g_assert (deps_start [deps_to_shift] <= code->dep_info_pos);
	memcpy (code->dep_info, &code->dep_info [deps_start [deps_to_shift]], code->dep_info_pos - deps_start [deps_to_shift]);
	code->dep_info_pos = code->dep_info_pos - deps_start [deps_to_shift];

	dep_shift = deps_start [deps_to_shift];
	for (i = 0; i < code->nins + 1 - n; ++i)
		deps_start [i] = deps_start [n + i] - dep_shift;

	/* Determine the exact positions of instructions with unwind ops */
	if (code->unw_op_count) {
		int ins_pos [16];
		int curr_ins, curr_ins_pos;

		curr_ins = 0;
		curr_ins_pos = ((code->buf - code->region_start - 16) / 16) * 3;
		for (i = 0; i < 3; ++i) {
			if (! (nops & (1 << i))) {
				ins_pos [curr_ins] = curr_ins_pos + i;
				curr_ins ++;
			}
		}

		for (i = code->unw_op_pos; i < code->unw_op_count; ++i) {
			if (code->unw_ops_pos [i] < n) {
				code->unw_ops [i].when = ins_pos [code->unw_ops_pos [i]];
				//printf ("UNW-OP: %d -> %d\n", code->unw_ops_pos [i], code->unw_ops [i].when);
			}
		}
		if (code->unw_op_pos < code->unw_op_count)
			code->unw_op_pos += n;
	}

	if (n == code->nins) {
		code->template = 0;
		code->nins = 0;
	}		
	else {
		memcpy (&code->instructions [0], &code->instructions [n], (code->nins - n) * sizeof (guint64));
		memcpy (&code->itypes [0], &code->itypes [n], (code->nins - n) * sizeof (int));
		memcpy (&stops [0], &stops [n], (code->nins - n) * sizeof (int));
		code->nins -= n;
	}
}

void
ia64_emit_bundle (Ia64CodegenState *code, gboolean flush)
{
	int i, ins_type, template, nins_to_emit;
	int deps_start [16];
	int stops [16];
	gboolean found;

	/*
	 * We implement a simple scheduler which tries to put three instructions 
	 * per bundle, then two, then one.
	 */
	ia64_analyze_deps (code, deps_start, stops);

	if ((code->nins >= 3) && !code->one_ins_per_bundle) {
		/* Find a suitable template */
		for (template = 0; template < 32; ++template) {
			if (stops_in_template [template][0] != stops [0] ||
				stops_in_template [template][1] != stops [1] ||
				stops_in_template [template][2] != stops [2])
				continue;

			found = TRUE;
			for (i = 0; i < 3; ++i) {
				ins_type = ins_types_in_template [template][i];
				switch (code->itypes [i]) {
				case IA64_INS_TYPE_A:
					found &= (ins_type == IA64_INS_TYPE_I) || (ins_type == IA64_INS_TYPE_M);
					break;
				default:
					found &= (ins_type == code->itypes [i]);
					break;
				}
			}

			if (found)
				found = debug_ins_sched ();

			if (found) {
				ia64_real_emit_bundle (code, deps_start, stops, 3, template, code->instructions [0], code->instructions [1], code->instructions [2], 0);
				break;
			}
		}
	}

	if (code->nins < IA64_INS_BUFFER_SIZE && !flush)
		/* Wait for more instructions */
		return;

	/* If it didn't work out, try putting two instructions into one bundle */
	if ((code->nins >= 2) && !code->one_ins_per_bundle) {
		/* Try a nop at the end */
		for (template = 0; template < 32; ++template) {
			if (stops_in_template [template][0] != stops [0] ||
				((stops_in_template [template][1] != stops [1]) &&
				 (stops_in_template [template][2] != stops [1])))
				 
				continue;

			if (!ITYPE_MATCH (ins_types_in_template [template][0], code->itypes [0]) ||
				!ITYPE_MATCH (ins_types_in_template [template][1], code->itypes [1]))
				continue;

			if (!debug_ins_sched ())
				continue;

			ia64_real_emit_bundle (code, deps_start, stops, 2, template, code->instructions [0], code->instructions [1], nops_for_ins_types [ins_types_in_template [template][2]], 1 << 2);
			break;
		}
	}

	if (code->nins < IA64_INS_BUFFER_SIZE && !flush)
		/* Wait for more instructions */
		return;

	if ((code->nins >= 2) && !code->one_ins_per_bundle) {
		/* Try a nop in the middle */
		for (template = 0; template < 32; ++template) {
			if (((stops_in_template [template][0] != stops [0]) &&
				 (stops_in_template [template][1] != stops [0])) ||
				stops_in_template [template][2] != stops [1])
				continue;

			if (!ITYPE_MATCH (ins_types_in_template [template][0], code->itypes [0]) ||
				!ITYPE_MATCH (ins_types_in_template [template][2], code->itypes [1]))
				continue;

			if (!debug_ins_sched ())
				continue;

			ia64_real_emit_bundle (code, deps_start, stops, 2, template, code->instructions [0], nops_for_ins_types [ins_types_in_template [template][1]], code->instructions [1], 1 << 1);
			break;
		}
	}

	if ((code->nins >= 2) && flush && !code->one_ins_per_bundle) {
		/* Try a nop at the beginning */
		for (template = 0; template < 32; ++template) {
			if ((stops_in_template [template][1] != stops [0]) ||
				(stops_in_template [template][2] != stops [1]))
				continue;

			if (!ITYPE_MATCH (ins_types_in_template [template][1], code->itypes [0]) ||
				!ITYPE_MATCH (ins_types_in_template [template][2], code->itypes [1]))
				continue;

			if (!debug_ins_sched ())
				continue;

			ia64_real_emit_bundle (code, deps_start, stops, 2, template, nops_for_ins_types [ins_types_in_template [template][0]], code->instructions [0], code->instructions [1], 1 << 0);
			break;
		}
	}

	if (code->nins < IA64_INS_BUFFER_SIZE && !flush)
		/* Wait for more instructions */
		return;

	if (flush)
		nins_to_emit = code->nins;
	else
		nins_to_emit = 1;

	while (nins_to_emit > 0) {
		if (!debug_ins_sched ())
			stops [0] = 1;
		switch (code->itypes [0]) {
		case IA64_INS_TYPE_A:
			if (stops [0])
				ia64_real_emit_bundle (code, deps_start, stops, 1, IA64_TEMPLATE_MIIS, code->instructions [0], IA64_NOP_I, IA64_NOP_I, 0);
			else
				ia64_real_emit_bundle (code, deps_start, stops, 1, IA64_TEMPLATE_MII, code->instructions [0], IA64_NOP_I, IA64_NOP_I, 0);
			break;
		case IA64_INS_TYPE_I:
			if (stops [0])
				ia64_real_emit_bundle (code, deps_start, stops, 1, IA64_TEMPLATE_MIIS, IA64_NOP_M, code->instructions [0], IA64_NOP_I, 0);
			else
				ia64_real_emit_bundle (code, deps_start, stops, 1, IA64_TEMPLATE_MII, IA64_NOP_M, code->instructions [0], IA64_NOP_I, 0);
			break;
		case IA64_INS_TYPE_M:
			if (stops [0])
				ia64_real_emit_bundle (code, deps_start, stops, 1, IA64_TEMPLATE_MIIS, code->instructions [0], IA64_NOP_I, IA64_NOP_I, 0);
			else
				ia64_real_emit_bundle (code, deps_start, stops, 1, IA64_TEMPLATE_MII, code->instructions [0], IA64_NOP_I, IA64_NOP_I, 0);
			break;
		case IA64_INS_TYPE_B:
			if (stops [0])
				ia64_real_emit_bundle (code, deps_start, stops, 1, IA64_TEMPLATE_MIBS, IA64_NOP_M, IA64_NOP_I, code->instructions [0], 0);
			else
				ia64_real_emit_bundle (code, deps_start, stops, 1, IA64_TEMPLATE_MIB, IA64_NOP_M, IA64_NOP_I, code->instructions [0], 0);
			break;
		case IA64_INS_TYPE_F:
			if (stops [0])
				ia64_real_emit_bundle (code, deps_start, stops, 1, IA64_TEMPLATE_MFIS, IA64_NOP_M, code->instructions [0], IA64_NOP_I, 0);
			else
				ia64_real_emit_bundle (code, deps_start, stops, 1, IA64_TEMPLATE_MFI, IA64_NOP_M, code->instructions [0], IA64_NOP_I, 0);
			break;
		case IA64_INS_TYPE_LX:
			if (stops [0] || stops [1])
				ia64_real_emit_bundle (code, deps_start, stops, 2, IA64_TEMPLATE_MLXS, IA64_NOP_M, code->instructions [0], code->instructions [1], 0);
			else
				ia64_real_emit_bundle (code, deps_start, stops, 2, IA64_TEMPLATE_MLX, IA64_NOP_M, code->instructions [0], code->instructions [1], 0);
			nins_to_emit --;
			break;
		default:
			g_assert_not_reached ();
		}
		nins_to_emit --;
	}
}

unw_dyn_region_info_t*
mono_ia64_create_unwind_region (Ia64CodegenState *code)
{
	unw_dyn_region_info_t *r;

	g_assert (code->nins == 0);
	r = g_malloc0 (_U_dyn_region_info_size (code->unw_op_count));
	memcpy (&r->op, &code->unw_ops, sizeof (unw_dyn_op_t) * code->unw_op_count);
	r->op_count = code->unw_op_count;
	r->insn_count = ((code->buf - code->region_start) >> 4) * 3;
	code->unw_op_count = 0;
	code->unw_op_pos = 0;
	code->region_start = code->buf;

	return r;
}

static void 
ia64_patch (unsigned char* code, gpointer target)
{
	int template, i;
	guint64 instructions [3];
	guint8 gen_buf [16];
	Ia64CodegenState gen;
	int ins_to_skip;
	gboolean found;

	/* 
	 * code encodes both the position inside the buffer and code.nins when
	 * the instruction was emitted.
	 */
	ins_to_skip = (guint64)code % 16;
	code = (unsigned char*)((guint64)code & ~15);

	/*
	 * Search for the first instruction which is 'patchable', skipping
	 * ins_to_skip instructions.
	 */

	while (TRUE) {

	template = ia64_bundle_template (code);
	instructions [0] = ia64_bundle_ins1 (code);
	instructions [1] = ia64_bundle_ins2 (code);
	instructions [2] = ia64_bundle_ins3 (code);

	ia64_codegen_init (gen, gen_buf);

	found = FALSE;
	for (i = 0; i < 3; ++i) {
		guint64 ins = instructions [i];
		int opcode = ia64_ins_opcode (ins);

		if (ins == nops_for_ins_types [ins_types_in_template [template][i]])
			continue;

		if (ins_to_skip) {
			ins_to_skip --;
			continue;
		}

		switch (ins_types_in_template [template][i]) {
		case IA64_INS_TYPE_A:
		case IA64_INS_TYPE_M:
			if ((opcode == 8) && (ia64_ins_x2a (ins) == 2) && (ia64_ins_ve (ins) == 0)) {
				/* adds */
				ia64_adds_imm_pred (gen, ia64_ins_qp (ins), ia64_ins_r1 (ins), (guint64)target, ia64_ins_r3 (ins));
				instructions [i] = gen.instructions [0];
				found = TRUE;
			}
			else
				NOT_IMPLEMENTED;
			break;
		case IA64_INS_TYPE_B:
			if ((opcode == 4) && (ia64_ins_btype (ins) == 0)) {
				/* br.cond */
				gint64 disp = ((guint8*)target - code) >> 4;

				/* FIXME: hints */
				ia64_br_cond_hint_pred (gen, ia64_ins_qp (ins), disp, 0, 0, 0);
				
				instructions [i] = gen.instructions [0];
				found = TRUE;
			}
			else if (opcode == 5) {
				/* br.call */
				gint64 disp = ((guint8*)target - code) >> 4;

				/* FIXME: hints */
				ia64_br_call_hint_pred (gen, ia64_ins_qp (ins), ia64_ins_b1 (ins), disp, 0, 0, 0);
				instructions [i] = gen.instructions [0];
				found = TRUE;
			}
			else
				NOT_IMPLEMENTED;
			break;
		case IA64_INS_TYPE_LX:
			if (i == 1)
				break;

			if ((opcode == 6) && (ia64_ins_vc (ins) == 0)) {
				/* movl */
				ia64_movl_pred (gen, ia64_ins_qp (ins), ia64_ins_r1 (ins), target);
				instructions [1] = gen.instructions [0];
				instructions [2] = gen.instructions [1];
				found = TRUE;
			}
			else
				NOT_IMPLEMENTED;

			break;
		default:
			NOT_IMPLEMENTED;
		}

		if (found) {
			/* Rewrite code */
			ia64_codegen_init (gen, code);
			ia64_emit_bundle_template (&gen, template, instructions [0], instructions [1], instructions [2]);
			return;
		}
	}

	code += 16;
	}
}

void
mono_arch_patch_code (MonoMethod *method, MonoDomain *domain, guint8 *code, MonoJumpInfo *ji, gboolean run_cctors)
{
	MonoJumpInfo *patch_info;

	for (patch_info = ji; patch_info; patch_info = patch_info->next) {
		unsigned char *ip = patch_info->ip.i + code;
		const unsigned char *target;

		target = mono_resolve_patch_target (method, domain, code, patch_info, run_cctors);

		if (patch_info->type == MONO_PATCH_INFO_NONE)
			continue;
		if (mono_compile_aot) {
			NOT_IMPLEMENTED;
		}

		ia64_patch (ip, (gpointer)target);
	}
}

guint8 *
mono_arch_emit_prolog (MonoCompile *cfg)
{
	MonoMethod *method = cfg->method;
	MonoMethodSignature *sig;
	MonoInst *inst;
	int alloc_size, pos, i;
	Ia64CodegenState code;
	CallInfo *cinfo;
	
	sig = mono_method_signature (method);
	pos = 0;

	cinfo = get_call_info (cfg->mempool, sig, FALSE);

	cfg->code_size =  MAX (((MonoMethodNormal *)method)->header->code_size * 4, 512);

	if (mono_jit_trace_calls != NULL && mono_trace_eval (method))
		cfg->code_size += 1024;
	if (cfg->prof_options & MONO_PROFILE_ENTER_LEAVE)
		cfg->code_size += 1024;

	cfg->native_code = g_malloc (cfg->code_size);

	ia64_codegen_init (code, cfg->native_code);

	alloc_size = ALIGN_TO (cfg->stack_offset, MONO_ARCH_FRAME_ALIGNMENT);
	if (cfg->param_area)
		alloc_size += cfg->param_area;
	if (alloc_size)
		/* scratch area */
		alloc_size += 16;
	alloc_size = ALIGN_TO (alloc_size, MONO_ARCH_FRAME_ALIGNMENT);

	if (cfg->flags & MONO_CFG_HAS_ALLOCA)
		/* Force sp to be saved/restored */
		alloc_size += MONO_ARCH_FRAME_ALIGNMENT;

	cfg->arch.stack_alloc_size = alloc_size;

	pos = 0;

	if (method->save_lmf) {
		/* No LMF on IA64 */
	}

	alloc_size -= pos;

	ia64_unw_save_reg (code, UNW_IA64_AR_PFS, UNW_IA64_GR + cfg->arch.reg_saved_ar_pfs);
	ia64_alloc (code, cfg->arch.reg_saved_ar_pfs, cfg->arch.reg_local0 - cfg->arch.reg_in0, cfg->arch.reg_out0 - cfg->arch.reg_local0, cfg->arch.n_out_regs, 0);
	ia64_unw_save_reg (code, UNW_IA64_RP, UNW_IA64_GR + cfg->arch.reg_saved_b0);
	ia64_mov_from_br (code, cfg->arch.reg_saved_b0, IA64_B0);

	if ((alloc_size || cinfo->stack_usage) && !cfg->arch.omit_fp) {
		ia64_unw_save_reg (code, UNW_IA64_SP, UNW_IA64_GR + cfg->arch.reg_saved_sp);
		ia64_mov (code, cfg->arch.reg_saved_sp, IA64_SP);
		if (cfg->frame_reg != cfg->arch.reg_saved_sp)
			ia64_mov (code, cfg->frame_reg, IA64_SP);
	}

	if (alloc_size) {
#if defined(MONO_ARCH_SIGSEGV_ON_ALTSTACK)
		int pagesize = getpagesize ();

		if (alloc_size >= pagesize) {
			gint32 remaining_size = alloc_size;

			/* Generate stack touching code */
			ia64_mov (code, GP_SCRATCH_REG, IA64_SP);			
			while (remaining_size >= pagesize) {
				ia64_movl (code, GP_SCRATCH_REG2, pagesize);
				ia64_sub (code, GP_SCRATCH_REG, GP_SCRATCH_REG, GP_SCRATCH_REG2);
				ia64_ld8 (code, GP_SCRATCH_REG2, GP_SCRATCH_REG);
				remaining_size -= pagesize;
			}
		}
#endif
		if (ia64_is_imm14 (-alloc_size)) {
			if (cfg->arch.omit_fp)
				ia64_unw_add (code, UNW_IA64_SP, (-alloc_size));
			ia64_adds_imm (code, IA64_SP, (-alloc_size), IA64_SP);
		}
		else {
			ia64_movl (code, GP_SCRATCH_REG, -alloc_size);
			if (cfg->arch.omit_fp)
				ia64_unw_add (code, UNW_IA64_SP, (-alloc_size));
			ia64_add (code, IA64_SP, GP_SCRATCH_REG, IA64_SP);
		}
	}

	ia64_begin_bundle (code);

	/* Initialize unwind info */
	cfg->arch.r_pro = mono_ia64_create_unwind_region (&code);

	if (sig->ret->type != MONO_TYPE_VOID) {
		if ((cinfo->ret.storage == ArgInIReg) && (cfg->ret->opcode != OP_REGVAR)) {
			/* Save volatile arguments to the stack */
			NOT_IMPLEMENTED;
		}
	}

	/* Keep this in sync with emit_load_volatile_arguments */
	for (i = 0; i < sig->param_count + sig->hasthis; ++i) {
		ArgInfo *ainfo = cinfo->args + i;
		gint32 stack_offset;
		MonoType *arg_type;
		inst = cfg->new_ir ? cfg->args [i] : cfg->varinfo [i];

		if (sig->hasthis && (i == 0))
			arg_type = &mono_defaults.object_class->byval_arg;
		else
			arg_type = sig->params [i - sig->hasthis];

		arg_type = mono_type_get_underlying_type (arg_type);

		stack_offset = ainfo->offset + ARGS_OFFSET;

		/* Save volatile arguments to the stack */
		if (inst->opcode != OP_REGVAR) {
			switch (ainfo->storage) {
			case ArgInIReg:
			case ArgInFloatReg:
				/* FIXME: big offsets */
				g_assert (inst->opcode == OP_REGOFFSET);
				ia64_adds_imm (code, GP_SCRATCH_REG, inst->inst_offset, inst->inst_basereg);
				if (arg_type->byref)
					ia64_st8_hint (code, GP_SCRATCH_REG, cfg->arch.reg_in0 + ainfo->reg, 0);
				else {
					switch (arg_type->type) {
					case MONO_TYPE_R4:
						ia64_stfs_hint (code, GP_SCRATCH_REG, ainfo->reg, 0);
						break;
					case MONO_TYPE_R8:
						ia64_stfd_hint (code, GP_SCRATCH_REG, ainfo->reg, 0);
						break;
					default:
						ia64_st8_hint (code, GP_SCRATCH_REG, cfg->arch.reg_in0 + ainfo->reg, 0);
						break;
					}
				}
				break;
			case ArgOnStack:
				break;
			case ArgAggregate:
				if (ainfo->nslots != ainfo->nregs)
					NOT_IMPLEMENTED;

				g_assert (inst->opcode == OP_REGOFFSET);
				ia64_adds_imm (code, GP_SCRATCH_REG, inst->inst_offset, inst->inst_basereg);
				for (i = 0; i < ainfo->nregs; ++i) {
					switch (ainfo->atype) {
					case AggregateNormal:
						ia64_st8_inc_imm_hint (code, GP_SCRATCH_REG, cfg->arch.reg_in0 + ainfo->reg + i, sizeof (gpointer), 0);
						break;
					case AggregateSingleHFA:
						ia64_stfs_inc_imm_hint (code, GP_SCRATCH_REG, ainfo->reg + i, 4, 0);
						break;
					case AggregateDoubleHFA:
						ia64_stfd_inc_imm_hint (code, GP_SCRATCH_REG, ainfo->reg + i, sizeof (gpointer), 0);
						break;
					default:
						NOT_IMPLEMENTED;
					}
				}
				break;
			default:
				g_assert_not_reached ();
			}
		}

		if (inst->opcode == OP_REGVAR) {
			/* Argument allocated to (non-volatile) register */
			switch (ainfo->storage) {
			case ArgInIReg:
				if (inst->dreg != cfg->arch.reg_in0 + ainfo->reg)
					ia64_mov (code, inst->dreg, cfg->arch.reg_in0 + ainfo->reg);
				break;
			case ArgOnStack:
				ia64_adds_imm (code, GP_SCRATCH_REG, 16 + ainfo->offset, cfg->frame_reg);
				ia64_ld8 (code, inst->dreg, GP_SCRATCH_REG);
				break;
			default:
				NOT_IMPLEMENTED;
			}
		}
	}

	if (method->save_lmf) {
		/* No LMF on IA64 */
	}

	ia64_codegen_close (code);

	if (mono_jit_trace_calls != NULL && mono_trace_eval (method))
		code.buf = mono_arch_instrument_prolog (cfg, mono_trace_enter_method, code.buf, TRUE);

	cfg->code_len = code.buf - cfg->native_code;

	g_assert (cfg->code_len < cfg->code_size);

	cfg->arch.prolog_end_offset = cfg->code_len;

	return code.buf;
}

void
mono_arch_emit_epilog (MonoCompile *cfg)
{
	MonoMethod *method = cfg->method;
	int i, pos;
	int max_epilog_size = 16 * 4;
	Ia64CodegenState code;
	guint8 *buf;
	CallInfo *cinfo;
	ArgInfo *ainfo;

	if (mono_jit_trace_calls != NULL)
		max_epilog_size += 1024;

	cfg->arch.epilog_begin_offset = cfg->code_len;

	while (cfg->code_len + max_epilog_size > cfg->code_size) {
		cfg->code_size *= 2;
		cfg->native_code = g_realloc (cfg->native_code, cfg->code_size);
		mono_jit_stats.code_reallocs++;
	}

	/* FIXME: Emit unwind info */

	buf = cfg->native_code + cfg->code_len;

	if (mono_jit_trace_calls != NULL && mono_trace_eval (method))
		buf = mono_arch_instrument_epilog (cfg, mono_trace_leave_method, buf, TRUE);

	ia64_codegen_init (code, buf);

	/* the code restoring the registers must be kept in sync with OP_JMP */
	pos = 0;
	
	if (method->save_lmf) {
		/* No LMF on IA64 */
	}

	/* Load returned vtypes into registers if needed */
	cinfo = get_call_info (cfg->mempool, mono_method_signature (method), FALSE);
	ainfo = &cinfo->ret;
	switch (ainfo->storage) {
	case ArgAggregate:
		if (ainfo->nslots != ainfo->nregs)
			NOT_IMPLEMENTED;

		g_assert (cfg->ret->opcode == OP_REGOFFSET);
		ia64_adds_imm (code, GP_SCRATCH_REG, cfg->ret->inst_offset, cfg->ret->inst_basereg);
		for (i = 0; i < ainfo->nregs; ++i) {
			switch (ainfo->atype) {
			case AggregateNormal:
				ia64_ld8_inc_imm_hint (code, ainfo->reg + i, GP_SCRATCH_REG, sizeof (gpointer), 0);
				break;
			case AggregateSingleHFA:
				ia64_ldfs_inc_imm_hint (code, ainfo->reg + i, GP_SCRATCH_REG, 4, 0);
				break;
			case AggregateDoubleHFA:
				ia64_ldfd_inc_imm_hint (code, ainfo->reg + i, GP_SCRATCH_REG, sizeof (gpointer), 0);
				break;
			default:
				g_assert_not_reached ();
			}
		}
		break;
	default:
		break;
	}

	ia64_begin_bundle (code);

	code.region_start = cfg->native_code;

	/* Label the unwind state at the start of the exception throwing region */
	//ia64_unw_label_state (code, 1234);

	if (cfg->arch.stack_alloc_size) {
		if (cfg->arch.omit_fp) {
			if (ia64_is_imm14 (cfg->arch.stack_alloc_size)) {
				ia64_unw_pop_frames (code, 1);
				ia64_adds_imm (code, IA64_SP, (cfg->arch.stack_alloc_size), IA64_SP);
			} else {
				ia64_movl (code, GP_SCRATCH_REG, cfg->arch.stack_alloc_size);
				ia64_unw_pop_frames (code, 1);
				ia64_add (code, IA64_SP, GP_SCRATCH_REG, IA64_SP);
			}
		}
		else {
			ia64_unw_pop_frames (code, 1);
			ia64_mov (code, IA64_SP, cfg->arch.reg_saved_sp);
		}
	}
	ia64_mov_to_ar_i (code, IA64_PFS, cfg->arch.reg_saved_ar_pfs);
	ia64_mov_ret_to_br (code, IA64_B0, cfg->arch.reg_saved_b0);
	ia64_br_ret_reg (code, IA64_B0);

	ia64_codegen_close (code);

	cfg->arch.r_epilog = mono_ia64_create_unwind_region (&code);
	cfg->arch.r_pro->next = cfg->arch.r_epilog;

	cfg->code_len = code.buf - cfg->native_code;

	g_assert (cfg->code_len < cfg->code_size);
}

void
mono_arch_emit_exceptions (MonoCompile *cfg)
{
	MonoJumpInfo *patch_info;
	int i, nthrows;
	Ia64CodegenState code;
	gboolean empty = TRUE;
	//unw_dyn_region_info_t *r_exceptions;
	MonoClass *exc_classes [16];
	guint8 *exc_throw_start [16], *exc_throw_end [16];
	guint32 code_size = 0;

	/* Compute needed space */
	for (patch_info = cfg->patch_info; patch_info; patch_info = patch_info->next) {
		if (patch_info->type == MONO_PATCH_INFO_EXC)
			code_size += 256;
		if (patch_info->type == MONO_PATCH_INFO_R8)
			code_size += 8 + 7; /* sizeof (double) + alignment */
		if (patch_info->type == MONO_PATCH_INFO_R4)
			code_size += 4 + 7; /* sizeof (float) + alignment */
	}

	if (code_size == 0)
		return;

	while (cfg->code_len + code_size > (cfg->code_size - 16)) {
		cfg->code_size *= 2;
		cfg->native_code = g_realloc (cfg->native_code, cfg->code_size);
		mono_jit_stats.code_reallocs++;
	}

	ia64_codegen_init (code, cfg->native_code + cfg->code_len);

	/* The unwind state here is the same as before the epilog */
	//ia64_unw_copy_state (code, 1234);

	/* add code to raise exceptions */
	/* FIXME: Optimize this */
	nthrows = 0;
	for (patch_info = cfg->patch_info; patch_info; patch_info = patch_info->next) {
		switch (patch_info->type) {
		case MONO_PATCH_INFO_EXC: {
			MonoClass *exc_class;
			guint8* throw_ip;
			guint8* buf;
			guint64 exc_token_index;

			exc_class = mono_class_from_name (mono_defaults.corlib, "System", patch_info->data.name);
			g_assert (exc_class);
			exc_token_index = mono_metadata_token_index (exc_class->type_token);
			throw_ip = cfg->native_code + patch_info->ip.i;

			ia64_begin_bundle (code);

			ia64_patch (cfg->native_code + patch_info->ip.i, code.buf);

			/* Find a throw sequence for the same exception class */
			for (i = 0; i < nthrows; ++i)
				if (exc_classes [i] == exc_class)
					break;

			if (i < nthrows) {
				gint64 offset = exc_throw_end [i] - 16 - throw_ip;

				if (ia64_is_adds_imm (offset))
					ia64_adds_imm (code, cfg->arch.reg_out0 + 1, offset, IA64_R0);
				else
					ia64_movl (code, cfg->arch.reg_out0 + 1, offset);

				buf = code.buf + code.nins;
				ia64_br_cond_pred (code, 0, 0);
				ia64_begin_bundle (code);
				ia64_patch (buf, exc_throw_start [i]);

				patch_info->type = MONO_PATCH_INFO_NONE;
			}
			else {
				/* Arg1 */
				buf = code.buf;
				ia64_movl (code, cfg->arch.reg_out0 + 1, 0);

				ia64_begin_bundle (code);

				if (nthrows < 16) {
					exc_classes [nthrows] = exc_class;
					exc_throw_start [nthrows] = code.buf;
				}

				/* Arg2 */
				if (ia64_is_adds_imm (exc_token_index))
					ia64_adds_imm (code, cfg->arch.reg_out0 + 0, exc_token_index, IA64_R0);
				else
					ia64_movl (code, cfg->arch.reg_out0 + 0, exc_token_index);

				patch_info->data.name = "mono_arch_throw_corlib_exception";
				patch_info->type = MONO_PATCH_INFO_INTERNAL_METHOD;
				patch_info->ip.i = code.buf + code.nins - cfg->native_code;

				/* Indirect call */
				ia64_movl (code, GP_SCRATCH_REG, 0);
				ia64_ld8_inc_imm (code, GP_SCRATCH_REG2, GP_SCRATCH_REG, 8);
				ia64_mov_to_br (code, IA64_B6, GP_SCRATCH_REG2);
				ia64_ld8 (code, IA64_GP, GP_SCRATCH_REG);

				ia64_br_call_reg (code, IA64_B0, IA64_B6);

				/* Patch up the throw offset */
				ia64_begin_bundle (code);

				ia64_patch (buf, (gpointer)(code.buf - 16 - throw_ip));

				if (nthrows < 16) {
					exc_throw_end [nthrows] = code.buf;
					nthrows ++;
				}
			}

			empty = FALSE;
			break;
		}
		default:
			break;
		}
	}

	if (!empty)
		/* The unwinder needs this to work */
		ia64_break_i (code, 0);

	ia64_codegen_close (code);

	/* FIXME: */
	//r_exceptions = mono_ia64_create_unwind_region (&code);
	//cfg->arch.r_epilog = r_exceptions;

	cfg->code_len = code.buf - cfg->native_code;

	g_assert (cfg->code_len < cfg->code_size);
}

void*
mono_arch_instrument_prolog (MonoCompile *cfg, void *func, void *p, gboolean enable_arguments)
{
	Ia64CodegenState code;
	CallInfo *cinfo = NULL;
	MonoMethodSignature *sig;
	MonoInst *ins;
	int i, n, stack_area = 0;

	ia64_codegen_init (code, p);

	/* Keep this in sync with mono_arch_get_argument_info */

	if (enable_arguments) {
		/* Allocate a new area on the stack and save arguments there */
		sig = mono_method_signature (cfg->method);

		cinfo = get_call_info (cfg->mempool, sig, FALSE);

		n = sig->param_count + sig->hasthis;

		stack_area = ALIGN_TO (n * 8, 16);

		if (n) {
			ia64_movl (code, GP_SCRATCH_REG, stack_area);

			ia64_sub (code, IA64_SP, IA64_SP, GP_SCRATCH_REG);

			/* FIXME: Allocate out registers */

			ia64_mov (code, cfg->arch.reg_out0 + 1, IA64_SP);

			/* Required by the ABI */
			ia64_adds_imm (code, IA64_SP, -16, IA64_SP);

			add_patch_info (cfg, code, MONO_PATCH_INFO_METHODCONST, cfg->method);
			ia64_movl (code, cfg->arch.reg_out0 + 0, 0);

			/* Save arguments to the stack */
			for (i = 0; i < n; ++i) {
				ins = cfg->new_ir ? cfg->args [i] : cfg->varinfo [i];

				if (ins->opcode == OP_REGVAR) {
					ia64_movl (code, GP_SCRATCH_REG, (i * 8));
					ia64_add (code, GP_SCRATCH_REG, cfg->arch.reg_out0 + 1, GP_SCRATCH_REG);
					ia64_st8 (code, GP_SCRATCH_REG, ins->dreg);
				}
				else {
					ia64_movl (code, GP_SCRATCH_REG, ins->inst_offset);
					ia64_add (code, GP_SCRATCH_REG, ins->inst_basereg, GP_SCRATCH_REG);
					ia64_ld8 (code, GP_SCRATCH_REG2, GP_SCRATCH_REG);
					ia64_movl (code, GP_SCRATCH_REG, (i * 8));				
					ia64_add (code, GP_SCRATCH_REG, cfg->arch.reg_out0 + 1, GP_SCRATCH_REG);
					ia64_st8 (code, GP_SCRATCH_REG, GP_SCRATCH_REG2);
				}
			}
		}
		else
			ia64_mov (code, cfg->arch.reg_out0 + 1, IA64_R0);
	}
	else
		ia64_mov (code, cfg->arch.reg_out0 + 1, IA64_R0);

	add_patch_info (cfg, code, MONO_PATCH_INFO_METHODCONST, cfg->method);
	ia64_movl (code, cfg->arch.reg_out0 + 0, 0);

	code = emit_call (cfg, code, MONO_PATCH_INFO_ABS, (gpointer)func);

	if (enable_arguments && stack_area) {
		ia64_movl (code, GP_SCRATCH_REG, stack_area);

		ia64_add (code, IA64_SP, IA64_SP, GP_SCRATCH_REG);

		ia64_adds_imm (code, IA64_SP, 16, IA64_SP);
	}

	ia64_codegen_close (code);

	return code.buf;
}

void*
mono_arch_instrument_epilog (MonoCompile *cfg, void *func, void *p, gboolean enable_arguments)
{
	Ia64CodegenState code;
	CallInfo *cinfo = NULL;
	MonoMethod *method = cfg->method;
	MonoMethodSignature *sig = mono_method_signature (cfg->method);

	ia64_codegen_init (code, p);

	cinfo = get_call_info (cfg->mempool, sig, FALSE);

	/* Save return value + pass it to func */
	switch (cinfo->ret.storage) {
	case ArgNone:
		break;
	case ArgInIReg:
		ia64_mov (code, cfg->arch.reg_saved_return_val, cinfo->ret.reg);
		ia64_mov (code, cfg->arch.reg_out0 + 1, cinfo->ret.reg);
		break;
	case ArgInFloatReg:
		ia64_adds_imm (code, IA64_SP, -16, IA64_SP);
		ia64_adds_imm (code, GP_SCRATCH_REG, 16, IA64_SP);
		ia64_stfd_hint (code, GP_SCRATCH_REG, cinfo->ret.reg, 0);
		ia64_fmov (code, 8 + 1, cinfo->ret.reg);
		break;
	case ArgValuetypeAddrInIReg:
		ia64_mov (code, cfg->arch.reg_out0 + 1, cfg->arch.reg_in0 + cinfo->ret.reg);
		break;
	case ArgAggregate:
		NOT_IMPLEMENTED;
		break;
	default:
		break;
	}

	add_patch_info (cfg, code, MONO_PATCH_INFO_METHODCONST, method);
	ia64_movl (code, cfg->arch.reg_out0 + 0, 0);
	code = emit_call (cfg, code, MONO_PATCH_INFO_ABS, (gpointer)func);

	/* Restore return value */
	switch (cinfo->ret.storage) {
	case ArgNone:
		break;
	case ArgInIReg:
		ia64_mov (code, cinfo->ret.reg, cfg->arch.reg_saved_return_val);
		break;
	case ArgInFloatReg:
		ia64_adds_imm (code, GP_SCRATCH_REG, 16, IA64_SP);
		ia64_ldfd (code, cinfo->ret.reg, GP_SCRATCH_REG);
		break;
	case ArgValuetypeAddrInIReg:
		break;
	case ArgAggregate:
		break;
	default:
		break;
	}

	ia64_codegen_close (code);

	return code.buf;
}

void
mono_arch_save_unwind_info (MonoCompile *cfg)
{
	unw_dyn_info_t *di;

	/* FIXME: Unregister this for dynamic methods */

	di = g_malloc0 (sizeof (unw_dyn_info_t));
	di->start_ip = (unw_word_t) cfg->native_code;
	di->end_ip = (unw_word_t) cfg->native_code + cfg->code_len;
	di->gp = 0;
	di->format = UNW_INFO_FORMAT_DYNAMIC;
	di->u.pi.name_ptr = (unw_word_t)mono_method_full_name (cfg->method, TRUE);
	di->u.pi.regions = cfg->arch.r_pro;

	_U_dyn_register (di);

	/*
	{
		unw_dyn_region_info_t *region = di->u.pi.regions;

		printf ("Unwind info for method %s:\n", mono_method_full_name (cfg->method, TRUE));
		while (region) {
			printf ("    [Region: %d]\n", region->insn_count);
			region = region->next;
		}
	}
	*/
}

void
mono_arch_flush_icache (guint8 *code, gint size)
{
	guint8* p = (guint8*)((guint64)code & ~(0x3f));
	guint8* end = (guint8*)((guint64)code + size);

#ifdef __INTEL_COMPILER
	/* icc doesn't define an fc.i instrinsic, but fc==fc.i on itanium 2 */
	while (p < end) {
		__fc ((guint64)p);
		p += 32;
	}
#else
	while (p < end) {
		__asm__ __volatile__ ("fc.i %0"::"r"(p));
		/* FIXME: This could be increased to 128 on some cpus */
		p += 32;
	}
#endif
}

void
mono_arch_flush_register_windows (void)
{
	/* Not needed because of libunwind */
}

gboolean 
mono_arch_is_inst_imm (gint64 imm)
{
	/* The lowering pass will take care of it */

	return TRUE;
}

/*
 * Determine whenever the trap whose info is in SIGINFO is caused by
 * integer overflow.
 */
gboolean
mono_arch_is_int_overflow (void *sigctx, void *info)
{
	/* Division is emulated with explicit overflow checks */
	return FALSE;
}

guint32
mono_arch_get_patch_offset (guint8 *code)
{
	NOT_IMPLEMENTED;

	return 0;
}

gpointer*
mono_arch_get_vcall_slot_addr (guint8* code, gpointer *regs)
{
	guint8 *bundle2 = code - 48;
	guint8 *bundle3 = code - 32;
	guint8 *bundle4 = code - 16;
	guint64 ins21 = ia64_bundle_ins1 (bundle2);
	guint64 ins22 = ia64_bundle_ins2 (bundle2);
	guint64 ins23 = ia64_bundle_ins3 (bundle2);
	guint64 ins31 = ia64_bundle_ins1 (bundle3);
	guint64 ins32 = ia64_bundle_ins2 (bundle3);
	guint64 ins33 = ia64_bundle_ins3 (bundle3);
	guint64 ins41 = ia64_bundle_ins1 (bundle4);
	guint64 ins42 = ia64_bundle_ins2 (bundle4);
	guint64 ins43 = ia64_bundle_ins3 (bundle4);
	int reg;

	/* 
	 * Virtual calls are made with:
	 *
	 * [MII]       ld8 r31=[r8]
	 *             nop.i 0x0
	 *             nop.i 0x0;;
	 * [MII]       nop.m 0x0
	 *             mov.sptk b6=r31,0x2000000000f32a80
	 *             nop.i 0x0
	 * [MII]       nop.m 0x0
	 *             nop.i 0x123456
	 *             nop.i 0x0
	 * [MIB]       nop.m 0x0
	 *             nop.i 0x0
	 *             br.call.sptk.few b0=b6;;
	 */

	if (((ia64_bundle_template (bundle3) == IA64_TEMPLATE_MII) ||
		 (ia64_bundle_template (bundle3) == IA64_TEMPLATE_MIIS)) &&
		(ia64_bundle_template (bundle4) == IA64_TEMPLATE_MIBS) &&
		(ins31 == IA64_NOP_M) && 
		(ia64_ins_opcode (ins32) == 0) && (ia64_ins_x3 (ins32) == 0) && (ia64_ins_x6 (ins32) == 0x1) && (ia64_ins_y (ins32) == 0) &&
		(ins33 == IA64_NOP_I) &&
		(ins41 == IA64_NOP_M) &&
		(ins42 == IA64_NOP_I) &&
		(ia64_ins_opcode (ins43) == 1) && (ia64_ins_b1 (ins43) == 0) && (ia64_ins_b2 (ins43) == 6) &&
		((ins32 >> 6) & 0xfffff) == 0x12345) {
		g_assert (ins21 == IA64_NOP_M);
		g_assert (ins23 == IA64_NOP_I);
		g_assert (ia64_ins_opcode (ins22) == 0);
		g_assert (ia64_ins_x3 (ins22) == 7);
		g_assert (ia64_ins_x (ins22) == 0);
		g_assert (ia64_ins_b1 (ins22) == IA64_B6);

		reg = IA64_R8;

		/* 
		 * Must be a scratch register, since only those are saved by the trampoline
		 */
		g_assert ((1 << reg) & MONO_ARCH_CALLEE_REGS);

		g_assert (regs [reg]);

		return regs [reg];
	}

	return NULL;
}

gpointer*
mono_arch_get_delegate_method_ptr_addr (guint8* code, gpointer *regs)
{
	NOT_IMPLEMENTED;

	return NULL;
}

static gboolean tls_offset_inited = FALSE;

void
mono_arch_setup_jit_tls_data (MonoJitTlsData *tls)
{
	if (!tls_offset_inited) {
		tls_offset_inited = TRUE;

		appdomain_tls_offset = mono_domain_get_tls_offset ();
		thread_tls_offset = mono_thread_get_tls_offset ();
	}		
}

void
mono_arch_free_jit_tls_data (MonoJitTlsData *tls)
{
}

void
mono_arch_emit_this_vret_args (MonoCompile *cfg, MonoCallInst *inst, int this_reg, int this_type, int vt_reg)
{
	MonoCallInst *call = (MonoCallInst*)inst;
	int out_reg = cfg->arch.reg_out0;

	if (vt_reg != -1) {
		CallInfo * cinfo = get_call_info (cfg->mempool, inst->signature, FALSE);
		MonoInst *vtarg;

		if (cinfo->ret.storage == ArgAggregate) {
			MonoInst *local = (MonoInst*)cfg->arch.ret_var_addr_local;

			/* 
			 * The valuetype is in registers after the call, need to be copied 
			 * to the stack. Save the address to a local here, so the call 
			 * instruction can access it.
			 */
			g_assert (local->opcode == OP_REGOFFSET);
			MONO_EMIT_NEW_STORE_MEMBASE (cfg, OP_STOREI8_MEMBASE_REG, local->inst_basereg, local->inst_offset, vt_reg);
		}
		else {
			MONO_INST_NEW (cfg, vtarg, OP_MOVE);
			vtarg->sreg1 = vt_reg;
			vtarg->dreg = mono_regstate_next_int (cfg->rs);
			mono_bblock_add_inst (cfg->cbb, vtarg);

			mono_call_inst_add_outarg_reg (cfg, call, vtarg->dreg, out_reg, FALSE);

			out_reg ++;
		}
	}

	/* add the this argument */
	if (this_reg != -1) {
		MonoInst *this;
		MONO_INST_NEW (cfg, this, OP_MOVE);
		this->type = this_type;
		this->sreg1 = this_reg;
		this->dreg = mono_regstate_next_int (cfg->rs);
		mono_bblock_add_inst (cfg->cbb, this);

		mono_call_inst_add_outarg_reg (cfg, call, this->dreg, out_reg, FALSE);
	}
}

MonoInst*
mono_arch_get_inst_for_method (MonoCompile *cfg, MonoMethod *cmethod, MonoMethodSignature *fsig, MonoInst **args)
{
	MonoInst *ins = NULL;

	if (cmethod->klass == mono_defaults.thread_class &&
		strcmp (cmethod->name, "MemoryBarrier") == 0) {
		MONO_INST_NEW (cfg, ins, OP_MEMORY_BARRIER);
	} else if(cmethod->klass->image == mono_defaults.corlib &&
			   (strcmp (cmethod->klass->name_space, "System.Threading") == 0) &&
			   (strcmp (cmethod->klass->name, "Interlocked") == 0)) {

		if (strcmp (cmethod->name, "Increment") == 0) {
			guint32 opcode;

			if (fsig->params [0]->type == MONO_TYPE_I4)
				opcode = OP_ATOMIC_ADD_IMM_NEW_I4;
			else if (fsig->params [0]->type == MONO_TYPE_I8)
				opcode = OP_ATOMIC_ADD_IMM_NEW_I8;
			else
				g_assert_not_reached ();
			MONO_INST_NEW (cfg, ins, opcode);
			ins->inst_imm = 1;
			ins->inst_i0 = args [0];
		} else if (strcmp (cmethod->name, "Decrement") == 0) {
			guint32 opcode;

			if (fsig->params [0]->type == MONO_TYPE_I4)
				opcode = OP_ATOMIC_ADD_IMM_NEW_I4;
			else if (fsig->params [0]->type == MONO_TYPE_I8)
				opcode = OP_ATOMIC_ADD_IMM_NEW_I8;
			else
				g_assert_not_reached ();
			MONO_INST_NEW (cfg, ins, opcode);
			ins->inst_imm = -1;
			ins->inst_i0 = args [0];
		} else if (strcmp (cmethod->name, "Exchange") == 0) {
			guint32 opcode;

			if (fsig->params [0]->type == MONO_TYPE_I4)
				opcode = OP_ATOMIC_EXCHANGE_I4;
			else if ((fsig->params [0]->type == MONO_TYPE_I8) ||
					 (fsig->params [0]->type == MONO_TYPE_I) ||
					 (fsig->params [0]->type == MONO_TYPE_OBJECT))
				opcode = OP_ATOMIC_EXCHANGE_I8;
			else
				return NULL;

			MONO_INST_NEW (cfg, ins, opcode);

			ins->inst_i0 = args [0];
			ins->inst_i1 = args [1];
		} else if (strcmp (cmethod->name, "Add") == 0) {
			guint32 opcode;

			if (fsig->params [0]->type == MONO_TYPE_I4)
				opcode = OP_ATOMIC_ADD_NEW_I4;
			else if (fsig->params [0]->type == MONO_TYPE_I8)
				opcode = OP_ATOMIC_ADD_NEW_I8;
			else
				g_assert_not_reached ();
			
			MONO_INST_NEW (cfg, ins, opcode);

			ins->inst_i0 = args [0];
			ins->inst_i1 = args [1];
		} else if (strcmp (cmethod->name, "Read") == 0 && (fsig->params [0]->type == MONO_TYPE_I8)) {
			/* 64 bit reads are already atomic */
			MONO_INST_NEW (cfg, ins, CEE_LDIND_I8);
			ins->inst_i0 = args [0];
		}
	}

	return ins;
}

MonoInst*
mono_arch_emit_inst_for_method (MonoCompile *cfg, MonoMethod *cmethod, MonoMethodSignature *fsig, MonoInst **args)
{
	MonoInst *ins = NULL;

	if (cmethod->klass->image == mono_defaults.corlib &&
		(strcmp (cmethod->klass->name_space, "System.Threading") == 0) &&
		(strcmp (cmethod->klass->name, "Interlocked") == 0)) {

		/* 
		 * We don't use the generic version in mini_emit_inst_for_method () since we
		 * ia64 has atomic_add_imm opcodes.
		 */
		if (strcmp (cmethod->name, "Increment") == 0) {
			guint32 opcode;

			if (fsig->params [0]->type == MONO_TYPE_I4)
				opcode = OP_ATOMIC_ADD_IMM_NEW_I4;
			else if (fsig->params [0]->type == MONO_TYPE_I8)
				opcode = OP_ATOMIC_ADD_IMM_NEW_I8;
			else
				g_assert_not_reached ();
			MONO_INST_NEW (cfg, ins, opcode);
			ins->dreg = mono_alloc_preg (cfg);
			ins->inst_imm = 1;
			ins->inst_basereg = args [0]->dreg;
			ins->inst_offset = 0;
			MONO_ADD_INS (cfg->cbb, ins);
		} else if (strcmp (cmethod->name, "Decrement") == 0) {
			guint32 opcode;

			if (fsig->params [0]->type == MONO_TYPE_I4)
				opcode = OP_ATOMIC_ADD_IMM_NEW_I4;
			else if (fsig->params [0]->type == MONO_TYPE_I8)
				opcode = OP_ATOMIC_ADD_IMM_NEW_I8;
			else
				g_assert_not_reached ();
			MONO_INST_NEW (cfg, ins, opcode);
			ins->dreg = mono_alloc_preg (cfg);
			ins->inst_imm = -1;
			ins->inst_basereg = args [0]->dreg;
			ins->inst_offset = 0;
			MONO_ADD_INS (cfg->cbb, ins);
		} else if (strcmp (cmethod->name, "Add") == 0) {
			guint32 opcode;
			gboolean is_imm = FALSE;
			gint64 imm = 0;

			if ((args [1]->opcode == OP_ICONST) || (args [1]->opcode == OP_I8CONST)) {
				imm = (args [1]->opcode == OP_ICONST) ? args [1]->inst_c0 : args [1]->inst_l;

				is_imm = (imm == 1 || imm == 4 || imm == 8 || imm == 16 || imm == -1 || imm == -4 || imm == -8 || imm == -16);
			}

			if (is_imm) {
				if (fsig->params [0]->type == MONO_TYPE_I4)
					opcode = OP_ATOMIC_ADD_IMM_NEW_I4;
				else if (fsig->params [0]->type == MONO_TYPE_I8)
					opcode = OP_ATOMIC_ADD_IMM_NEW_I8;
				else
					g_assert_not_reached ();

				MONO_INST_NEW (cfg, ins, opcode);
				ins->dreg = mono_alloc_ireg (cfg);
				ins->inst_basereg = args [0]->dreg;
				ins->inst_offset = 0;
				ins->inst_imm = imm;
				ins->type = (opcode == OP_ATOMIC_ADD_IMM_NEW_I4) ? STACK_I4 : STACK_I8;
			} else {
				if (fsig->params [0]->type == MONO_TYPE_I4)
					opcode = OP_ATOMIC_ADD_NEW_I4;
				else if (fsig->params [0]->type == MONO_TYPE_I8)
					opcode = OP_ATOMIC_ADD_NEW_I8;
				else
					g_assert_not_reached ();

				MONO_INST_NEW (cfg, ins, opcode);
				ins->dreg = mono_alloc_ireg (cfg);
				ins->inst_basereg = args [0]->dreg;
				ins->inst_offset = 0;
				ins->sreg2 = args [1]->dreg;
				ins->type = (opcode == OP_ATOMIC_ADD_NEW_I4) ? STACK_I4 : STACK_I8;
			}
			MONO_ADD_INS (cfg->cbb, ins);
		}
	}

	return ins;
}

gboolean
mono_arch_print_tree (MonoInst *tree, int arity)
{
	return 0;
}

MonoInst* mono_arch_get_domain_intrinsic (MonoCompile* cfg)
{
	MonoInst* ins;
	
	if (appdomain_tls_offset == -1)
		return NULL;
	
	MONO_INST_NEW (cfg, ins, OP_TLS_GET);
	ins->inst_offset = appdomain_tls_offset;
	return ins;
}

MonoInst* mono_arch_get_thread_intrinsic (MonoCompile* cfg)
{
	MonoInst* ins;
	
	if (thread_tls_offset == -1)
		return NULL;
	
	MONO_INST_NEW (cfg, ins, OP_TLS_GET);
	ins->inst_offset = thread_tls_offset;
	return ins;
}<|MERGE_RESOLUTION|>--- conflicted
+++ resolved
@@ -3189,7 +3189,6 @@
 
 			/* An area at sp is reserved by the ABI for parameter passing */
 			abi_offset = - ALIGN_TO (cfg->param_area + 16, MONO_ARCH_LOCALLOC_ALIGNMENT);
-<<<<<<< HEAD
 			if (ia64_is_adds_imm (abi_offset))
 				ia64_adds_imm (code, IA64_SP, abi_offset, IA64_SP);
 			else {
@@ -3233,8 +3232,6 @@
 
 			/* An area at sp is reserved by the ABI for parameter passing */
 			abi_offset = - ALIGN_TO (cfg->param_area + 16, MONO_ARCH_FRAME_ALIGNMENT);
-=======
->>>>>>> 10c5df46
 			if (ia64_is_adds_imm (abi_offset))
 				ia64_adds_imm (code, IA64_SP, abi_offset, IA64_SP);
 			else {
