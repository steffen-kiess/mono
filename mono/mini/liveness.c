/*
 * liveness.c: liveness analysis
 *
 * Author:
 *   Dietmar Maurer (dietmar@ximian.com)
 *
 * (C) 2002 Ximian, Inc.
 */

#include "mini.h"
#include "inssel.h"
#include "aliasing.h"

//#define DEBUG_LIVENESS

#if SIZEOF_VOID_P == 8
#define BITS_PER_CHUNK 64
#else
#define BITS_PER_CHUNK 32
#endif

/* mono_bitset_mp_new:
 * 
 * allocates a MonoBitSet inside a memory pool
 */
static inline MonoBitSet* 
mono_bitset_mp_new (MonoMemPool *mp,  guint32 max_size)
{
	int size = mono_bitset_alloc_size (max_size, 0);
	gpointer mem;

	mem = mono_mempool_alloc0 (mp, size);
	return mono_bitset_mem_new (mem, max_size, MONO_BITSET_DONT_FREE);
}

static inline MonoBitSet* 
mono_bitset_mp_new_noinit (MonoMemPool *mp,  guint32 max_size)
{
	int size = mono_bitset_alloc_size (max_size, 0);
	gpointer mem;

	mem = mono_mempool_alloc (mp, size);
	return mono_bitset_mem_new (mem, max_size, MONO_BITSET_DONT_FREE);
}

G_GNUC_UNUSED static void
mono_bitset_print (MonoBitSet *set)
{
	int i;

	printf ("{");
	for (i = 0; i < mono_bitset_size (set); i++) {

		if (mono_bitset_test (set, i))
			printf ("%d, ", i);

	}
	printf ("}\n");
}

static inline void
update_live_range (MonoCompile *cfg, int idx, int block_dfn, int tree_pos)
{
	MonoLiveRange *range = &MONO_VARINFO (cfg, idx)->range;
	guint32 abs_pos = (block_dfn << 16) | tree_pos;

	if (range->first_use.abs_pos > abs_pos)
		range->first_use.abs_pos = abs_pos;

	if (range->last_use.abs_pos < abs_pos)
		range->last_use.abs_pos = abs_pos;
}

static void
update_gen_kill_set (MonoCompile *cfg, MonoBasicBlock *bb, MonoInst *inst, int inst_num)
{
	int arity;
	int max_vars = cfg->num_varinfo;

	arity = mono_burg_arity [inst->opcode];
	if (arity)
		update_gen_kill_set (cfg, bb, inst->inst_i0, inst_num);

	if (arity > 1)
		update_gen_kill_set (cfg, bb, inst->inst_i1, inst_num);

	if ((inst->ssa_op & MONO_SSA_LOAD_STORE) || (inst->opcode == OP_DUMMY_STORE)) {
		MonoLocalVariableList* affected_variables;
		MonoLocalVariableList local_affected_variable;
		
		if (cfg->aliasing_info == NULL) {
			if ((inst->ssa_op == MONO_SSA_LOAD) || (inst->ssa_op == MONO_SSA_STORE) || (inst->opcode == OP_DUMMY_STORE)) {
				local_affected_variable.variable_index = inst->inst_i0->inst_c0;
				local_affected_variable.next = NULL;
				affected_variables = &local_affected_variable;
			} else {
				affected_variables = NULL;
			}
		} else {
			affected_variables = mono_aliasing_get_affected_variables_for_inst_traversing_code (cfg->aliasing_info, inst);
		}
		
		if (inst->ssa_op & MONO_SSA_LOAD) {
			MonoLocalVariableList* affected_variable = affected_variables;
			while (affected_variable != NULL) {
				int idx = affected_variable->variable_index;
				MonoMethodVar *vi = MONO_VARINFO (cfg, idx);
				g_assert (idx < max_vars);
				if ((bb->region != -1) && !MONO_BBLOCK_IS_IN_REGION (bb, MONO_REGION_TRY)) {
					/*
					 * Variables used in exception regions can't be allocated to 
					 * registers.
					 */
					cfg->varinfo [vi->idx]->flags |= MONO_INST_VOLATILE;
				}
				update_live_range (cfg, idx, bb->dfn, inst_num); 
				if (!mono_bitset_test_fast (bb->kill_set, idx))
					mono_bitset_set_fast (bb->gen_set, idx);
				if (inst->ssa_op == MONO_SSA_LOAD)
					vi->spill_costs += 1 + (bb->nesting * 2);
				
				affected_variable = affected_variable->next;
			}
		} else if ((inst->ssa_op == MONO_SSA_STORE) || (inst->opcode == OP_DUMMY_STORE)) {
			MonoLocalVariableList* affected_variable = affected_variables;
			while (affected_variable != NULL) {
				int idx = affected_variable->variable_index;
				MonoMethodVar *vi = MONO_VARINFO (cfg, idx);
				g_assert (idx < max_vars);
				//if (arity > 0)
					//g_assert (inst->inst_i1->opcode != OP_PHI);
				if ((bb->region != -1) && !MONO_BBLOCK_IS_IN_REGION (bb, MONO_REGION_TRY)) {
					/*
					 * Variables used in exception regions can't be allocated to 
					 * registers.
					 */
					cfg->varinfo [vi->idx]->flags |= MONO_INST_VOLATILE;
				}
				update_live_range (cfg, idx, bb->dfn, inst_num); 
				mono_bitset_set_fast (bb->kill_set, idx);
				if (inst->ssa_op == MONO_SSA_STORE)
					vi->spill_costs += 1 + (bb->nesting * 2);
				
				affected_variable = affected_variable->next;
			}
		}
	} else if (inst->opcode == CEE_JMP) {
		/* Keep arguments live! */
		int i;
		for (i = 0; i < cfg->num_varinfo; i++) {
			if (cfg->varinfo [i]->opcode == OP_ARG) {
				if (!mono_bitset_test_fast (bb->kill_set, i))
					mono_bitset_set_fast (bb->gen_set, i);
			}
		}
	}
} 

static void
update_volatile (MonoCompile *cfg, MonoBasicBlock *bb, MonoInst *inst)
{
	int arity = mono_burg_arity [inst->opcode];
	int max_vars = cfg->num_varinfo;

	if (arity)
		update_volatile (cfg, bb, inst->inst_i0);

	if (arity > 1)
		update_volatile (cfg, bb, inst->inst_i1);

	if (inst->ssa_op & MONO_SSA_LOAD_STORE) {
		MonoLocalVariableList* affected_variables;
		MonoLocalVariableList local_affected_variable;
		
		if (cfg->aliasing_info == NULL) {
			if ((inst->ssa_op == MONO_SSA_LOAD) || (inst->ssa_op == MONO_SSA_STORE)) {
				local_affected_variable.variable_index = inst->inst_i0->inst_c0;
				local_affected_variable.next = NULL;
				affected_variables = &local_affected_variable;
			} else {
				affected_variables = NULL;
			}
		} else {
			affected_variables = mono_aliasing_get_affected_variables_for_inst_traversing_code (cfg->aliasing_info, inst);
		}
		
		while (affected_variables != NULL) {
			int idx = affected_variables->variable_index;
			MonoMethodVar *vi = MONO_VARINFO (cfg, idx);
			g_assert (idx < max_vars);
			cfg->varinfo [vi->idx]->flags |= MONO_INST_VOLATILE;
			
			affected_variables = affected_variables->next;
		}
	}
} 

static void
visit_bb (MonoCompile *cfg, MonoBasicBlock *bb, GSList **visited)
{
	int i;
	MonoInst *ins;

	if (g_slist_find (*visited, bb))
		return;

	if (cfg->new_ir) {
		/* FIXME: Rewrite this using the aliasing framework */
		for (ins = bb->code; ins; ins = ins->next) {
			const char *spec = ins_info [ins->opcode - OP_START - 1];
			int regtype, srcindex, sreg;

			if (ins->opcode == OP_NOP)
				continue;

			/* DREG */
			regtype = spec [MONO_INST_DEST];
			g_assert (((ins->dreg == -1) && (regtype == ' ')) || ((ins->dreg != -1) && (regtype != ' ')));
				
			if ((ins->dreg != -1) && get_vreg_to_inst (cfg, ins->dreg)) {
				MonoInst *var = get_vreg_to_inst (cfg, ins->dreg);
				int idx = var->inst_c0;
				MonoMethodVar *vi = MONO_VARINFO (cfg, idx);

				cfg->varinfo [vi->idx]->flags |= MONO_INST_VOLATILE;
			}
			
			/* SREGS */
			for (srcindex = 0; srcindex < 2; ++srcindex) {
				regtype = spec [(srcindex == 0) ? MONO_INST_SRC1 : MONO_INST_SRC2];
				sreg = srcindex == 0 ? ins->sreg1 : ins->sreg2;

				g_assert (((sreg == -1) && (regtype == ' ')) || ((sreg != -1) && (regtype != ' ')));
				if ((sreg != -1) && get_vreg_to_inst (cfg, sreg)) {
					MonoInst *var = get_vreg_to_inst (cfg, sreg);
					int idx = var->inst_c0;
					MonoMethodVar *vi = MONO_VARINFO (cfg, idx);

					cfg->varinfo [vi->idx]->flags |= MONO_INST_VOLATILE;
				}
			}
		}
	} else {
		if (cfg->aliasing_info != NULL)
			mono_aliasing_initialize_code_traversal (cfg->aliasing_info, bb);

		for (ins = bb->code; ins; ins = ins->next) {
			update_volatile (cfg, bb, ins);
		}
	}

	*visited = g_slist_append (*visited, bb);

	/* 
	 * Need to visit all bblocks reachable from this one since they can be
	 * reached during exception handling.
	 */
	for (i = 0; i < bb->out_count; ++i) {
		visit_bb (cfg, bb->out_bb [i], visited);
	}
}

static void
handle_exception_clauses (MonoCompile *cfg)
{
	MonoBasicBlock *bb;
	GSList *visited = NULL;

	/*
	 * Variables in exception handler register cannot be allocated to registers
	 * so make them volatile. See bug #42136. This will not be neccessary when
	 * the back ends could guarantee that the variables will be in the
	 * correct registers when a handler is called.
	 * This includes try blocks too, since a variable in a try block might be
	 * accessed after an exception handler has been run.
	 */
	for (bb = cfg->bb_entry; bb; bb = bb->next_bb) {

		if (bb->region == -1 || MONO_BBLOCK_IS_IN_REGION (bb, MONO_REGION_TRY))
			continue;

		visit_bb (cfg, bb, &visited);
	}
	g_slist_free (visited);
}

static void
analyze_liveness_bb (MonoCompile *cfg, MonoBasicBlock *bb)
{
	MonoInst *ins;
	int sreg, inst_num, dfn;
	gboolean store;

	dfn = bb->dfn;

	for (inst_num = 0, ins = bb->code; ins; ins = ins->next, inst_num ++) {
		const char *spec = ins_info [ins->opcode - OP_START - 1];

#ifdef DEBUG_LIVENESS
			printf ("\t"); mono_print_ins (ins);
#endif

		if (ins->opcode == OP_NOP)
			continue;

		if (MONO_IS_STORE_MEMBASE (ins))
			store = TRUE;
		else if (MONO_IS_STORE_MEMINDEX (ins))
			g_assert_not_reached ();
		else
			store = FALSE;

		/* SREGs must come first, so MOVE r <- r is handled correctly */

		/* SREG1 */
		sreg = ins->sreg1;
		if ((spec [MONO_INST_SRC1] != ' ') && (sreg != -1) && get_vreg_to_inst (cfg, sreg)) {
			MonoInst *var = get_vreg_to_inst (cfg, sreg);
			int idx = var->inst_c0;
			MonoMethodVar *vi = MONO_VARINFO (cfg, idx);

#ifdef DEBUG_LIVENESS
			printf ("\tGEN: R%d(%d)\n", sreg, idx);
#endif
			update_live_range (cfg, idx, dfn, inst_num); 
			if (!mono_bitset_test (bb->kill_set, idx))
				mono_bitset_set_fast (bb->gen_set, idx);
			vi->spill_costs += 1 + (bb->nesting * 2);
		}

		/* SREG2 */
		sreg = ins->sreg2;
		if ((spec [MONO_INST_SRC2] != ' ') && (sreg != -1) && get_vreg_to_inst (cfg, sreg)) {
			MonoInst *var = get_vreg_to_inst (cfg, sreg);
			int idx = var->inst_c0;
			MonoMethodVar *vi = MONO_VARINFO (cfg, idx);

#ifdef DEBUG_LIVENESS
			printf ("\tGEN: R%d(%d)\n", sreg, idx);
#endif
			update_live_range (cfg, idx, dfn, inst_num); 
			if (!mono_bitset_test (bb->kill_set, idx))
				mono_bitset_set_fast (bb->gen_set, idx);
			vi->spill_costs += 1 + (bb->nesting * 2);
		}

		/* DREG */
		if ((spec [MONO_INST_DEST] != ' ') && (ins->dreg != -1) && get_vreg_to_inst (cfg, ins->dreg)) {
			MonoInst *var = get_vreg_to_inst (cfg, ins->dreg);
			int idx = var->inst_c0;
			MonoMethodVar *vi = MONO_VARINFO (cfg, idx);

			if (store) {
				update_live_range (cfg, idx, dfn, inst_num); 
				if (!mono_bitset_test (bb->kill_set, idx))
					mono_bitset_set_fast (bb->gen_set, idx);
				vi->spill_costs += 1 + (bb->nesting * 2);
			} else {
#ifdef DEBUG_LIVENESS
				printf ("\tKILL: R%d(%d)\n", ins->dreg, idx);
#endif
				update_live_range (cfg, idx, dfn, inst_num); 
				mono_bitset_set_fast (bb->kill_set, idx);
				vi->spill_costs += 1 + (bb->nesting * 2);
			}
		}
	}
}

/* generic liveness analysis code. CFG specific parts are 
 * in update_gen_kill_set()
 */
void
mono_analyze_liveness (MonoCompile *cfg)
{
<<<<<<< HEAD
	MonoBitSet *old_live_in_set, *old_live_out_set, *tmp_in_set;
=======
	MonoBitSet *old_live_out_set;
>>>>>>> b6274ae5
	int i, j, max_vars = cfg->num_varinfo;
	int out_iter;
	gboolean *in_worklist;
	MonoBasicBlock **worklist;
	guint32 l_end;
	int bitsize;
	guint8 *mem;
<<<<<<< HEAD

	static int count = 0;
=======
>>>>>>> b6274ae5

#ifdef DEBUG_LIVENESS
	printf ("LIVENESS %s\n", mono_method_full_name (cfg->method, TRUE));
#endif

	g_assert (!(cfg->comp_done & MONO_COMP_LIVENESS));

	cfg->comp_done |= MONO_COMP_LIVENESS;
	
	if (max_vars == 0)
		return;

	bitsize = mono_bitset_alloc_size (max_vars, 0);
<<<<<<< HEAD
	mem = mono_mempool_alloc0 (cfg->mempool, cfg->num_bblocks * bitsize * 3);
=======
	mem = mono_mempool_alloc0 (cfg->mempool, cfg->num_bblocks * bitsize * 4);
>>>>>>> b6274ae5

	for (i = 0; i < cfg->num_bblocks; ++i) {
		MonoBasicBlock *bb = cfg->bblocks [i];

		bb->gen_set = mono_bitset_mem_new (mem, max_vars, MONO_BITSET_DONT_FREE);
		mem += bitsize;
		bb->kill_set = mono_bitset_mem_new (mem, max_vars, MONO_BITSET_DONT_FREE);
		mem += bitsize;
<<<<<<< HEAD
		bb->live_in_set = mono_bitset_mem_new (mem, max_vars, MONO_BITSET_DONT_FREE);
=======
		/* Initialized later */
		bb->live_in_set = NULL;
		bb->live_out_set = mono_bitset_mem_new (mem, max_vars, MONO_BITSET_DONT_FREE);
>>>>>>> b6274ae5
		mem += bitsize;
	}
	for (i = 0; i < max_vars; i ++) {
		MONO_VARINFO (cfg, i)->range.first_use.abs_pos = ~ 0;
		MONO_VARINFO (cfg, i)->range.last_use .abs_pos =   0;
		MONO_VARINFO (cfg, i)->spill_costs = 0;
	}

	for (i = 0; i < cfg->num_bblocks; ++i) {
		MonoBasicBlock *bb = cfg->bblocks [i];
		MonoInst *inst;
		int tree_num;

		if (cfg->aliasing_info != NULL)
			mono_aliasing_initialize_code_traversal (cfg->aliasing_info, bb);

		if (cfg->new_ir) {
			analyze_liveness_bb (cfg, bb);
		} else {
			for (tree_num = 0, inst = bb->code; inst; inst = inst->next, tree_num++) {
#ifdef DEBUG_LIVENESS
				mono_print_tree (inst); printf ("\n");
#endif
				update_gen_kill_set (cfg, bb, inst, tree_num);
			}
		}

#ifdef DEBUG_LIVENESS
		printf ("BLOCK BB%d (", bb->block_num);
		for (j = 0; j < bb->out_count; j++) 
			printf ("BB%d, ", bb->out_bb [j]->block_num);
		
		printf (")\n");
		printf ("GEN  BB%d: ", bb->block_num); mono_bitset_print (bb->gen_set);
		printf ("KILL BB%d: ", bb->block_num); mono_bitset_print (bb->kill_set);
#endif
	}

	old_live_out_set = mono_bitset_new (max_vars, 0);
	in_worklist = g_new0 (gboolean, cfg->num_bblocks + 1);

<<<<<<< HEAD
	count ++;

	worklist = g_new0 (MonoBasicBlock *, cfg->num_bblocks + 1);
=======
	worklist = g_new (MonoBasicBlock *, cfg->num_bblocks + 1);
>>>>>>> b6274ae5
	l_end = 0;

	/*
	 * This is a backward dataflow analysis problem, so we process blocks in
	 * decreasing dfn order, this speeds up the iteration.
	 */
	for (i = 0; i < cfg->num_bblocks; i ++) {
		MonoBasicBlock *bb = cfg->bblocks [i];

		worklist [l_end ++] = bb;
		in_worklist [bb->dfn] = TRUE;
	}

	out_iter = 0;

	while (l_end != 0) {
		MonoBasicBlock *bb = worklist [--l_end];
<<<<<<< HEAD

		in_worklist [bb->dfn] = FALSE;

#ifdef DEBUG_LIVENESS
		printf ("P: %d(%d): IN: ", bb->block_num, bb->dfn);
		for (j = 0; j < bb->in_count; ++j) 
			printf ("BB%d ", bb->in_bb [j]->block_num);
		printf ("OUT:");
		for (j = 0; j < bb->out_count; ++j) 
			printf ("BB%d ", bb->out_bb [j]->block_num);
		printf ("\n");
#endif

		if (bb->out_count > 0) {
			gboolean changed;
			MonoBasicBlock *out_bb;
			MonoBitSet *out_set = bb->live_out_set;

			out_iter ++;

			if (!out_set) {
				out_set = mono_bitset_mp_new_noinit (cfg->mempool, max_vars);
				bb->live_out_set = out_set;

				out_bb = bb->out_bb [0];
				if (bb == out_bb) {
					mono_bitset_clear_all (out_set);
				} else {
					if (!out_bb->live_out_set)
						out_bb->live_out_set = mono_bitset_mp_new (cfg->mempool, max_vars);
					mono_bitset_copyto (out_bb->live_out_set, out_set);
				}
				mono_bitset_sub (out_set, out_bb->kill_set);
				mono_bitset_union (out_set, out_bb->gen_set);

				for (j = 1; j < bb->out_count; j++) {
					out_bb = bb->out_bb [j];

					if (!out_bb->live_out_set)
						out_bb->live_out_set = mono_bitset_mp_new (cfg->mempool, max_vars);
					mono_bitset_copyto (out_bb->live_out_set, tmp_in_set);
					mono_bitset_sub (tmp_in_set, out_bb->kill_set);
					mono_bitset_union (tmp_in_set, out_bb->gen_set);
					mono_bitset_union (out_set, tmp_in_set);
				}

				changed = TRUE;
			} else {
				mono_bitset_copyto (out_set, old_live_out_set);

				for (j = 0; j < bb->out_count; j++) {
					out_bb = bb->out_bb [j];

					if (!out_bb->live_out_set)
						out_bb->live_out_set = mono_bitset_mp_new (cfg->mempool, max_vars);
					mono_bitset_copyto (out_bb->live_out_set, tmp_in_set);
					mono_bitset_sub (tmp_in_set, out_bb->kill_set);
					mono_bitset_union (tmp_in_set, out_bb->gen_set);
					mono_bitset_union (bb->live_out_set, tmp_in_set);
				}

				changed = !mono_bitset_equal (old_live_out_set, out_set);
			}
				
			if (changed) {
				for (j = 0; j < bb->in_count; j++) {
					MonoBasicBlock *in_bb = bb->in_bb [j];
					/* 
					 * Some basic blocks do not seem to be in the 
					 * cfg->bblocks array...
					 */
					if (in_bb->live_in_set)
						if (!in_worklist [in_bb->dfn]) {
#ifdef DEBUG_LIVENESS
							printf ("\tADD: %d\n", in_bb->block_num);
#endif
							/*
							 * Put the block at the top of the stack, so it
							 * will be processed right away.
							 */
							worklist [l_end ++] = in_bb;
							in_worklist [in_bb->dfn] = TRUE;
						}
=======
		MonoBasicBlock *out_bb;
		gboolean changed;

		in_worklist [bb->dfn] = FALSE;

#ifdef DEBUG_LIVENESS
		printf ("P: %d(%d): IN: ", bb->block_num, bb->dfn);
		for (j = 0; j < bb->in_count; ++j) 
			printf ("BB%d ", bb->in_bb [j]->block_num);
		printf ("OUT:");
		for (j = 0; j < bb->out_count; ++j) 
			printf ("BB%d ", bb->out_bb [j]->block_num);
		printf ("\n");
#endif

		if (bb->out_count == 0)
			continue;

		out_iter ++;

		if (!bb->live_in_set) {
			/* First pass over this bblock */
			changed = TRUE;
		}
		else {
			changed = FALSE;
			mono_bitset_copyto (bb->live_out_set, old_live_out_set);
		}
 
		for (j = 0; j < bb->out_count; j++) {
			out_bb = bb->out_bb [j];

			if (!out_bb->live_in_set) {
				out_bb->live_in_set = mono_bitset_mem_new (mem, max_vars, MONO_BITSET_DONT_FREE);
				mem += bitsize;

				mono_bitset_copyto (out_bb->live_out_set, out_bb->live_in_set);
				mono_bitset_sub (out_bb->live_in_set, out_bb->kill_set);
				mono_bitset_union (out_bb->live_in_set, out_bb->gen_set);
			}

			mono_bitset_union (bb->live_out_set, out_bb->live_in_set);
		}
				
		if (changed || !mono_bitset_equal (old_live_out_set, bb->live_out_set)) {
			if (!bb->live_in_set) {
				bb->live_in_set = mono_bitset_mem_new (mem, max_vars, MONO_BITSET_DONT_FREE);
				mem += bitsize;
			}
			mono_bitset_copyto (bb->live_out_set, bb->live_in_set);
			mono_bitset_sub (bb->live_in_set, bb->kill_set);
			mono_bitset_union (bb->live_in_set, bb->gen_set);

			for (j = 0; j < bb->in_count; j++) {
				MonoBasicBlock *in_bb = bb->in_bb [j];
				/* 
				 * Some basic blocks do not seem to be in the 
				 * cfg->bblocks array...
				 */
				if (in_bb->gen_set && !in_worklist [in_bb->dfn]) {
#ifdef DEBUG_LIVENESS
					printf ("\tADD: %d\n", in_bb->block_num);
#endif
					/*
					 * Put the block at the top of the stack, so it
					 * will be processed right away.
					 */
					worklist [l_end ++] = in_bb;
					in_worklist [in_bb->dfn] = TRUE;
>>>>>>> b6274ae5
				}
			}
		}
	}

#ifdef DEBUG_LIVENESS
		printf ("IT: %d %d.\n", cfg->num_bblocks, out_iter);
#endif

<<<<<<< HEAD
	mono_bitset_free (tmp_in_set);
=======
	mono_bitset_free (old_live_out_set);
>>>>>>> b6274ae5

	g_free (worklist);
	g_free (in_worklist);

	/* Compute live_in_set for bblocks skipped earlier */
	for (i = 0; i < cfg->num_bblocks; ++i) {
		MonoBasicBlock *bb = cfg->bblocks [i];

<<<<<<< HEAD
		if (bb->live_out_set)
			mono_bitset_copyto (bb->live_out_set, bb->live_in_set);
		mono_bitset_sub (bb->live_in_set, bb->kill_set);
		mono_bitset_union (bb->live_in_set, bb->gen_set);
=======
		if (!bb->live_in_set) {
			bb->live_in_set = mono_bitset_mem_new (mem, max_vars, MONO_BITSET_DONT_FREE);
			mem += bitsize;

			mono_bitset_copyto (bb->live_out_set, bb->live_in_set);
			mono_bitset_sub (bb->live_in_set, bb->kill_set);
			mono_bitset_union (bb->live_in_set, bb->gen_set);
		}
>>>>>>> b6274ae5
	}

	/*
	 * This code can be slow for large methods so inline the calls to
	 * mono_bitset_test.
	 */
	for (i = 0; i < cfg->num_bblocks; ++i) {
		MonoBasicBlock *bb = cfg->bblocks [i];
		guint32 rem, max;

		if (!bb->live_out_set)
			continue;

		rem = max_vars % BITS_PER_CHUNK;
		max = ((max_vars + (BITS_PER_CHUNK -1)) / BITS_PER_CHUNK);
		for (j = 0; j < max; ++j) {
			gsize bits_in;
			gsize bits_out;
			int k, end;

			bits_in = mono_bitset_get_fast (bb->live_in_set, j);
			bits_out = mono_bitset_get_fast (bb->live_out_set, j);

			if (j == max)
				end = (j * BITS_PER_CHUNK) + rem;
			else
				end = (j * BITS_PER_CHUNK) + BITS_PER_CHUNK;

			k = (j * BITS_PER_CHUNK);
			while ((bits_in || bits_out)) {
				if (bits_in & 1)
					update_live_range (cfg, k, bb->dfn, 0);
				if (bits_out & 1)
					update_live_range (cfg, k, bb->dfn, 0xffff);
				bits_in >>= 1;
				bits_out >>= 1;
				k ++;
<<<<<<< HEAD
			}

			/*
			if (j == (max_vars / BITS_PER_CHUNK)) {
				printf ("AA\n");
				nbits = rem;
			} else {
				printf ("BB\n");
				nbits = BITS_PER_CHUNK;
			}

			for (k = 0; k < nbits; ++k) {
				if (bits_in & ((gsize)1 << k))
					update_live_range (cfg, (j * BITS_PER_CHUNK) + k, bb->dfn, 0);
				if (bits_out & ((gsize)1 << k))
					update_live_range (cfg, (j * BITS_PER_CHUNK) + k, bb->dfn, 0xffff);
=======
>>>>>>> b6274ae5
			}
			*/
		}
	}

	/* todo: remove code when we have verified that the liveness for try/catch blocks
	 * works perfectly 
	 */
	/* 
	 * Currently, this can't be commented out since exception blocks are not
	 * processed during liveness analysis.
	 */
	handle_exception_clauses (cfg);

	/*
	 * Arguments need to have their live ranges extended to the beginning of
	 * the method to account for the arg reg/memory -> global register copies
	 * in the prolog (bug #74992).
	 */

	for (i = 0; i < max_vars; i ++) {
		MonoMethodVar *vi = MONO_VARINFO (cfg, i);
		if (cfg->varinfo [vi->idx]->opcode == OP_ARG)
			vi->range.first_use.abs_pos = 0;
	}

#ifdef DEBUG_LIVENESS
	for (i = cfg->num_bblocks - 1; i >= 0; i--) {
		MonoBasicBlock *bb = cfg->bblocks [i];
		
		printf ("LIVE IN  BB%d: ", bb->block_num); 
		mono_bitset_print (bb->live_in_set); 
		printf ("LIVE OUT BB%d: ", bb->block_num); 
		mono_bitset_print (bb->live_out_set); 
	}
#endif
}<|MERGE_RESOLUTION|>--- conflicted
+++ resolved
@@ -373,11 +373,7 @@
 void
 mono_analyze_liveness (MonoCompile *cfg)
 {
-<<<<<<< HEAD
-	MonoBitSet *old_live_in_set, *old_live_out_set, *tmp_in_set;
-=======
 	MonoBitSet *old_live_out_set;
->>>>>>> b6274ae5
 	int i, j, max_vars = cfg->num_varinfo;
 	int out_iter;
 	gboolean *in_worklist;
@@ -385,11 +381,6 @@
 	guint32 l_end;
 	int bitsize;
 	guint8 *mem;
-<<<<<<< HEAD
-
-	static int count = 0;
-=======
->>>>>>> b6274ae5
 
 #ifdef DEBUG_LIVENESS
 	printf ("LIVENESS %s\n", mono_method_full_name (cfg->method, TRUE));
@@ -403,11 +394,7 @@
 		return;
 
 	bitsize = mono_bitset_alloc_size (max_vars, 0);
-<<<<<<< HEAD
-	mem = mono_mempool_alloc0 (cfg->mempool, cfg->num_bblocks * bitsize * 3);
-=======
 	mem = mono_mempool_alloc0 (cfg->mempool, cfg->num_bblocks * bitsize * 4);
->>>>>>> b6274ae5
 
 	for (i = 0; i < cfg->num_bblocks; ++i) {
 		MonoBasicBlock *bb = cfg->bblocks [i];
@@ -416,13 +403,9 @@
 		mem += bitsize;
 		bb->kill_set = mono_bitset_mem_new (mem, max_vars, MONO_BITSET_DONT_FREE);
 		mem += bitsize;
-<<<<<<< HEAD
-		bb->live_in_set = mono_bitset_mem_new (mem, max_vars, MONO_BITSET_DONT_FREE);
-=======
 		/* Initialized later */
 		bb->live_in_set = NULL;
 		bb->live_out_set = mono_bitset_mem_new (mem, max_vars, MONO_BITSET_DONT_FREE);
->>>>>>> b6274ae5
 		mem += bitsize;
 	}
 	for (i = 0; i < max_vars; i ++) {
@@ -464,13 +447,7 @@
 	old_live_out_set = mono_bitset_new (max_vars, 0);
 	in_worklist = g_new0 (gboolean, cfg->num_bblocks + 1);
 
-<<<<<<< HEAD
-	count ++;
-
-	worklist = g_new0 (MonoBasicBlock *, cfg->num_bblocks + 1);
-=======
 	worklist = g_new (MonoBasicBlock *, cfg->num_bblocks + 1);
->>>>>>> b6274ae5
 	l_end = 0;
 
 	/*
@@ -488,7 +465,8 @@
 
 	while (l_end != 0) {
 		MonoBasicBlock *bb = worklist [--l_end];
-<<<<<<< HEAD
+		MonoBasicBlock *out_bb;
+		gboolean changed;
 
 		in_worklist [bb->dfn] = FALSE;
 
@@ -502,91 +480,6 @@
 		printf ("\n");
 #endif
 
-		if (bb->out_count > 0) {
-			gboolean changed;
-			MonoBasicBlock *out_bb;
-			MonoBitSet *out_set = bb->live_out_set;
-
-			out_iter ++;
-
-			if (!out_set) {
-				out_set = mono_bitset_mp_new_noinit (cfg->mempool, max_vars);
-				bb->live_out_set = out_set;
-
-				out_bb = bb->out_bb [0];
-				if (bb == out_bb) {
-					mono_bitset_clear_all (out_set);
-				} else {
-					if (!out_bb->live_out_set)
-						out_bb->live_out_set = mono_bitset_mp_new (cfg->mempool, max_vars);
-					mono_bitset_copyto (out_bb->live_out_set, out_set);
-				}
-				mono_bitset_sub (out_set, out_bb->kill_set);
-				mono_bitset_union (out_set, out_bb->gen_set);
-
-				for (j = 1; j < bb->out_count; j++) {
-					out_bb = bb->out_bb [j];
-
-					if (!out_bb->live_out_set)
-						out_bb->live_out_set = mono_bitset_mp_new (cfg->mempool, max_vars);
-					mono_bitset_copyto (out_bb->live_out_set, tmp_in_set);
-					mono_bitset_sub (tmp_in_set, out_bb->kill_set);
-					mono_bitset_union (tmp_in_set, out_bb->gen_set);
-					mono_bitset_union (out_set, tmp_in_set);
-				}
-
-				changed = TRUE;
-			} else {
-				mono_bitset_copyto (out_set, old_live_out_set);
-
-				for (j = 0; j < bb->out_count; j++) {
-					out_bb = bb->out_bb [j];
-
-					if (!out_bb->live_out_set)
-						out_bb->live_out_set = mono_bitset_mp_new (cfg->mempool, max_vars);
-					mono_bitset_copyto (out_bb->live_out_set, tmp_in_set);
-					mono_bitset_sub (tmp_in_set, out_bb->kill_set);
-					mono_bitset_union (tmp_in_set, out_bb->gen_set);
-					mono_bitset_union (bb->live_out_set, tmp_in_set);
-				}
-
-				changed = !mono_bitset_equal (old_live_out_set, out_set);
-			}
-				
-			if (changed) {
-				for (j = 0; j < bb->in_count; j++) {
-					MonoBasicBlock *in_bb = bb->in_bb [j];
-					/* 
-					 * Some basic blocks do not seem to be in the 
-					 * cfg->bblocks array...
-					 */
-					if (in_bb->live_in_set)
-						if (!in_worklist [in_bb->dfn]) {
-#ifdef DEBUG_LIVENESS
-							printf ("\tADD: %d\n", in_bb->block_num);
-#endif
-							/*
-							 * Put the block at the top of the stack, so it
-							 * will be processed right away.
-							 */
-							worklist [l_end ++] = in_bb;
-							in_worklist [in_bb->dfn] = TRUE;
-						}
-=======
-		MonoBasicBlock *out_bb;
-		gboolean changed;
-
-		in_worklist [bb->dfn] = FALSE;
-
-#ifdef DEBUG_LIVENESS
-		printf ("P: %d(%d): IN: ", bb->block_num, bb->dfn);
-		for (j = 0; j < bb->in_count; ++j) 
-			printf ("BB%d ", bb->in_bb [j]->block_num);
-		printf ("OUT:");
-		for (j = 0; j < bb->out_count; ++j) 
-			printf ("BB%d ", bb->out_bb [j]->block_num);
-		printf ("\n");
-#endif
 
 		if (bb->out_count == 0)
 			continue;
@@ -642,7 +535,6 @@
 					 */
 					worklist [l_end ++] = in_bb;
 					in_worklist [in_bb->dfn] = TRUE;
->>>>>>> b6274ae5
 				}
 			}
 		}
@@ -652,11 +544,7 @@
 		printf ("IT: %d %d.\n", cfg->num_bblocks, out_iter);
 #endif
 
-<<<<<<< HEAD
-	mono_bitset_free (tmp_in_set);
-=======
 	mono_bitset_free (old_live_out_set);
->>>>>>> b6274ae5
 
 	g_free (worklist);
 	g_free (in_worklist);
@@ -665,12 +553,6 @@
 	for (i = 0; i < cfg->num_bblocks; ++i) {
 		MonoBasicBlock *bb = cfg->bblocks [i];
 
-<<<<<<< HEAD
-		if (bb->live_out_set)
-			mono_bitset_copyto (bb->live_out_set, bb->live_in_set);
-		mono_bitset_sub (bb->live_in_set, bb->kill_set);
-		mono_bitset_union (bb->live_in_set, bb->gen_set);
-=======
 		if (!bb->live_in_set) {
 			bb->live_in_set = mono_bitset_mem_new (mem, max_vars, MONO_BITSET_DONT_FREE);
 			mem += bitsize;
@@ -679,7 +561,6 @@
 			mono_bitset_sub (bb->live_in_set, bb->kill_set);
 			mono_bitset_union (bb->live_in_set, bb->gen_set);
 		}
->>>>>>> b6274ae5
 	}
 
 	/*
@@ -717,27 +598,7 @@
 				bits_in >>= 1;
 				bits_out >>= 1;
 				k ++;
-<<<<<<< HEAD
-			}
-
-			/*
-			if (j == (max_vars / BITS_PER_CHUNK)) {
-				printf ("AA\n");
-				nbits = rem;
-			} else {
-				printf ("BB\n");
-				nbits = BITS_PER_CHUNK;
-			}
-
-			for (k = 0; k < nbits; ++k) {
-				if (bits_in & ((gsize)1 << k))
-					update_live_range (cfg, (j * BITS_PER_CHUNK) + k, bb->dfn, 0);
-				if (bits_out & ((gsize)1 << k))
-					update_live_range (cfg, (j * BITS_PER_CHUNK) + k, bb->dfn, 0xffff);
-=======
->>>>>>> b6274ae5
-			}
-			*/
+			}
 		}
 	}
 
