--- conflicted
+++ resolved
@@ -3437,7 +3437,6 @@
 	return res;
 }
 
-<<<<<<< HEAD
 MonoJitICallInfo *
 mono_get_array_new_va_icall (int rank)
 {
@@ -3463,77 +3462,6 @@
 	return info;
 }
 
-#ifdef MONO_ARCH_SOFT_FLOAT
-static void
-handle_store_float (MonoCompile *cfg, MonoBasicBlock *bblock, MonoInst *ptr, MonoInst *val, const unsigned char *ip)
-{
-	MonoInst *iargs [2];
-	iargs [0] = val;
-	iargs [1] = ptr;
-
-	mono_emit_jit_icall (cfg, bblock, mono_fstore_r4, iargs, ip);
-}
-
-static int
-handle_load_float (MonoCompile *cfg, MonoBasicBlock *bblock, MonoInst *ptr, const unsigned char *ip)
-{
-	MonoInst *iargs [1];
-	iargs [0] = ptr;
-
-	return mono_emit_jit_icall (cfg, bblock, mono_fload_r4, iargs, ip);
-}
-
-#define LDLOC_SOFT_FLOAT(cfg,ins,idx,ip) do {\
-		if (header->locals [(idx)]->type == MONO_TYPE_R4 && !header->locals [(idx)]->byref) {	\
-			int temp;	\
-			NEW_LOCLOADA (cfg, (ins), (idx));	\
-			temp = handle_load_float (cfg, bblock, (ins), (ip));	\
-			NEW_TEMPLOAD (cfg, (ins), temp);	\
-		}	\
-	} while (0)
-#define STLOC_SOFT_FLOAT(cfg,ins,idx,ip) do {\
-		if (header->locals [(idx)]->type == MONO_TYPE_R4 && !header->locals [(idx)]->byref) {	\
-			NEW_LOCLOADA (cfg, (ins), (idx));	\
-			handle_store_float (cfg, bblock, (ins), *sp, (ip));	\
-			MONO_INST_NEW (cfg, (ins), OP_NOP);	\
-		}	\
-	} while (0)
-#define LDARG_SOFT_FLOAT(cfg,ins,idx,ip) do {\
-		if (param_types [(idx)]->type == MONO_TYPE_R4 && !param_types [(idx)]->byref) {	\
-			int temp;	\
-			NEW_ARGLOADA (cfg, (ins), (idx));	\
-			temp = handle_load_float (cfg, bblock, (ins), (ip));	\
-			NEW_TEMPLOAD (cfg, (ins), temp);	\
-		}	\
-	} while (0)
-#define STARG_SOFT_FLOAT(cfg,ins,idx,ip) do {\
-		if (param_types [(idx)]->type == MONO_TYPE_R4 && !param_types [(idx)]->byref) {	\
-			NEW_ARGLOADA (cfg, (ins), (idx));	\
-			handle_store_float (cfg, bblock, (ins), *sp, (ip));	\
-			MONO_INST_NEW (cfg, (ins), OP_NOP);	\
-		}	\
-	} while (0)
-
-#define NEW_TEMPLOAD_SOFT_FLOAT(cfg,bblock,ins,num) do {		\
-	if ((ins)->opcode == CEE_LDIND_R4) {						\
-	    int idx = (num);										\
-	    int temp;											\
-	    NEW_TEMPLOADA (cfg, (ins), (idx));							\
-		temp = handle_load_float (cfg, (bblock), (ins), ip);		\
-		NEW_TEMPLOAD (cfg, (ins), (temp));							\
-	}																\
-	} while (0)
-
-#else
-#define LDLOC_SOFT_FLOAT(cfg,ins,idx,ip)
-#define STLOC_SOFT_FLOAT(cfg,ins,idx,ip)
-#define LDARG_SOFT_FLOAT(cfg,ins,idx,ip)
-#define STARG_SOFT_FLOAT(cfg,ins,idx,ip)
-#define NEW_TEMPLOAD_SOFT_FLOAT(cfg,bblock,ins,num)
-#endif
-
-=======
->>>>>>> c1434fe7
 static MonoMethod*
 get_memcpy_method (void)
 {
@@ -3844,23 +3772,6 @@
 	NEW_TEMPLOAD (cfg, obj, temp);
 
 	return obj;
-}
-
-static MonoJitICallInfo*
-mono_get_array_new_va_icall (int rank)
-{
-<<<<<<< HEAD
-=======
-	char icall_name [256];
-	char *name;
-	MonoMethodSignature *esig;
->>>>>>> c1434fe7
-	MonoJitICallInfo *info;
-
-	/* Need to register the icall so it gets an icall wrapper */
-	info = mono_get_array_new_va_icall (rank);
-
-	return info;
 }
 
 static int
@@ -13114,6 +13025,9 @@
 	if (MONO_PROBE_METHOD_COMPILE_BEGIN_ENABLED ())
 		MONO_PROBE_METHOD_COMPILE_BEGIN (method);
  
+	// FIXME:
+	opts &= ~MONO_OPT_GSHARED;
+
 	if (compile_aot)
 		/* We are passed the original generic method definition */
 		try_generic_shared = mono_class_generic_sharing_enabled (method->klass) &&
