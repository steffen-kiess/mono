/*
 * mini.c: The new Mono code generator.
 *
 * Author:
 *   Paolo Molaro (lupus@ximian.com)
 *   Dietmar Maurer (dietmar@ximian.com)
 *
 * (C) 2002 Ximian, Inc.
 */

#include <config.h>
#include <signal.h>
#include <unistd.h>
#include <math.h>
#include <sys/time.h>

#ifdef PLATFORM_MACOSX
#include <mach/mach.h>
#include <mach/mach_error.h>
#include <mach/exception.h>
#include <mach/task.h>
#include <pthread.h>
#endif

#ifdef HAVE_VALGRIND_MEMCHECK_H
#include <valgrind/memcheck.h>
#endif

#include <mono/metadata/assembly.h>
#include <mono/metadata/loader.h>
#include <mono/metadata/cil-coff.h>
#include <mono/metadata/tabledefs.h>
#include <mono/metadata/class.h>
#include <mono/metadata/object.h>
#include <mono/metadata/exception.h>
#include <mono/metadata/opcodes.h>
#include <mono/metadata/mono-endian.h>
#include <mono/metadata/tokentype.h>
#include <mono/metadata/tabledefs.h>
#include <mono/metadata/threads.h>
#include <mono/metadata/marshal.h>
#include <mono/metadata/socket-io.h>
#include <mono/metadata/appdomain.h>
#include <mono/metadata/debug-helpers.h>
#include <mono/io-layer/io-layer.h>
#include "mono/metadata/profiler.h"
#include <mono/metadata/profiler-private.h>
#include <mono/metadata/mono-config.h>
#include <mono/metadata/environment.h>
#include <mono/metadata/mono-debug.h>
#include <mono/metadata/monitor.h>
#include <mono/metadata/security-manager.h>
#include <mono/metadata/threads-types.h>
#include <mono/metadata/rawbuffer.h>
#include <mono/utils/mono-math.h>
#include <mono/utils/mono-compiler.h>
#include <mono/utils/mono-counters.h>
#include <mono/utils/mono-logger.h>
#include <mono/os/gc_wrapper.h>

#include "mini.h"
#include <string.h>
#include <ctype.h>
#include "inssel.h"
#include "trace.h"

#include "jit-icalls.h"

#include "aliasing.h"

#define BRANCH_COST 100
#define INLINE_LENGTH_LIMIT 20
#define INLINE_FAILURE do {\
		if ((cfg->method != method) && (method->wrapper_type == MONO_WRAPPER_NONE))\
			goto inline_failure;\
	} while (0)

/* 
 * this is used to determine when some branch optimizations are possible: we exclude FP compares
 * because they have weird semantics with NaNs.
 */
#define MONO_IS_COND_BRANCH_NOFP(ins) (MONO_IS_COND_BRANCH_OP(ins) && !(((ins)->opcode >= OP_FBEQ) && ((ins)->opcode <= OP_FBLT_UN)) && (!(ins)->inst_left || (ins)->inst_left->inst_left->type != STACK_R8))

#define MONO_IS_BRANCH_OP(ins) (MONO_IS_COND_BRANCH_OP(ins) || ((ins)->opcode == OP_BR) || ((ins)->opcode == OP_BR_REG) || ((ins)->opcode == CEE_SWITCH))

#define MONO_CHECK_THIS(ins) (mono_method_signature (cfg->method)->hasthis && (ins)->ssa_op == MONO_SSA_LOAD && (ins)->inst_left->inst_c0 == 0)

/* FIXME: Handle OP_GOT_ENTRY too */
#define MONO_IS_JUMP_TABLE(ins) (((ins)->opcode == OP_JUMP_TABLE) ? TRUE : ((((ins)->opcode == OP_AOTCONST) && (ins->inst_i1 == (gpointer)MONO_PATCH_INFO_SWITCH)) ? TRUE : FALSE))

#define MONO_JUMP_TABLE_FROM_INS(ins) (((ins)->opcode == OP_JUMP_TABLE) ? (ins)->inst_p0 : (((ins)->opcode == OP_AOTCONST) && (ins->inst_i1 == (gpointer)MONO_PATCH_INFO_SWITCH) ? (ins)->inst_p0 : NULL))

static void setup_stat_profiler (void);
gboolean  mono_arch_print_tree(MonoInst *tree, int arity);
static gpointer mono_jit_compile_method_with_opt (MonoMethod *method, guint32 opt);
static gpointer mono_jit_compile_method (MonoMethod *method);
static gpointer mono_jit_find_compiled_method (MonoDomain *domain, MonoMethod *method);
static gpointer mono_create_jit_trampoline_in_domain (MonoDomain *domain, MonoMethod *method);

static void handle_stobj (MonoCompile *cfg, MonoBasicBlock *bblock, MonoInst *dest, MonoInst *src, 
			  const unsigned char *ip, MonoClass *klass, gboolean to_end, gboolean native, gboolean write_barrier);

static void dec_foreach (MonoInst *tree, MonoCompile *cfg);

int mono_method_to_ir2 (MonoCompile *cfg, MonoMethod *method, MonoBasicBlock *start_bblock, MonoBasicBlock *end_bblock, 
		   MonoInst *return_var, GList *dont_inline, MonoInst **inline_args, 
		   guint inline_offset, gboolean is_virtual_call);

static int mono_method_to_ir (MonoCompile *cfg, MonoMethod *method, MonoBasicBlock *start_bblock, MonoBasicBlock *end_bblock, 
		   int locals_offset, MonoInst *return_var, GList *dont_inline, MonoInst **inline_args, 
		   guint inline_offset, gboolean is_virtual_call);

/* helper methods signature */
/* FIXME: Make these static again */
MonoMethodSignature *helper_sig_class_init_trampoline = NULL;
MonoMethodSignature *helper_sig_domain_get = NULL;

static guint32 default_opt = 0;
static gboolean default_opt_set = FALSE;

guint32 mono_jit_tls_id = -1;
MonoTraceSpec *mono_jit_trace_calls = NULL;
gboolean mono_break_on_exc = FALSE;
#ifndef DISABLE_AOT
gboolean mono_compile_aot = FALSE;
#endif
gboolean mono_use_security_manager = FALSE;

static int mini_verbose = 0;

#define mono_jit_lock() EnterCriticalSection (&jit_mutex)
#define mono_jit_unlock() LeaveCriticalSection (&jit_mutex)
static CRITICAL_SECTION jit_mutex;

static GHashTable *class_init_hash_addr = NULL;

static MonoCodeManager *global_codeman = NULL;

/* FIXME: Make this static again */
GHashTable *jit_icall_name_hash = NULL;

static MonoDebugOptions debug_options;

/*
 * Address of the trampoline code.  This is used by the debugger to check
 * whether a method is a trampoline.
 */
guint8* mono_trampoline_code [MONO_TRAMPOLINE_NUM];

gboolean
mono_running_on_valgrind (void)
{
#ifdef HAVE_VALGRIND_MEMCHECK_H
		if (RUNNING_ON_VALGRIND)
			return TRUE;
		else
			return FALSE;
#else
		return FALSE;
#endif
}

/*
 * mono_create_ftnptr:
 *
 *   Given a function address, create a function descriptor for it.
 * This is only needed on IA64.
 */
gpointer
mono_create_ftnptr (MonoDomain *domain, gpointer addr)
{
#ifdef __ia64__
	gpointer *desc;

	mono_domain_lock (domain);
	desc = mono_code_manager_reserve (domain->code_mp, 2 * sizeof (gpointer));
	mono_domain_unlock (domain);

	desc [0] = addr;
	desc [1] = NULL;

	return desc;
#else
	return addr;
#endif
}

typedef struct {
	void *ip;
	MonoMethod *method;
} FindTrampUserData;

static void
find_tramp (gpointer key, gpointer value, gpointer user_data)
{
	FindTrampUserData *ud = (FindTrampUserData*)user_data;

	if (value == ud->ip)
		ud->method = (MonoMethod*)key;
}

/* debug function */
G_GNUC_UNUSED static char*
get_method_from_ip (void *ip)
{
	MonoJitInfo *ji;
	char *method;
	char *res;
	MonoDomain *domain = mono_domain_get ();
	MonoDebugSourceLocation *location;
	FindTrampUserData user_data;
	
	ji = mono_jit_info_table_find (domain, ip);
	if (!ji) {
		user_data.ip = ip;
		user_data.method = NULL;
		mono_domain_lock (domain);
		g_hash_table_foreach (domain->jit_trampoline_hash, find_tramp, &user_data);
		mono_domain_unlock (domain);
		if (user_data.method) {
			char *mname = mono_method_full_name (user_data.method, TRUE);
			res = g_strdup_printf ("<%p - JIT trampoline for %s>", ip, mname);
			g_free (mname);
			return res;
		}
		else
			return NULL;
	}
	method = mono_method_full_name (ji->method, TRUE);
	/* FIXME: unused ? */
	location = mono_debug_lookup_source_location (ji->method, (guint32)((guint8*)ip - (guint8*)ji->code_start), domain);

	res = g_strdup_printf (" %s + 0x%x (%p %p) [%p - %s]", method, (int)((char*)ip - (char*)ji->code_start), ji->code_start, (char*)ji->code_start + ji->code_size, domain, domain->friendly_name);

	mono_debug_free_source_location (location);
	g_free (method);

	return res;
}

G_GNUC_UNUSED char *
mono_pmip (void *ip)
{
	return get_method_from_ip (ip);
}

/* debug function */
void
mono_print_method_from_ip (void *ip)
{
	MonoJitInfo *ji;
	char *method;
	MonoDebugSourceLocation *source;
	MonoDomain *domain = mono_domain_get ();
	FindTrampUserData user_data;
	
	ji = mono_jit_info_table_find (domain, ip);
	if (!ji) {
		user_data.ip = ip;
		user_data.method = NULL;
		mono_domain_lock (domain);
		g_hash_table_foreach (domain->jit_trampoline_hash, find_tramp, &user_data);
		mono_domain_unlock (domain);
		if (user_data.method) {
			char *mname = mono_method_full_name (user_data.method, TRUE);
			printf ("IP %p is a JIT trampoline for %s\n", ip, mname);
			g_free (mname);
		}
		else
			g_print ("No method at %p\n", ip);
		return;
	}
	method = mono_method_full_name (ji->method, TRUE);
	source = mono_debug_lookup_source_location (ji->method, (guint32)((guint8*)ip - (guint8*)ji->code_start), domain);

	g_print ("IP %p at offset 0x%x of method %s (%p %p)[domain %p - %s]\n", ip, (int)((char*)ip - (char*)ji->code_start), method, ji->code_start, (char*)ji->code_start + ji->code_size, domain, domain->friendly_name);

	if (source)
		g_print ("%s:%d\n", source->source_file, source->row);

	mono_debug_free_source_location (source);
	g_free (method);
}
	
/* 
 * mono_method_same_domain:
 *
 * Determine whenever two compiled methods are in the same domain, thus
 * the address of the callee can be embedded in the caller.
 */
gboolean mono_method_same_domain (MonoJitInfo *caller, MonoJitInfo *callee)
{
	if (!caller || !callee)
		return FALSE;

	/*
	 * If the call was made from domain-neutral to domain-specific 
	 * code, we can't patch the call site.
	 */
	if (caller->domain_neutral && !callee->domain_neutral)
		return FALSE;

	if ((caller->method->klass == mono_defaults.appdomain_class) &&
		(strstr (caller->method->name, "InvokeInDomain"))) {
		 /* The InvokeInDomain methods change the current appdomain */
		return FALSE;
	}

	return TRUE;
}

/*
 * mono_global_codeman_reserve:
 *
 *  Allocate code memory from the global code manager.
 */
void *mono_global_codeman_reserve (int size)
{
	void *ptr;

	if (!global_codeman) {
		/* This can happen during startup */
		global_codeman = mono_code_manager_new ();
		return mono_code_manager_reserve (global_codeman, size);
	}
	else {
		mono_jit_lock ();
		ptr = mono_code_manager_reserve (global_codeman, size);
		mono_jit_unlock ();
		return ptr;
	}
}

MonoJumpInfoToken *
mono_jump_info_token_new (MonoMemPool *mp, MonoImage *image, guint32 token)
{
	MonoJumpInfoToken *res = mono_mempool_alloc0 (mp, sizeof (MonoJumpInfoToken));
	res->image = image;
	res->token = token;

	return res;
}

#define MONO_INIT_VARINFO(vi,id) do { \
	(vi)->range.first_use.pos.bid = 0xffff; \
	(vi)->reg = -1; \
        (vi)->idx = (id); \
} while (0)

//#define UNVERIFIED do { G_BREAKPOINT (); goto unverified; } while (0)
#define UNVERIFIED do { if (debug_options.break_on_unverified) G_BREAKPOINT (); else goto unverified; } while (0)

/*
 * Basic blocks have two numeric identifiers:
 * dfn: Depth First Number
 * block_num: unique ID assigned at bblock creation
 */
#define NEW_BBLOCK(cfg) (mono_mempool_alloc0 ((cfg)->mempool, sizeof (MonoBasicBlock)))
#define ADD_BBLOCK(cfg,bbhash,b) do {	\
		g_hash_table_insert (bbhash, (b)->cil_code, (b));	\
		(b)->block_num = cfg->num_bblocks++;	\
		(b)->real_offset = real_offset;	\
	} while (0)

#define GET_BBLOCK(cfg,bbhash,tblock,ip) do {	\
		(tblock) = g_hash_table_lookup (bbhash, (ip));	\
		if (!(tblock)) {	\
			if ((ip) >= end || (ip) < header->code) UNVERIFIED; \
			(tblock) = NEW_BBLOCK (cfg);	\
			(tblock)->cil_code = (ip);	\
			ADD_BBLOCK (cfg, (bbhash), (tblock));	\
		} \
	} while (0)

#define CHECK_BBLOCK(target,ip,tblock) do {	\
		if ((target) < (ip) && !(tblock)->code)	{	\
			bb_recheck = g_list_prepend (bb_recheck, (tblock));	\
			if (cfg->verbose_level > 2) g_print ("queued block %d for check at IL%04x from IL%04x\n", (tblock)->block_num, (int)((target) - header->code), (int)((ip) - header->code));	\
		}	\
	} while (0)

#define NEW_ICONST(cfg,dest,val) do {	\
		(dest) = mono_mempool_alloc0 ((cfg)->mempool, sizeof (MonoInst));	\
		(dest)->opcode = OP_ICONST;	\
		(dest)->inst_c0 = (val);	\
		(dest)->type = STACK_I4;	\
	} while (0)

#define NEW_PCONST(cfg,dest,val) do {	\
		(dest) = mono_mempool_alloc0 ((cfg)->mempool, sizeof (MonoInst));	\
		(dest)->opcode = OP_PCONST;	\
		(dest)->inst_p0 = (val);	\
		(dest)->type = STACK_PTR;	\
	} while (0)


#ifdef MONO_ARCH_NEED_GOT_VAR

#define NEW_PATCH_INFO(cfg,dest,el1,el2) do {	\
		(dest) = mono_mempool_alloc0 ((cfg)->mempool, sizeof (MonoInst));	\
		(dest)->opcode = OP_PATCH_INFO;	\
		(dest)->inst_left = (gpointer)(el1);	\
		(dest)->inst_right = (gpointer)(el2);	\
	} while (0)

#define NEW_AOTCONST(cfg,dest,patch_type,cons) do {			\
		(dest) = mono_mempool_alloc0 ((cfg)->mempool, sizeof (MonoInst)); \
		(dest)->opcode = cfg->compile_aot ? OP_GOT_ENTRY : OP_PCONST; \
		if (cfg->compile_aot) {					\
			MonoInst *group, *got_var, *got_loc;		\
			got_loc = mono_get_got_var (cfg);		\
			NEW_TEMPLOAD ((cfg), got_var, got_loc->inst_c0); \
			NEW_PATCH_INFO ((cfg), group, cons, patch_type); \
			(dest)->inst_p0 = got_var;			\
			(dest)->inst_p1 = group;			\
		} else {						\
			(dest)->inst_p0 = (cons);			\
			(dest)->inst_i1 = (gpointer)(patch_type);	\
		}							\
		(dest)->type = STACK_PTR;				\
	} while (0)

#define NEW_AOTCONST_TOKEN(cfg,dest,patch_type,image,token,stack_type,stack_class) do { \
		MonoInst *group, *got_var, *got_loc;			\
		(dest) = mono_mempool_alloc0 ((cfg)->mempool, sizeof (MonoInst)); \
		(dest)->opcode = OP_GOT_ENTRY;				\
		got_loc = mono_get_got_var (cfg);			\
		NEW_TEMPLOAD ((cfg), got_var, got_loc->inst_c0);	\
		NEW_PATCH_INFO ((cfg), group, NULL, patch_type);	\
		group->inst_p0 = mono_jump_info_token_new ((cfg)->mempool, (image), (token)); \
		(dest)->inst_p0 = got_var;				\
		(dest)->inst_p1 = group;				\
		(dest)->type = (stack_type);			\
        (dest)->klass = (stack_class);          \
	} while (0)

#else

#define NEW_AOTCONST(cfg,dest,patch_type,cons) do {    \
		(dest) = mono_mempool_alloc0 ((cfg)->mempool, sizeof (MonoInst));	\
		(dest)->opcode = cfg->compile_aot ? OP_AOTCONST : OP_PCONST;	\
		(dest)->inst_p0 = (cons);	\
		(dest)->inst_i1 = (gpointer)(patch_type); \
		(dest)->type = STACK_PTR;	\
    } while (0)

#define NEW_AOTCONST_TOKEN(cfg,dest,patch_type,image,token,stack_type,stack_class) do { \
		(dest) = mono_mempool_alloc0 ((cfg)->mempool, sizeof (MonoInst));	\
		(dest)->opcode = OP_AOTCONST;	\
		(dest)->inst_p0 = mono_jump_info_token_new ((cfg)->mempool, (image), (token));	\
		(dest)->inst_p1 = (gpointer)(patch_type); \
		(dest)->type = (stack_type);	\
        (dest)->klass = (stack_class);          \
    } while (0)

#endif

#define NEW_CLASSCONST(cfg,dest,val) NEW_AOTCONST ((cfg), (dest), MONO_PATCH_INFO_CLASS, (val))

#define NEW_IMAGECONST(cfg,dest,val) NEW_AOTCONST ((cfg), (dest), MONO_PATCH_INFO_IMAGE, (val))

#define NEW_FIELDCONST(cfg,dest,val) NEW_AOTCONST ((cfg), (dest), MONO_PATCH_INFO_FIELD, (val))

#define NEW_METHODCONST(cfg,dest,val) NEW_AOTCONST ((cfg), (dest), MONO_PATCH_INFO_METHODCONST, (val))

#define NEW_VTABLECONST(cfg,dest,vtable) NEW_AOTCONST ((cfg), (dest), MONO_PATCH_INFO_VTABLE, cfg->compile_aot ? (gpointer)((vtable)->klass) : (vtable))

#define NEW_SFLDACONST(cfg,dest,val) NEW_AOTCONST ((cfg), (dest), MONO_PATCH_INFO_SFLDA, (val))

#define NEW_LDSTRCONST(cfg,dest,image,token) NEW_AOTCONST_TOKEN ((cfg), (dest), MONO_PATCH_INFO_LDSTR, (image), (token), STACK_OBJ, mono_defaults.string_class)

#define NEW_TYPE_FROM_HANDLE_CONST(cfg,dest,image,token) NEW_AOTCONST_TOKEN ((cfg), (dest), MONO_PATCH_INFO_TYPE_FROM_HANDLE, (image), (token), STACK_OBJ, mono_defaults.monotype_class)

#define NEW_LDTOKENCONST(cfg,dest,image,token) NEW_AOTCONST_TOKEN ((cfg), (dest), MONO_PATCH_INFO_LDTOKEN, (image), (token), STACK_PTR, NULL)

#define NEW_DECLSECCONST(cfg,dest,image,entry) do { \
		if (cfg->compile_aot) { \
			NEW_AOTCONST_TOKEN (cfg, dest, MONO_PATCH_INFO_DECLSEC, image, (entry).index, STACK_OBJ, NULL); \
		} else { \
			NEW_PCONST (cfg, args [0], (entry).blob); \
		} \
	} while (0)

#define NEW_DOMAINCONST(cfg,dest) do { \
		if (cfg->opt & MONO_OPT_SHARED) { \
			/* avoid depending on undefined C behavior in sequence points */ \
			MonoInst* __domain_var = mono_get_domainvar (cfg); \
			NEW_TEMPLOAD (cfg, dest, __domain_var->inst_c0); \
		} else { \
			NEW_PCONST (cfg, dest, (cfg)->domain); \
		} \
	} while (0)

#define GET_VARINFO_INST(cfg,num) ((cfg)->varinfo [(num)]->inst)

#define NEW_ARGLOAD(cfg,dest,num) do {	\
                if (arg_array [(num)]->opcode == OP_ICONST) (dest) = arg_array [(num)]; else { \
		(dest) = mono_mempool_alloc0 ((cfg)->mempool, sizeof (MonoInst));	\
		(dest)->ssa_op = MONO_SSA_LOAD;	\
		(dest)->inst_i0 = arg_array [(num)];	\
		(dest)->opcode = mono_type_to_ldind ((dest)->inst_i0->inst_vtype);	\
		type_to_eval_stack_type (param_types [(num)], (dest));	\
		(dest)->klass = (dest)->inst_i0->klass;	\
	}} while (0)

#define NEW_LOCLOAD(cfg,dest,num) do {	\
		(dest) = mono_mempool_alloc0 ((cfg)->mempool, sizeof (MonoInst));	\
		(dest)->ssa_op = MONO_SSA_LOAD;	\
		(dest)->inst_i0 = (cfg)->varinfo [locals_offset + (num)];	\
		(dest)->opcode = mono_type_to_ldind ((dest)->inst_i0->inst_vtype);	\
		type_to_eval_stack_type (header->locals [(num)], (dest));	\
		(dest)->klass = (dest)->inst_i0->klass;	\
	} while (0)

#define NEW_LOCLOADA(cfg,dest,num) do {	\
		(dest) = mono_mempool_alloc0 ((cfg)->mempool, sizeof (MonoInst));	\
		(dest)->ssa_op = MONO_SSA_ADDRESS_TAKEN;	\
		(dest)->inst_i0 = (cfg)->varinfo [locals_offset + (num)];	\
		(dest)->inst_i0->flags |= MONO_INST_INDIRECT;	\
		(dest)->opcode = OP_LDADDR;	\
		(dest)->type = STACK_MP;	\
		(dest)->klass = (dest)->inst_i0->klass;	\
        if (!MONO_TYPE_ISSTRUCT (header->locals [(num)])) \
           (cfg)->disable_ssa = TRUE; \
	} while (0)

#define NEW_RETLOADA(cfg,dest) do {	\
		(dest) = mono_mempool_alloc0 ((cfg)->mempool, sizeof (MonoInst));	\
		(dest)->ssa_op = MONO_SSA_ADDRESS_TAKEN;	\
		(dest)->inst_i0 = (cfg)->ret;	\
		(dest)->inst_i0->flags |= MONO_INST_INDIRECT;	\
		(dest)->opcode = cfg->ret_var_is_local ? OP_LDADDR : CEE_LDIND_I;	\
		(dest)->type = STACK_MP;	\
		(dest)->klass = (dest)->inst_i0->klass;	\
                (cfg)->disable_ssa = TRUE; \
	} while (0)

#define NEW_ARGLOADA(cfg,dest,num) do {	\
                if (arg_array [(num)]->opcode == OP_ICONST) goto inline_failure; \
		(dest) = mono_mempool_alloc0 ((cfg)->mempool, sizeof (MonoInst));	\
		(dest)->ssa_op = MONO_SSA_ADDRESS_TAKEN;	\
		(dest)->inst_i0 = arg_array [(num)];	\
		(dest)->inst_i0->flags |= MONO_INST_INDIRECT;	\
		(dest)->opcode = OP_LDADDR;	\
		(dest)->type = STACK_MP;	\
		(dest)->klass = (dest)->inst_i0->klass;	\
                (cfg)->disable_ssa = TRUE; \
	} while (0)

#define NEW_TEMPLOAD(cfg,dest,num) do {	\
		(dest) = mono_mempool_alloc0 ((cfg)->mempool, sizeof (MonoInst));	\
		(dest)->ssa_op = MONO_SSA_LOAD;	\
		(dest)->inst_i0 = (cfg)->varinfo [(num)];	\
		(dest)->opcode = mono_type_to_ldind ((dest)->inst_i0->inst_vtype);	\
		type_to_eval_stack_type ((dest)->inst_i0->inst_vtype, (dest));	\
		(dest)->klass = (dest)->inst_i0->klass;	\
	} while (0)

#define NEW_TEMPLOADA(cfg,dest,num) do {	\
		(dest) = mono_mempool_alloc0 ((cfg)->mempool, sizeof (MonoInst));	\
		(dest)->ssa_op = MONO_SSA_ADDRESS_TAKEN;	\
		(dest)->inst_i0 = (cfg)->varinfo [(num)];	\
		(dest)->inst_i0->flags |= MONO_INST_INDIRECT;	\
		(dest)->opcode = OP_LDADDR;	\
		(dest)->type = STACK_MP;	\
		(dest)->klass = (dest)->inst_i0->klass;	\
        if (!MONO_TYPE_ISSTRUCT (cfg->varinfo [(num)]->inst_vtype)) \
           (cfg)->disable_ssa = TRUE; \
	} while (0)


#define NEW_INDLOAD(cfg,dest,addr,vtype) do {	\
		(dest) = mono_mempool_alloc0 ((cfg)->mempool, sizeof (MonoInst));	\
		(dest)->inst_left = addr;	\
		(dest)->opcode = mono_type_to_ldind (vtype);	\
		type_to_eval_stack_type (vtype, (dest));	\
		/* FIXME: (dest)->klass = (dest)->inst_i0->klass;*/	\
	} while (0)

#define NEW_INDSTORE(cfg,dest,addr,value,vtype) do {	\
		(dest) = mono_mempool_alloc0 ((cfg)->mempool, sizeof (MonoInst));	\
		(dest)->inst_i0 = addr;	\
		(dest)->opcode = mono_type_to_stind (vtype);	\
		(dest)->inst_i1 = (value);	\
		/* FIXME: (dest)->klass = (dest)->inst_i0->klass;*/	\
	} while (0)

#define NEW_TEMPSTORE(cfg,dest,num,inst) do {	\
		(dest) = mono_mempool_alloc0 ((cfg)->mempool, sizeof (MonoInst));	\
		(dest)->ssa_op = MONO_SSA_STORE;	\
		(dest)->inst_i0 = (cfg)->varinfo [(num)];	\
		(dest)->opcode = mono_type_to_stind ((dest)->inst_i0->inst_vtype);	\
		(dest)->inst_i1 = (inst);	\
		(dest)->klass = (dest)->inst_i0->klass;	\
	} while (0)

#define NEW_LOCSTORE(cfg,dest,num,inst) do {	\
		(dest) = mono_mempool_alloc0 ((cfg)->mempool, sizeof (MonoInst));	\
		(dest)->opcode = mono_type_to_stind (header->locals [(num)]);	\
		(dest)->ssa_op = MONO_SSA_STORE;	\
		(dest)->inst_i0 = (cfg)->varinfo [locals_offset + (num)];	\
		(dest)->inst_i1 = (inst);	\
		(dest)->klass = (dest)->inst_i0->klass;	\
	} while (0)

#define NEW_ARGSTORE(cfg,dest,num,inst) do {	\
                if (arg_array [(num)]->opcode == OP_ICONST) goto inline_failure; \
		(dest) = mono_mempool_alloc0 ((cfg)->mempool, sizeof (MonoInst));	\
		(dest)->opcode = mono_type_to_stind (param_types [(num)]);	\
		(dest)->ssa_op = MONO_SSA_STORE;	\
		(dest)->inst_i0 = arg_array [(num)];	\
		(dest)->inst_i1 = (inst);	\
		(dest)->klass = (dest)->inst_i0->klass;	\
	} while (0)

#define NEW_DUMMY_USE(cfg,dest,load) do { \
		(dest) = mono_mempool_alloc0 ((cfg)->mempool, sizeof (MonoInst));	\
		(dest)->opcode = OP_DUMMY_USE; \
		(dest)->inst_left = (load); \
    } while (0)

#define NEW_DUMMY_STORE(cfg,dest,num) do { \
		(dest) = mono_mempool_alloc0 ((cfg)->mempool, sizeof (MonoInst));	\
		(dest)->inst_i0 = (cfg)->varinfo [(num)];	\
		(dest)->opcode = OP_DUMMY_STORE; \
		(dest)->klass = (dest)->inst_i0->klass;	\
	} while (0)

#define ADD_BINOP(op) do {	\
		MONO_INST_NEW (cfg, ins, (op));	\
		ins->cil_code = ip;	\
		sp -= 2;	\
		ins->inst_i0 = sp [0];	\
		ins->inst_i1 = sp [1];	\
		*sp++ = ins;	\
		type_from_op (ins);	\
		CHECK_TYPE (ins);	\
	} while (0)

#define ADD_UNOP(op) do {	\
		MONO_INST_NEW (cfg, ins, (op));	\
		ins->cil_code = ip;	\
		sp--;	\
		ins->inst_i0 = sp [0];	\
		*sp++ = ins;	\
		type_from_op (ins);	\
		CHECK_TYPE (ins);	\
	} while (0)

#define ADD_BINCOND(next_block) do {	\
		MonoInst *cmp;	\
		sp -= 2;		\
		MONO_INST_NEW(cfg, cmp, OP_COMPARE);	\
		cmp->inst_i0 = sp [0];	\
		cmp->inst_i1 = sp [1];	\
		cmp->cil_code = ins->cil_code;	\
		type_from_op (cmp);	\
		CHECK_TYPE (cmp);	\
		ins->inst_i0 = cmp;	\
		MONO_ADD_INS (bblock, ins);	\
		ins->inst_many_bb = mono_mempool_alloc (cfg->mempool, sizeof(gpointer)*2);	\
		GET_BBLOCK (cfg, bbhash, tblock, target);		\
		link_bblock (cfg, bblock, tblock);	\
		ins->inst_true_bb = tblock;	\
		CHECK_BBLOCK (target, ip, tblock);	\
		if ((next_block)) {	\
			link_bblock (cfg, bblock, (next_block));	\
			ins->inst_false_bb = (next_block);	\
			start_new_bblock = 1;	\
		} else {	\
			GET_BBLOCK (cfg, bbhash, tblock, ip);		\
			link_bblock (cfg, bblock, tblock);	\
			ins->inst_false_bb = tblock;	\
			start_new_bblock = 2;	\
		}	\
	} while (0)

/* FIXME: handle float, long ... */
#define ADD_UNCOND(istrue) do {	\
		MonoInst *cmp;	\
		sp--;		\
		MONO_INST_NEW(cfg, cmp, OP_COMPARE);	\
		cmp->inst_i0 = sp [0];	\
                switch (cmp->inst_i0->type) { \
		case STACK_I8: \
			cmp->inst_i1 = zero_int64; break; \
		case STACK_R8: \
			cmp->inst_i1 = zero_r8; break; \
		case STACK_PTR: \
		case STACK_MP: \
			cmp->inst_i1 = zero_ptr; break;	\
		case STACK_OBJ: \
			cmp->inst_i1 = zero_obj; break;	\
		default: \
			cmp->inst_i1 = zero_int32;  \
		}  \
		cmp->cil_code = ins->cil_code;	\
		type_from_op (cmp);	\
		CHECK_TYPE (cmp);	\
		ins->inst_i0 = cmp;	\
		ins->opcode = (istrue)? CEE_BNE_UN: CEE_BEQ;	\
		MONO_ADD_INS (bblock, ins);	\
		ins->inst_many_bb = mono_mempool_alloc (cfg->mempool, sizeof(gpointer)*2);	\
		GET_BBLOCK (cfg, bbhash, tblock, target);		\
		link_bblock (cfg, bblock, tblock);	\
		ins->inst_true_bb = tblock;	\
		CHECK_BBLOCK (target, ip, tblock);	\
		GET_BBLOCK (cfg, bbhash, tblock, ip);		\
		link_bblock (cfg, bblock, tblock);	\
		ins->inst_false_bb = tblock;	\
		start_new_bblock = 2;	\
	} while (0)

#define NEW_LDELEMA(cfg,dest,sp,k) do {	\
		(dest) = mono_mempool_alloc0 ((cfg)->mempool, sizeof (MonoInst));	\
		(dest)->opcode = CEE_LDELEMA;	\
		(dest)->inst_left = (sp) [0];	\
		(dest)->inst_right = (sp) [1];	\
		(dest)->type = STACK_MP;	\
		(dest)->klass = (k);	\
		(cfg)->flags |= MONO_CFG_HAS_LDELEMA; \
	} while (0)

#define NEW_GROUP(cfg,dest,el1,el2) do {	\
		(dest) = mono_mempool_alloc0 ((cfg)->mempool, sizeof (MonoInst));	\
		(dest)->opcode = OP_GROUP;	\
		(dest)->inst_left = (el1);	\
		(dest)->inst_right = (el2);	\
	} while (0)

#if 0
static gint
compare_bblock (gconstpointer a, gconstpointer b)
{
	const MonoBasicBlock *b1 = a;
	const MonoBasicBlock *b2 = b;

	return b2->cil_code - b1->cil_code;
}
#endif

/* *
 * link_bblock: Links two basic blocks
 *
 * links two basic blocks in the control flow graph, the 'from'
 * argument is the starting block and the 'to' argument is the block
 * the control flow ends to after 'from'.
 */
static void
link_bblock (MonoCompile *cfg, MonoBasicBlock *from, MonoBasicBlock* to)
{
	MonoBasicBlock **newa;
	int i, found;

#if 0
	if (from->cil_code) {
		if (to->cil_code)
			g_print ("edge from IL%04x to IL_%04x\n", from->cil_code - cfg->cil_code, to->cil_code - cfg->cil_code);
		else
			g_print ("edge from IL%04x to exit\n", from->cil_code - cfg->cil_code);
	} else {
		if (to->cil_code)
			g_print ("edge from entry to IL_%04x\n", to->cil_code - cfg->cil_code);
		else
			g_print ("edge from entry to exit\n");
	}
#endif
	found = FALSE;
	for (i = 0; i < from->out_count; ++i) {
		if (to == from->out_bb [i]) {
			found = TRUE;
			break;
		}
	}
	if (!found) {
		newa = mono_mempool_alloc (cfg->mempool, sizeof (gpointer) * (from->out_count + 1));
		for (i = 0; i < from->out_count; ++i) {
			newa [i] = from->out_bb [i];
		}
		newa [i] = to;
		from->out_count++;
		from->out_bb = newa;
	}

	found = FALSE;
	for (i = 0; i < to->in_count; ++i) {
		if (from == to->in_bb [i]) {
			found = TRUE;
			break;
		}
	}
	if (!found) {
		newa = mono_mempool_alloc (cfg->mempool, sizeof (gpointer) * (to->in_count + 1));
		for (i = 0; i < to->in_count; ++i) {
			newa [i] = to->in_bb [i];
		}
		newa [i] = from;
		to->in_count++;
		to->in_bb = newa;
	}
}

/**
 * mono_unlink_bblock:
 *
 *   Unlink two basic blocks.
 */
void
mono_unlink_bblock (MonoCompile *cfg, MonoBasicBlock *from, MonoBasicBlock* to)
{
	int i, pos;
	gboolean found;

	found = FALSE;
	for (i = 0; i < from->out_count; ++i) {
		if (to == from->out_bb [i]) {
			found = TRUE;
			break;
		}
	}
	if (found) {
		pos = 0;
		for (i = 0; i < from->out_count; ++i) {
			if (from->out_bb [i] != to)
				from->out_bb [pos ++] = from->out_bb [i];
		}
		g_assert (pos == from->out_count - 1);
		from->out_count--;
	}

	found = FALSE;
	for (i = 0; i < to->in_count; ++i) {
		if (from == to->in_bb [i]) {
			found = TRUE;
			break;
		}
	}
	if (found) {
		pos = 0;
		for (i = 0; i < to->in_count; ++i) {
			if (to->in_bb [i] != from)
				to->in_bb [pos ++] = to->in_bb [i];
		}
		g_assert (pos == to->in_count - 1);
		to->in_count--;
	}
}

/**
 * mono_find_block_region:
 *
 *   We mark each basic block with a region ID. We use that to avoid BB
 *   optimizations when blocks are in different regions.
 *
 * Returns:
 *   A region token that encodes where this region is, and information
 *   about the clause owner for this block.
 *
 *   The region encodes the try/catch/filter clause that owns this block
 *   as well as the type.  -1 is a special value that represents a block
 *   that is in none of try/catch/filter.
 */
static int
mono_find_block_region (MonoCompile *cfg, int offset)
{
	MonoMethod *method = cfg->method;
	MonoMethodHeader *header = mono_method_get_header (method);
	MonoExceptionClause *clause;
	int i;

	/* first search for handlers and filters */
	for (i = 0; i < header->num_clauses; ++i) {
		clause = &header->clauses [i];
		if ((clause->flags == MONO_EXCEPTION_CLAUSE_FILTER) && (offset >= clause->data.filter_offset) &&
		    (offset < (clause->handler_offset)))
			return ((i + 1) << 8) | MONO_REGION_FILTER | clause->flags;
			   
		if (MONO_OFFSET_IN_HANDLER (clause, offset)) {
			if (clause->flags & MONO_EXCEPTION_CLAUSE_FINALLY)
				return ((i + 1) << 8) | MONO_REGION_FINALLY | clause->flags;
			else
				return ((i + 1) << 8) | MONO_REGION_CATCH | clause->flags;
		}
	}

	/* search the try blocks */
	for (i = 0; i < header->num_clauses; ++i) {
		clause = &header->clauses [i];
		if (MONO_OFFSET_IN_CLAUSE (clause, offset))
			return ((i + 1) << 8) | clause->flags;
	}

	return -1;
}

static GList*
mono_find_final_block (MonoCompile *cfg, unsigned char *ip, unsigned char *target, int type)
{
	MonoMethod *method = cfg->method;
	MonoMethodHeader *header = mono_method_get_header (method);
	MonoExceptionClause *clause;
	MonoBasicBlock *handler;
	int i;
	GList *res = NULL;

	for (i = 0; i < header->num_clauses; ++i) {
		clause = &header->clauses [i];
		if (MONO_OFFSET_IN_CLAUSE (clause, (ip - header->code)) && 
		    (!MONO_OFFSET_IN_CLAUSE (clause, (target - header->code)))) {
			if (clause->flags == type) {
				handler = g_hash_table_lookup (cfg->bb_hash, header->code + clause->handler_offset);
				g_assert (handler);
				res = g_list_append (res, handler);
			}
		}
	}
	return res;
}

MonoInst *
mono_find_spvar_for_region (MonoCompile *cfg, int region)
{
	return g_hash_table_lookup (cfg->spvars, GINT_TO_POINTER (region));
}

static void
mono_create_spvar_for_region (MonoCompile *cfg, int region)
{
	MonoInst *var;

	var = g_hash_table_lookup (cfg->spvars, GINT_TO_POINTER (region));
	if (var)
		return;

	var = mono_compile_create_var (cfg, &mono_defaults.int_class->byval_arg, OP_LOCAL);
	/* prevent it from being register allocated */
	var->flags |= MONO_INST_INDIRECT;

	g_hash_table_insert (cfg->spvars, GINT_TO_POINTER (region), var);
}

static MonoInst *
mono_find_exvar_for_offset (MonoCompile *cfg, int offset)
{
	return g_hash_table_lookup (cfg->exvars, GINT_TO_POINTER (offset));
}

static MonoInst*
mono_create_exvar_for_offset (MonoCompile *cfg, int offset)
{
	MonoInst *var;

	var = g_hash_table_lookup (cfg->exvars, GINT_TO_POINTER (offset));
	if (var)
		return var;

	var = mono_compile_create_var (cfg, &mono_defaults.object_class->byval_arg, OP_LOCAL);
	/* prevent it from being register allocated */
	var->flags |= MONO_INST_INDIRECT;

	g_hash_table_insert (cfg->exvars, GINT_TO_POINTER (offset), var);

	return var;
}

static void
df_visit (MonoBasicBlock *start, int *dfn, MonoBasicBlock **array)
{
	int i;

	array [*dfn] = start;
	/* g_print ("visit %d at %p (BB%ld)\n", *dfn, start->cil_code, start->block_num); */
	for (i = 0; i < start->out_count; ++i) {
		if (start->out_bb [i]->dfn)
			continue;
		(*dfn)++;
		start->out_bb [i]->dfn = *dfn;
		start->out_bb [i]->df_parent = start;
		array [*dfn] = start->out_bb [i];
		df_visit (start->out_bb [i], dfn, array);
	}
}

typedef struct {
	const guchar *code;
	MonoBasicBlock *best;
} PrevStruct;

static void
previous_foreach (gconstpointer key, gpointer val, gpointer data)
{
	PrevStruct *p = data;
	MonoBasicBlock *bb = val;
	//printf ("FIDPREV %d %p  %p %p %p %p %d %d %d\n", bb->block_num, p->code, bb, p->best, bb->cil_code, p->best->cil_code,
	//bb->method == p->best->method, bb->cil_code < p->code, bb->cil_code > p->best->cil_code);

	if (bb->cil_code && bb->cil_code < p->code && bb->cil_code > p->best->cil_code)
		p->best = bb;
}

static MonoBasicBlock*
find_previous (GHashTable *bb_hash, MonoBasicBlock *start, const guchar *code) {
	PrevStruct p;

	p.code = code;
	p.best = start;

	g_hash_table_foreach (bb_hash, (GHFunc)previous_foreach, &p);
	return p.best;
}

static void
split_bblock (MonoCompile *cfg, MonoBasicBlock *first, MonoBasicBlock *second) {
	int i, j;
	MonoInst *inst;
	MonoBasicBlock *bb;

	if (second->code)
		return;
	
	/* 
	 * FIXME: take into account all the details:
	 * second may have been the target of more than one bblock
	 */
	second->out_count = first->out_count;
	second->out_bb = first->out_bb;

	for (i = 0; i < first->out_count; ++i) {
		bb = first->out_bb [i];
		for (j = 0; j < bb->in_count; ++j) {
			if (bb->in_bb [j] == first)
				bb->in_bb [j] = second;
		}
	}

	first->out_count = 0;
	first->out_bb = NULL;
	link_bblock (cfg, first, second);

	second->last_ins = first->last_ins;

	/*g_print ("start search at %p for %p\n", first->cil_code, second->cil_code);*/
	for (inst = first->code; inst && inst->next; inst = inst->next) {
		/*char *code = mono_disasm_code_one (NULL, cfg->method, inst->next->cil_code, NULL);
		g_print ("found %p: %s", inst->next->cil_code, code);
		g_free (code);*/
		if (inst->cil_code < second->cil_code && inst->next->cil_code >= second->cil_code) {
			second->code = inst->next;
			inst->next = NULL;
			first->last_ins = inst;
			second->next_bb = first->next_bb;
			first->next_bb = second;
			return;
		}
	}
	if (!second->code) {
		g_warning ("bblock split failed in %s::%s\n", cfg->method->klass->name, cfg->method->name);
		//G_BREAKPOINT ();
	}
}

static guint32
reverse_branch_op (guint32 opcode)
{
	static const int reverse_map [] = {
		CEE_BNE_UN, CEE_BLT, CEE_BLE, CEE_BGT, CEE_BGE,
		CEE_BEQ, CEE_BLT_UN, CEE_BLE_UN, CEE_BGT_UN, CEE_BGE_UN
	};
	static const int reverse_fmap [] = {
		OP_FBNE_UN, OP_FBLT, OP_FBLE, OP_FBGT, OP_FBGE,
		OP_FBEQ, OP_FBLT_UN, OP_FBLE_UN, OP_FBGT_UN, OP_FBGE_UN
	};
	static const int reverse_lmap [] = {
		OP_LBNE_UN, OP_LBLT, OP_LBLE, OP_LBGT, OP_LBGE,
		OP_LBEQ, OP_LBLT_UN, OP_LBLE_UN, OP_LBGT_UN, OP_LBGE_UN
	};
	static const int reverse_imap [] = {
		OP_IBNE_UN, OP_IBLT, OP_IBLE, OP_IBGT, OP_IBGE,
		OP_IBEQ, OP_IBLT_UN, OP_IBLE_UN, OP_IBGT_UN, OP_IBGE_UN
	};
				
	if (opcode >= CEE_BEQ && opcode <= CEE_BLT_UN) {
		opcode = reverse_map [opcode - CEE_BEQ];
	} else if (opcode >= OP_FBEQ && opcode <= OP_FBLT_UN) {
		opcode = reverse_fmap [opcode - OP_FBEQ];
	} else if (opcode >= OP_LBEQ && opcode <= OP_LBLT_UN) {
		opcode = reverse_lmap [opcode - OP_LBEQ];
	} else if (opcode >= OP_IBEQ && opcode <= OP_IBLT_UN) {
		opcode = reverse_imap [opcode - OP_IBEQ];
	} else
		g_assert_not_reached ();

	return opcode;
}

<<<<<<< HEAD
guint
mono_type_to_store_membase (MonoType *type)
{
	if (type->byref)
		return OP_STORE_MEMBASE_REG;

handle_enum:
	switch (type->type) {
	case MONO_TYPE_I1:
	case MONO_TYPE_U1:
	case MONO_TYPE_BOOLEAN:
		return OP_STOREI1_MEMBASE_REG;
	case MONO_TYPE_I2:
	case MONO_TYPE_U2:
	case MONO_TYPE_CHAR:
		return OP_STOREI2_MEMBASE_REG;
	case MONO_TYPE_I4:
	case MONO_TYPE_U4:
		return OP_STOREI4_MEMBASE_REG;
	case MONO_TYPE_I:
	case MONO_TYPE_U:
	case MONO_TYPE_PTR:
	case MONO_TYPE_FNPTR:
		return OP_STORE_MEMBASE_REG;
	case MONO_TYPE_CLASS:
	case MONO_TYPE_STRING:
	case MONO_TYPE_OBJECT:
	case MONO_TYPE_SZARRAY:
	case MONO_TYPE_ARRAY:    
		return OP_STORE_MEMBASE_REG;
	case MONO_TYPE_I8:
	case MONO_TYPE_U8:
		return OP_STOREI8_MEMBASE_REG;
	case MONO_TYPE_R4:
		return OP_STORER4_MEMBASE_REG;
	case MONO_TYPE_R8:
		return OP_STORER8_MEMBASE_REG;
	case MONO_TYPE_VALUETYPE:
		if (type->data.klass->enumtype) {
			type = type->data.klass->enum_basetype;
			goto handle_enum;
		}
		return OP_STOREV_MEMBASE;
	case MONO_TYPE_TYPEDBYREF:
		return OP_STOREV_MEMBASE;
	case MONO_TYPE_GENERICINST:
		type = &type->data.generic_class->container_class->byval_arg;
		goto handle_enum;
	default:
		g_error ("unknown type 0x%02x in type_to_store_membase", type->type);
	}
	return -1;
}

guint
mono_type_to_load_membase (MonoType *type)
{
	if (type->byref)
		return OP_LOAD_MEMBASE;

	switch (mono_type_get_underlying_type (type)->type) {
	case MONO_TYPE_I1:
		return OP_LOADI1_MEMBASE;
	case MONO_TYPE_U1:
	case MONO_TYPE_BOOLEAN:
		return OP_LOADU1_MEMBASE;
	case MONO_TYPE_I2:
		return OP_LOADI2_MEMBASE;
	case MONO_TYPE_U2:
	case MONO_TYPE_CHAR:
		return OP_LOADU2_MEMBASE;
	case MONO_TYPE_I4:
		return OP_LOADI4_MEMBASE;
	case MONO_TYPE_U4:
		return OP_LOADU4_MEMBASE;
	case MONO_TYPE_I:
	case MONO_TYPE_U:
	case MONO_TYPE_PTR:
	case MONO_TYPE_FNPTR:
		return OP_LOAD_MEMBASE;
	case MONO_TYPE_CLASS:
	case MONO_TYPE_STRING:
	case MONO_TYPE_OBJECT:
	case MONO_TYPE_SZARRAY:
	case MONO_TYPE_ARRAY:    
		return OP_LOAD_MEMBASE;
	case MONO_TYPE_I8:
	case MONO_TYPE_U8:
		return OP_LOADI8_MEMBASE;
	case MONO_TYPE_R4:
		return OP_LOADR4_MEMBASE;
	case MONO_TYPE_R8:
		return OP_LOADR8_MEMBASE;
	case MONO_TYPE_VALUETYPE:
	case MONO_TYPE_TYPEDBYREF:
		return OP_LOADV_MEMBASE;
	case MONO_TYPE_GENERICINST:
		if (mono_type_generic_inst_is_valuetype (type))
			return OP_LOADV_MEMBASE;
		else
			return OP_LOAD_MEMBASE;
		break;
	default:
		g_error ("unknown type 0x%02x in type_to_load_membase", type->type);
	}
	return -1;
}
=======
#ifdef MONO_ARCH_SOFT_FLOAT
static int
condbr_to_fp_br (int opcode)
{
	switch (opcode) {
	case CEE_BEQ: return OP_FBEQ;
	case CEE_BGE: return OP_FBGE;
	case CEE_BGT: return OP_FBGT;
	case CEE_BLE: return OP_FBLE;
	case CEE_BLT: return OP_FBLT;
	case CEE_BNE_UN: return OP_FBNE_UN;
	case CEE_BGE_UN: return OP_FBGE_UN;
	case CEE_BGT_UN: return OP_FBGT_UN;
	case CEE_BLE_UN: return OP_FBLE_UN;
	case CEE_BLT_UN: return OP_FBLT_UN;
	}
	g_assert_not_reached ();
	return 0;
}
#endif
>>>>>>> 0f223845

/*
 * Returns the type used in the eval stack when @type is loaded.
 * FIXME: return a MonoType/MonoClass for the byref and VALUETYPE cases.
 */
static void
type_to_eval_stack_type (MonoType *type, MonoInst *inst)
{
	MonoClass *klass;

	inst->klass = klass = mono_class_from_mono_type (type);
	if (type->byref) {
		inst->type = STACK_MP;
		return;
	}

handle_enum:
	switch (type->type) {
	case MONO_TYPE_VOID:
		inst->type = STACK_INV;
		return;
	case MONO_TYPE_I1:
	case MONO_TYPE_U1:
	case MONO_TYPE_BOOLEAN:
	case MONO_TYPE_I2:
	case MONO_TYPE_U2:
	case MONO_TYPE_CHAR:
	case MONO_TYPE_I4:
	case MONO_TYPE_U4:
		inst->type = STACK_I4;
		return;
	case MONO_TYPE_I:
	case MONO_TYPE_U:
	case MONO_TYPE_PTR:
	case MONO_TYPE_FNPTR:
		inst->type = STACK_PTR;
		return;
	case MONO_TYPE_CLASS:
	case MONO_TYPE_STRING:
	case MONO_TYPE_OBJECT:
	case MONO_TYPE_SZARRAY:
	case MONO_TYPE_ARRAY:    
		inst->type = STACK_OBJ;
		return;
	case MONO_TYPE_I8:
	case MONO_TYPE_U8:
		inst->type = STACK_I8;
		return;
	case MONO_TYPE_R4:
	case MONO_TYPE_R8:
		inst->type = STACK_R8;
		return;
	case MONO_TYPE_VALUETYPE:
		if (type->data.klass->enumtype) {
			type = type->data.klass->enum_basetype;
			goto handle_enum;
		} else {
			inst->klass = klass;
			inst->type = STACK_VTYPE;
			return;
		}
	case MONO_TYPE_TYPEDBYREF:
		inst->klass = mono_defaults.typed_reference_class;
		inst->type = STACK_VTYPE;
		return;
	case MONO_TYPE_GENERICINST:
		type = &type->data.generic_class->container_class->byval_arg;
		goto handle_enum;
	default:
		g_error ("unknown type 0x%02x in eval stack type", type->type);
	}
}

/*
 * The following tables are used to quickly validate the IL code in type_from_op ().
 */
static const char
bin_num_table [STACK_MAX] [STACK_MAX] = {
	{STACK_INV, STACK_INV, STACK_INV, STACK_INV, STACK_INV, STACK_INV, STACK_INV, STACK_INV},
	{STACK_INV, STACK_I4,  STACK_INV, STACK_PTR, STACK_INV, STACK_MP,  STACK_INV, STACK_INV},
	{STACK_INV, STACK_INV, STACK_I8,  STACK_INV, STACK_INV, STACK_INV, STACK_INV, STACK_INV},
	{STACK_INV, STACK_PTR, STACK_INV, STACK_PTR, STACK_INV, STACK_MP,  STACK_INV, STACK_INV},
	{STACK_INV, STACK_INV, STACK_INV, STACK_INV, STACK_R8,  STACK_INV, STACK_INV, STACK_INV},
	{STACK_INV, STACK_MP,  STACK_INV, STACK_MP,  STACK_INV, STACK_PTR, STACK_INV, STACK_INV},
	{STACK_INV, STACK_INV, STACK_INV, STACK_INV, STACK_INV, STACK_INV, STACK_INV, STACK_INV},
	{STACK_INV, STACK_INV, STACK_INV, STACK_INV, STACK_INV, STACK_INV, STACK_INV, STACK_INV}
};

static const char 
neg_table [] = {
	STACK_INV, STACK_I4, STACK_I8, STACK_PTR, STACK_R8, STACK_INV, STACK_INV, STACK_INV
};

/* reduce the size of this table */
static const char
bin_int_table [STACK_MAX] [STACK_MAX] = {
	{STACK_INV, STACK_INV, STACK_INV, STACK_INV, STACK_INV, STACK_INV, STACK_INV, STACK_INV},
	{STACK_INV, STACK_I4,  STACK_INV, STACK_PTR, STACK_INV, STACK_INV, STACK_INV, STACK_INV},
	{STACK_INV, STACK_INV, STACK_I8,  STACK_INV, STACK_INV, STACK_INV, STACK_INV, STACK_INV},
	{STACK_INV, STACK_PTR, STACK_INV, STACK_PTR, STACK_INV, STACK_INV, STACK_INV, STACK_INV},
	{STACK_INV, STACK_INV, STACK_INV, STACK_INV, STACK_INV, STACK_INV, STACK_INV, STACK_INV},
	{STACK_INV, STACK_INV, STACK_INV, STACK_INV, STACK_INV, STACK_INV, STACK_INV, STACK_INV},
	{STACK_INV, STACK_INV, STACK_INV, STACK_INV, STACK_INV, STACK_INV, STACK_INV, STACK_INV},
	{STACK_INV, STACK_INV, STACK_INV, STACK_INV, STACK_INV, STACK_INV, STACK_INV, STACK_INV}
};

static const char
bin_comp_table [STACK_MAX] [STACK_MAX] = {
/*	Inv i  L  p  F  &  O  vt */
	{0},
	{0, 1, 0, 1, 0, 0, 0, 0}, /* i, int32 */
	{0, 0, 1, 0, 0, 0, 0, 0}, /* L, int64 */
	{0, 1, 0, 1, 0, 2, 4, 0}, /* p, ptr */
	{0, 0, 0, 0, 1, 0, 0, 0}, /* F, R8 */
	{0, 0, 0, 2, 0, 1, 0, 0}, /* &, managed pointer */
	{0, 0, 0, 4, 0, 0, 3, 0}, /* O, reference */
	{0, 0, 0, 0, 0, 0, 0, 0}, /* vt value type */
};

/* reduce the size of this table */
static const char
shift_table [STACK_MAX] [STACK_MAX] = {
	{STACK_INV, STACK_INV, STACK_INV, STACK_INV, STACK_INV, STACK_INV, STACK_INV, STACK_INV},
	{STACK_INV, STACK_I4,  STACK_INV, STACK_I4,  STACK_INV, STACK_INV, STACK_INV, STACK_INV},
	{STACK_INV, STACK_I8,  STACK_INV, STACK_I8,  STACK_INV, STACK_INV, STACK_INV, STACK_INV},
	{STACK_INV, STACK_PTR, STACK_INV, STACK_PTR, STACK_INV, STACK_INV, STACK_INV, STACK_INV},
	{STACK_INV, STACK_INV, STACK_INV, STACK_INV, STACK_INV, STACK_INV, STACK_INV, STACK_INV},
	{STACK_INV, STACK_INV, STACK_INV, STACK_INV, STACK_INV, STACK_INV, STACK_INV, STACK_INV},
	{STACK_INV, STACK_INV, STACK_INV, STACK_INV, STACK_INV, STACK_INV, STACK_INV, STACK_INV},
	{STACK_INV, STACK_INV, STACK_INV, STACK_INV, STACK_INV, STACK_INV, STACK_INV, STACK_INV}
};

/*
 * Tables to map from the non-specific opcode to the matching
 * type-specific opcode.
 */
/* handles from CEE_ADD to CEE_SHR_UN (CEE_REM_UN for floats) */
static const guint16
binops_op_map [STACK_MAX] = {
	0, 0, OP_LADD-CEE_ADD, OP_PADD-CEE_ADD, OP_FADD-CEE_ADD, OP_PADD-CEE_ADD
};

/* handles from CEE_NEG to CEE_CONV_U8 */
static const guint16
unops_op_map [STACK_MAX] = {
	0, 0, OP_LNEG-CEE_NEG, OP_PNEG-CEE_NEG, OP_FNEG-CEE_NEG, OP_PNEG-CEE_NEG
};

/* handles from CEE_CONV_U2 to CEE_SUB_OVF_UN */
static const guint16
ovfops_op_map [STACK_MAX] = {
	0, 0, OP_LCONV_TO_U2-CEE_CONV_U2, OP_PCONV_TO_U2-CEE_CONV_U2, OP_FCONV_TO_U2-CEE_CONV_U2, OP_PCONV_TO_U2-CEE_CONV_U2, OP_PCONV_TO_U2-CEE_CONV_U2
};

/* handles from CEE_CONV_OVF_I1_UN to CEE_CONV_OVF_U_UN */
static const guint16
ovf2ops_op_map [STACK_MAX] = {
	0, 0, OP_LCONV_TO_OVF_I1_UN-CEE_CONV_OVF_I1_UN, OP_PCONV_TO_OVF_I1_UN-CEE_CONV_OVF_I1_UN, OP_FCONV_TO_OVF_I1_UN-CEE_CONV_OVF_I1_UN, OP_PCONV_TO_OVF_I1_UN-CEE_CONV_OVF_I1_UN
};

/* handles from CEE_CONV_OVF_I1 to CEE_CONV_OVF_U8 */
static const guint16
ovf3ops_op_map [STACK_MAX] = {
	0, 0, OP_LCONV_TO_OVF_I1-CEE_CONV_OVF_I1, OP_PCONV_TO_OVF_I1-CEE_CONV_OVF_I1, OP_FCONV_TO_OVF_I1-CEE_CONV_OVF_I1, OP_PCONV_TO_OVF_I1-CEE_CONV_OVF_I1
};

/* handles from CEE_CEQ to CEE_CLT_UN */
static const guint16
ceqops_op_map [STACK_MAX] = {
	0, 0, OP_LCEQ-CEE_CEQ, OP_PCEQ-CEE_CEQ, OP_FCEQ-CEE_CEQ, OP_LCEQ-CEE_CEQ
};

/*
 * Sets ins->type (the type on the eval stack) according to the
 * type of the opcode and the arguments to it.
 * Invalid IL code is marked by setting ins->type to the invalid value STACK_INV.
 *
 * FIXME: this function sets ins->type unconditionally in some cases, but
 * it should set it to invalid for some types (a conv.x on an object)
 */
static void
type_from_op (MonoInst *ins) {
	switch (ins->opcode) {
	/* binops */
	case CEE_ADD:
	case CEE_SUB:
	case CEE_MUL:
	case CEE_DIV:
	case CEE_REM:
		/* FIXME: check unverifiable args for STACK_MP */
		ins->type = bin_num_table [ins->inst_i0->type] [ins->inst_i1->type];
		ins->opcode += binops_op_map [ins->type];
		return;
	case CEE_DIV_UN:
	case CEE_REM_UN:
	case CEE_AND:
	case CEE_OR:
	case CEE_XOR:
		ins->type = bin_int_table [ins->inst_i0->type] [ins->inst_i1->type];
		ins->opcode += binops_op_map [ins->type];
		return;
	case CEE_SHL:
	case CEE_SHR:
	case CEE_SHR_UN:
		ins->type = shift_table [ins->inst_i0->type] [ins->inst_i1->type];
		ins->opcode += binops_op_map [ins->type];
		return;
	case OP_COMPARE:
	case OP_LCOMPARE:
		/* FIXME: handle some specifics with ins->next->type */
		ins->type = bin_comp_table [ins->inst_i0->type] [ins->inst_i1->type] ? STACK_I4: STACK_INV;
		if ((ins->inst_i0->type == STACK_I8) || ((sizeof (gpointer) == 8) && ((ins->inst_i0->type == STACK_PTR) || (ins->inst_i0->type == STACK_OBJ) || (ins->inst_i0->type == STACK_MP))))
			ins->opcode = OP_LCOMPARE;
		return;
	case OP_CEQ:
	case OP_CGT:
	case OP_CGT_UN:
	case OP_CLT:
	case OP_CLT_UN:
		ins->type = bin_comp_table [ins->inst_i0->type] [ins->inst_i1->type] ? STACK_I4: STACK_INV;
		ins->opcode += ceqops_op_map [ins->inst_i0->type];
		return;
	/* unops */
	case CEE_NEG:
		ins->type = neg_table [ins->inst_i0->type];
		ins->opcode += unops_op_map [ins->type];
		return;
	case CEE_NOT:
		if (ins->inst_i0->type >= STACK_I4 && ins->inst_i0->type <= STACK_PTR)
			ins->type = ins->inst_i0->type;
		else
			ins->type = STACK_INV;
		ins->opcode += unops_op_map [ins->type];
		return;
	case CEE_CONV_I1:
	case CEE_CONV_I2:
	case CEE_CONV_I4:
	case CEE_CONV_U4:
		ins->type = STACK_I4;
		ins->opcode += unops_op_map [ins->inst_i0->type];
		return;
	case CEE_CONV_R_UN:
		ins->type = STACK_R8;
		switch (ins->inst_i0->type) {
		case STACK_I4:
		case STACK_PTR:
			break;
		case STACK_I8:
			ins->opcode = OP_LCONV_TO_R_UN; 
			break;
		}
		return;
	case CEE_CONV_OVF_I1:
	case CEE_CONV_OVF_U1:
	case CEE_CONV_OVF_I2:
	case CEE_CONV_OVF_U2:
	case CEE_CONV_OVF_I4:
	case CEE_CONV_OVF_U4:
		ins->type = STACK_I4;
		ins->opcode += ovf3ops_op_map [ins->inst_i0->type];
		return;
	case CEE_CONV_OVF_I_UN:
	case CEE_CONV_OVF_U_UN:
		ins->type = STACK_PTR;
		ins->opcode += ovf2ops_op_map [ins->inst_i0->type];
		return;
	case CEE_CONV_OVF_I1_UN:
	case CEE_CONV_OVF_I2_UN:
	case CEE_CONV_OVF_I4_UN:
	case CEE_CONV_OVF_U1_UN:
	case CEE_CONV_OVF_U2_UN:
	case CEE_CONV_OVF_U4_UN:
		ins->type = STACK_I4;
		ins->opcode += ovf2ops_op_map [ins->inst_i0->type];
		return;
	case CEE_CONV_U:
		ins->type = STACK_PTR;
		switch (ins->inst_i0->type) {
		case STACK_I4:
		case STACK_PTR:
		case STACK_MP:
			break;
		case STACK_I8:
			ins->opcode = OP_LCONV_TO_U;
			break;
		case STACK_R8:
			ins->opcode = OP_FCONV_TO_U;
			break;
		}
		return;
	case CEE_CONV_I8:
	case CEE_CONV_U8:
		ins->type = STACK_I8;
		ins->opcode += unops_op_map [ins->inst_i0->type];
		return;
	case CEE_CONV_OVF_I8:
	case CEE_CONV_OVF_U8:
		ins->type = STACK_I8;
		ins->opcode += ovf3ops_op_map [ins->inst_i0->type];
		return;
	case CEE_CONV_OVF_U8_UN:
	case CEE_CONV_OVF_I8_UN:
		ins->type = STACK_I8;
		ins->opcode += ovf2ops_op_map [ins->inst_i0->type];
		return;
	case CEE_CONV_R4:
	case CEE_CONV_R8:
		ins->type = STACK_R8;
		ins->opcode += unops_op_map [ins->inst_i0->type];
		return;
	case OP_CKFINITE:
		ins->type = STACK_R8;		
		return;
	case CEE_CONV_U2:
	case CEE_CONV_U1:
		ins->type = STACK_I4;
		ins->opcode += ovfops_op_map [ins->inst_i0->type];
		break;
	case CEE_CONV_I:
	case CEE_CONV_OVF_I:
	case CEE_CONV_OVF_U:
		ins->type = STACK_PTR;
		ins->opcode += ovfops_op_map [ins->inst_i0->type];
		return;
	case CEE_ADD_OVF:
	case CEE_ADD_OVF_UN:
	case CEE_MUL_OVF:
	case CEE_MUL_OVF_UN:
	case CEE_SUB_OVF:
	case CEE_SUB_OVF_UN:
		ins->type = bin_num_table [ins->inst_i0->type] [ins->inst_i1->type];
		ins->opcode += ovfops_op_map [ins->inst_i0->type];
		return;
	default:
		g_error ("opcode 0x%04x not handled in type from op", ins->opcode);
		break;
	}
}

static const char 
ldind_type [] = {
	STACK_I4, STACK_I4, STACK_I4, STACK_I4, STACK_I4, STACK_I4, STACK_I8, STACK_PTR, STACK_R8, STACK_R8, STACK_OBJ
};

/* map ldelem.x to the matching ldind.x opcode */
static const guchar
ldelem_to_ldind [] = {
	CEE_LDIND_I1,
	CEE_LDIND_U1,
	CEE_LDIND_I2,
	CEE_LDIND_U2,
	CEE_LDIND_I4,
	CEE_LDIND_U4,
	CEE_LDIND_I8,
	CEE_LDIND_I,
	CEE_LDIND_R4,
	CEE_LDIND_R8,
	CEE_LDIND_REF
};

/* map stelem.x to the matching stind.x opcode */
static const guchar
stelem_to_stind [] = {
	CEE_STIND_I,
	CEE_STIND_I1,
	CEE_STIND_I2,
	CEE_STIND_I4,
	CEE_STIND_I8,
	CEE_STIND_R4,
	CEE_STIND_R8,
	CEE_STIND_REF
};

#if 0

static const char
param_table [STACK_MAX] [STACK_MAX] = {
	{0},
};

static int
check_values_to_signature (MonoInst *args, MonoType *this, MonoMethodSignature *sig) {
	int i;

	if (sig->hasthis) {
		switch (args->type) {
		case STACK_I4:
		case STACK_I8:
		case STACK_R8:
		case STACK_VTYPE:
		case STACK_INV:
			return 0;
		}
		args++;
	}
	for (i = 0; i < sig->param_count; ++i) {
		switch (args [i].type) {
		case STACK_INV:
			return 0;
		case STACK_MP:
			if (!sig->params [i]->byref)
				return 0;
			continue;
		case STACK_OBJ:
			if (sig->params [i]->byref)
				return 0;
			switch (sig->params [i]->type) {
			case MONO_TYPE_CLASS:
			case MONO_TYPE_STRING:
			case MONO_TYPE_OBJECT:
			case MONO_TYPE_SZARRAY:
			case MONO_TYPE_ARRAY:
				break;
			default:
				return 0;
			}
			continue;
		case STACK_R8:
			if (sig->params [i]->byref)
				return 0;
			if (sig->params [i]->type != MONO_TYPE_R4 && sig->params [i]->type != MONO_TYPE_R8)
				return 0;
			continue;
		case STACK_PTR:
		case STACK_I4:
		case STACK_I8:
		case STACK_VTYPE:
			break;
		}
		/*if (!param_table [args [i].type] [sig->params [i]->type])
			return 0;*/
	}
	return 1;
}
#endif

/*
 * When we need a pointer to the current domain many times in a method, we
 * call mono_domain_get() once and we store the result in a local variable.
 * This function returns the variable that represents the MonoDomain*.
 */
inline static MonoInst *
mono_get_domainvar (MonoCompile *cfg)
{
	if (!cfg->domainvar)
		cfg->domainvar = mono_compile_create_var (cfg, &mono_defaults.int_class->byval_arg, OP_LOCAL);
	return cfg->domainvar;
}

/*
 * The got_var contains the address of the Global Offset Table when AOT 
 * compiling.
 */
inline static MonoInst *
mono_get_got_var (MonoCompile *cfg)
{
#ifdef MONO_ARCH_NEED_GOT_VAR
	if (!cfg->compile_aot)
		return NULL;
	if (!cfg->got_var) {
		cfg->got_var = mono_compile_create_var (cfg, &mono_defaults.int_class->byval_arg, OP_LOCAL);
	}
	return cfg->got_var;
#else
	return NULL;
#endif
}

static void
set_vreg_to_inst (MonoCompile *cfg, int vreg, MonoInst *inst)
{
	if (vreg >= cfg->vreg_to_inst_len) {
		MonoInst **tmp = cfg->vreg_to_inst;
		int size = cfg->vreg_to_inst_len;

		while (vreg >= cfg->vreg_to_inst_len)
			cfg->vreg_to_inst_len = cfg->vreg_to_inst_len ? cfg->vreg_to_inst_len * 2 : 32;
		cfg->vreg_to_inst = mono_mempool_alloc0 (cfg->mempool, sizeof (MonoInst*) * cfg->vreg_to_inst_len);
		if (size)
			memcpy (cfg->vreg_to_inst, tmp, size * sizeof (MonoInst*));
	}
	cfg->vreg_to_inst [vreg] = inst;
}

MonoInst*
mono_compile_create_var_for_vreg (MonoCompile *cfg, MonoType *type, int opcode, int vreg)
{
	MonoInst *inst;
	int num = cfg->num_varinfo;

	if ((num + 1) >= cfg->varinfo_count) {
		int orig_count = cfg->varinfo_count;
		cfg->varinfo_count = cfg->varinfo_count ? (cfg->varinfo_count * 2) : 64;
		cfg->varinfo = (MonoInst **)g_realloc (cfg->varinfo, sizeof (MonoInst*) * cfg->varinfo_count);
		cfg->vars = (MonoMethodVar *)g_realloc (cfg->vars, sizeof (MonoMethodVar) * cfg->varinfo_count);
		memset (&cfg->vars [orig_count], 0, (cfg->varinfo_count - orig_count) * sizeof (MonoMethodVar));
	}

	/*g_print ("created temp %d of type 0x%x\n", num, type->type);*/
	mono_jit_stats.allocate_var++;

	MONO_INST_NEW (cfg, inst, opcode);
	inst->inst_c0 = num;
	inst->inst_vtype = type;
	inst->klass = mono_class_from_mono_type (type);
	type_to_eval_stack_type (type, inst);
	/* if set to 1 the variable is native */
	inst->backend.is_pinvoke = 0;
<<<<<<< HEAD
	inst->dreg = vreg;
=======
>>>>>>> 0f223845

	cfg->varinfo [num] = inst;

	MONO_INIT_VARINFO (&cfg->vars [num], num);

	if (vreg != -1)
		set_vreg_to_inst (cfg, vreg, inst);

#if SIZEOF_VOID_P == 4
	if (((type->type == MONO_TYPE_I8) || (type->type == MONO_TYPE_U8)) && !type->byref) {
		MonoInst *tree;

		/* 
		 * These two cannot be allocated using create_var_for_vreg since that would
		 * put it into the cfg->varinfo array, confusing many parts of the JIT.
		 */

		/* 
		 * Set flags to VOLATILE so SSA skips it.
		 */

		if (cfg->verbose_level >= 4) {
			printf ("  Create LVAR R%d (R%d, R%d)\n", inst->dreg, inst->dreg + 1, inst->dreg + 2);
		}

		/* Allocate a dummy MonoInst for the first vreg */
		MONO_INST_NEW (cfg, tree, OP_LOCAL);
		tree->dreg = inst->dreg + 1;
		tree->flags = MONO_INST_VOLATILE;
		tree->inst_c0 = num;
		tree->type = STACK_I4;
		tree->inst_vtype = &mono_defaults.int32_class->byval_arg;
		tree->klass = mono_class_from_mono_type (tree->inst_vtype);

		set_vreg_to_inst (cfg, inst->dreg + 1, tree);

		/* Allocate a dummy MonoInst for the second vreg */
		MONO_INST_NEW (cfg, tree, OP_LOCAL);
		tree->dreg = inst->dreg + 2;
		tree->flags = MONO_INST_VOLATILE;
		tree->inst_c0 = num;
		tree->type = STACK_I4;
		tree->inst_vtype = &mono_defaults.int32_class->byval_arg;
		tree->klass = mono_class_from_mono_type (tree->inst_vtype);

		set_vreg_to_inst (cfg, inst->dreg + 2, tree);
	}
#endif

	cfg->num_varinfo++;
	//g_print ("created temp %d of type %s\n", num, mono_type_get_name (type));
	return inst;
}

MonoInst*
mono_compile_create_var (MonoCompile *cfg, MonoType *type, int opcode)
{
	int dreg;

	if (((type->type == MONO_TYPE_I8) || (type->type == MONO_TYPE_U8)) && !type->byref)
		dreg = mono_alloc_dreg (cfg, STACK_I8);
	else
		/* All the others are unified */
		dreg = mono_alloc_preg (cfg);

	return mono_compile_create_var_for_vreg (cfg, type, opcode, dreg);
}

/*
 * Transform a MonoInst into a load from the variable of index var_index.
 */
void
mono_compile_make_var_load (MonoCompile *cfg, MonoInst *dest, gssize var_index) {
	memset (dest, 0, sizeof (MonoInst));
	dest->ssa_op = MONO_SSA_LOAD;
	dest->inst_i0 = cfg->varinfo [var_index];
	dest->opcode = mono_type_to_ldind (dest->inst_i0->inst_vtype);
	type_to_eval_stack_type (dest->inst_i0->inst_vtype, dest);
	dest->klass = dest->inst_i0->klass;
}

/*
 * Create a MonoInst that is a load from the variable of index var_index.
 */
MonoInst*
mono_compile_create_var_load (MonoCompile *cfg, gssize var_index) {
	MonoInst *dest;
	NEW_TEMPLOAD (cfg,dest,var_index);
	return dest;
}

/*
 * Create a MonoInst that is a store of the given value into the variable of index var_index.
 */
MonoInst*
mono_compile_create_var_store (MonoCompile *cfg, gssize var_index, MonoInst *value) {
	MonoInst *dest;
	NEW_TEMPSTORE (cfg, dest, var_index, value);
	return dest;
}

static MonoType*
type_from_stack_type (MonoInst *ins) {
	switch (ins->type) {
	case STACK_I4: return &mono_defaults.int32_class->byval_arg;
	case STACK_I8: return &mono_defaults.int64_class->byval_arg;
	case STACK_PTR: return &mono_defaults.int_class->byval_arg;
	case STACK_R8: return &mono_defaults.double_class->byval_arg;
	case STACK_MP:
		/* 
		 * FIXME: This doesn't work because mono_class_from_mono_type ()
		 * returns the original klass for a byref type, not a 'byref' class,
		 * causing the JIT to create variables with the wrong type, for
		 * example.
		 */
		/*
		if (ins->klass)
			return &ins->klass->this_arg;
		else
		*/
			return &mono_defaults.object_class->this_arg;
	case STACK_OBJ: return &mono_defaults.object_class->byval_arg;
	case STACK_VTYPE: return &ins->klass->byval_arg;
	default:
		g_error ("stack type %d to montype not handled\n", ins->type);
	}
	return NULL;
}

MonoType*
mono_type_from_stack_type (MonoInst *ins) {
	return type_from_stack_type (ins);
}

static MonoClass*
array_access_to_klass (int opcode)
{
	switch (opcode) {
	case CEE_LDELEM_U1:
		return mono_defaults.byte_class;
	case CEE_LDELEM_U2:
		return mono_defaults.uint16_class;
	case CEE_LDELEM_I:
	case CEE_STELEM_I:
		return mono_defaults.int_class;
	case CEE_LDELEM_I1:
	case CEE_STELEM_I1:
		return mono_defaults.sbyte_class;
	case CEE_LDELEM_I2:
	case CEE_STELEM_I2:
		return mono_defaults.int16_class;
	case CEE_LDELEM_I4:
	case CEE_STELEM_I4:
		return mono_defaults.int32_class;
	case CEE_LDELEM_U4:
		return mono_defaults.uint32_class;
	case CEE_LDELEM_I8:
	case CEE_STELEM_I8:
		return mono_defaults.int64_class;
	case CEE_LDELEM_R4:
	case CEE_STELEM_R4:
		return mono_defaults.single_class;
	case CEE_LDELEM_R8:
	case CEE_STELEM_R8:
		return mono_defaults.double_class;
	case CEE_LDELEM_REF:
	case CEE_STELEM_REF:
		return mono_defaults.object_class;
	default:
		g_assert_not_reached ();
	}
	return NULL;
}

void
mono_add_ins_to_end (MonoBasicBlock *bb, MonoInst *inst)
{
	MonoInst *prev;
	int opcode;

	if (!bb->code) {
		MONO_ADD_INS (bb, inst);
		return;
	}

	switch (bb->last_ins->opcode) {
	case OP_BR:
	case OP_BR_REG:
	case CEE_SWITCH:
		prev = bb->code;
		while (prev->next && prev->next != bb->last_ins)
			prev = prev->next;

		if (prev == bb->code) {
			if (bb->last_ins == bb->code) {
				inst->next = bb->code;
				bb->code = inst;
			} else {
				inst->next = prev->next;
				prev->next = inst;
			}
		} else {
			inst->next = bb->last_ins;
			prev->next = inst;
		}
		break;
	default:
		if (MONO_IS_COND_BRANCH_OP (bb->last_ins)) {
			/* Need to insert the ins before the compare */
			if (bb->code == bb->last_ins) {
				inst->next = bb->last_ins;
				bb->code = inst;
				return;
			}

			g_assert (bb->code != bb->last_ins);
			if (bb->code->next == bb->last_ins) {
				/* Only two instructions */
				opcode = bb->code->opcode;

				if ((opcode == OP_COMPARE) || (opcode == OP_COMPARE_IMM) || (opcode == OP_ICOMPARE) || (opcode == OP_ICOMPARE_IMM) || (opcode == OP_FCOMPARE) || (opcode == OP_LCOMPARE) || (opcode == OP_LCOMPARE_IMM)) {
					/* NEW IR */
					inst->next = bb->code;
					bb->code = inst;
				} else {
					inst->next = bb->last_ins;
					bb->code->next = inst;
				}
			} else {
				/* Find the predecessor of the compare */
				prev = bb->code;
				while (prev->next->next && prev->next->next != bb->last_ins)
					prev = prev->next;
				opcode = prev->next->opcode;

				if ((opcode == OP_COMPARE) || (opcode == OP_COMPARE_IMM) || (opcode == OP_ICOMPARE) || (opcode == OP_ICOMPARE_IMM) || (opcode == OP_FCOMPARE) || (opcode == OP_LCOMPARE) || (opcode == OP_LCOMPARE_IMM)) {
					/* NEW IR */
					inst->next = prev->next;
					prev->next = inst;
				} else {
					inst->next = bb->last_ins;
					prev->next->next = inst;
				}					
			}
		}
		else
			MONO_ADD_INS (bb, inst);
		break;
	}
}

/**
 * mono_replace_ins:
 *
 *   Replace INS with its decomposition which is stored in a series of bblocks starting
 * at FIRST_BB and ending at LAST_BB. On enter, PREV points to the predecessor of INS. 
 * On return, it will be set to the last ins of the decomposition.
 */
void
mono_replace_ins (MonoCompile *cfg, MonoBasicBlock *bb, MonoInst *ins, MonoInst **prev, MonoBasicBlock *first_bb, MonoBasicBlock *last_bb)
{
	MonoInst *next = ins->next;

	if (next && next->opcode == OP_NOP) {
		/* Avoid NOPs following branches */
		ins->next = next->next;
		next = next->next;
	}

	if (first_bb == last_bb) {
		int i;

		/* 
		 * Only one replacement bb, merge the code into
		 * the current bb.
		 */

		/* Delete links between the first_bb and its successors */
		for (i = 0; i < first_bb->out_count; ++i) {
			MonoBasicBlock *out_bb = first_bb->out_bb [i];

			mono_unlink_bblock (cfg, first_bb, out_bb);
		}

		/* Head */
		if (*prev)
			(*prev)->next = first_bb->code;
		else
			bb->code = first_bb->code;

		/* Tail */
		last_bb->last_ins->next = next;
		if (next == NULL)
			bb->last_ins = last_bb->last_ins;
		*prev = last_bb->last_ins;
	} else {
		int i, count;
		MonoBasicBlock **tmp_bblocks, *tmp;

		/* Multiple BBs */

		/* Set region */
		for (tmp = first_bb; tmp; tmp = tmp->next_bb)
			tmp->region = bb->region;

		/* Split the original bb */
		ins->next = NULL;
		bb->last_ins = ins;

		/* Merge the second part of the original bb into the last bb */
		if (last_bb->last_ins)
			last_bb->last_ins->next = next;
		else {
			MonoInst *last;

			last_bb->code = next;

			if (next) {
				for (last = next; last->next != NULL; last = last->next)
					;
				last_bb->last_ins = last;
			}
		}

		for (i = 0; i < bb->out_count; ++i)
			link_bblock (cfg, last_bb, bb->out_bb [i]);

		/* Merge the first (dummy) bb to the original bb */
		if (*prev)
			(*prev)->next = first_bb->code;
		else
			bb->code = first_bb->code;
		bb->last_ins = first_bb->last_ins;

		/* Delete the links between the original bb and its successors */
		tmp_bblocks = bb->out_bb;
		count = bb->out_count;
		for (i = 0; i < count; ++i)
			mono_unlink_bblock (cfg, bb, tmp_bblocks [i]);

		/* Add links between the original bb and the first_bb's successors */
		for (i = 0; i < first_bb->out_count; ++i) {
			MonoBasicBlock *out_bb = first_bb->out_bb [i];

			link_bblock (cfg, bb, out_bb);
		}
		/* Delete links between the first_bb and its successors */
		for (i = 0; i < bb->out_count; ++i) {
			MonoBasicBlock *out_bb = bb->out_bb [i];

			mono_unlink_bblock (cfg, first_bb, out_bb);
		}
		last_bb->next_bb = bb->next_bb;
		bb->next_bb = first_bb->next_bb;

		*prev = NULL;
	}
}

void
mono_add_varcopy_to_end (MonoCompile *cfg, MonoBasicBlock *bb, int src, int dest)
{
	MonoInst *inst, *load;

	NEW_TEMPLOAD (cfg, load, src);

	NEW_TEMPSTORE (cfg, inst, dest, load);
	if (inst->opcode == CEE_STOBJ) {
		NEW_TEMPLOADA (cfg, inst, dest);
		handle_stobj (cfg, bb, inst, load, NULL, inst->klass, TRUE, FALSE, FALSE);
	} else {
		inst->cil_code = NULL;
		mono_add_ins_to_end (bb, inst);
	}
}

/*
 * We try to share variables when possible
 */
static MonoInst *
mono_compile_get_interface_var (MonoCompile *cfg, int slot, MonoInst *ins)
{
	MonoInst *res;
	int pos, vnum;

	/* inlining can result in deeper stacks */ 
	if (slot >= mono_method_get_header (cfg->method)->max_stack)
		return mono_compile_create_var (cfg, type_from_stack_type (ins), OP_LOCAL);

	pos = ins->type - 1 + slot * STACK_MAX;

	switch (ins->type) {
	case STACK_I4:
	case STACK_I8:
	case STACK_R8:
	case STACK_PTR:
	case STACK_MP:
	case STACK_OBJ:
		if ((vnum = cfg->intvars [pos]))
			return cfg->varinfo [vnum];
		res = mono_compile_create_var (cfg, type_from_stack_type (ins), OP_LOCAL);
		cfg->intvars [pos] = res->inst_c0;
		break;
	default:
		res = mono_compile_create_var (cfg, type_from_stack_type (ins), OP_LOCAL);
	}
	return res;
}

/*
 * merge_stacks:
 *
 * Merge stack state between two basic blocks according to Ecma 335, Partition III,
 * section 1.8.1.1. Store the resulting stack state into stack_2.
 * Returns: TRUE, if verification succeeds, FALSE otherwise.
 * FIXME: We should store the stack state in a dedicated structure instead of in
 * MonoInst's.
 */
static gboolean
merge_stacks (MonoCompile *cfg, MonoStackSlot *state_1, MonoStackSlot *state_2, guint32 size)
{
	int i;

	if (cfg->dont_verify_stack_merge)
		return TRUE;

	/* FIXME: Implement all checks from the spec */

	for (i = 0; i < size; ++i) {
		MonoStackSlot *slot1 = &state_1 [i];
		MonoStackSlot *slot2 = &state_2 [i];

		if (slot1->type != slot2->type)
			return FALSE;

		switch (slot1->type) {
		case STACK_PTR:
			/* FIXME: Perform merge ? */
			/* klass == NULL means a native int */
			if (slot1->klass && slot2->klass) {
				if (slot1->klass != slot2->klass)
					return FALSE;
			}
			break;
		case STACK_MP:
			/* FIXME: Change this to an assert and fix the JIT to allways fill this */
			if (slot1->klass && slot2->klass) {
				if (slot1->klass != slot2->klass)
					return FALSE;
			}
			break;
		case STACK_OBJ: {
			MonoClass *klass1 = slot1->klass;
			MonoClass *klass2 = slot2->klass;

			if (!klass1) {
				/* slot1 is ldnull */
			} else if (!klass2) {
				/* slot2 is ldnull */
				slot2->klass = slot1->klass;
			}
			break;
		}
		}
	}

	return TRUE;
}

/*
 * This function is called to handle items that are left on the evaluation stack
 * at basic block boundaries. What happens is that we save the values to local variables
 * and we reload them later when first entering the target basic block (with the
 * handle_loaded_temps () function).
 * It is also used to handle items on the stack in store opcodes, since it is
 * possible that the variable to be stored into is already on the stack, in
 * which case its old value should be used.
 * A single joint point will use the same variables (stored in the array bb->out_stack or
 * bb->in_stack, if the basic block is before or after the joint point).
 * If the stack merge fails at a join point, cfg->unverifiable is set.
 */
static int
handle_stack_args (MonoCompile *cfg, MonoBasicBlock *bb, MonoInst **sp, int count) {
	int i, bindex;
	MonoBasicBlock *outb;
	MonoInst *inst, **locals;
	MonoStackSlot *stack_state;
	gboolean found;

	if (!count)
		return 0;
	if (cfg->verbose_level > 3)
		g_print ("%d item(s) on exit from B%d\n", count, bb->block_num);

	stack_state = mono_mempool_alloc (cfg->mempool, sizeof (MonoStackSlot) * count);
	for (i = 0; i < count; ++i) {
		stack_state [i].type = sp [i]->type;
		stack_state [i].klass = sp [i]->klass;

		/* Check that instructions other than ldnull have ins->klass set */
		if (!cfg->dont_verify_stack_merge && (sp [i]->type == STACK_OBJ) && !((sp [i]->opcode == OP_PCONST) && sp [i]->inst_c0 == 0))
			g_assert (sp [i]->klass);
	}

	/* Perform verification and stack state merge */
	for (i = 0; i < bb->out_count; ++i) {
		outb = bb->out_bb [i];

		/* exception handlers are linked, but they should not be considered for stack args */
		if (outb->flags & BB_EXCEPTION_HANDLER)
			continue;
		if (outb->stack_state) {
			gboolean verified;

			if (count != outb->in_scount) {
				cfg->unverifiable = TRUE;
				return 0;
			}
			verified = merge_stacks (cfg, stack_state, outb->stack_state, count);
			if (!verified) {
				cfg->unverifiable = TRUE;
				return 0;
			}

			if (cfg->verbose_level > 3) {
				int j;

				for (j = 0; j < count; ++j)
					printf ("\tStack state of BB%d, slot %d=%d\n", outb->block_num, j, outb->stack_state [j].type);
			}
		} else {
			/* Make a copy of the stack state */
			outb->stack_state = mono_mempool_alloc (cfg->mempool, sizeof (MonoStackSlot) * count);
			memcpy (outb->stack_state, stack_state, sizeof (MonoStackSlot) * count);
		}
	}

	if (!bb->out_scount) {
		bb->out_scount = count;
		//g_print ("bblock %d has out:", bb->block_num);
		found = FALSE;
		for (i = 0; i < bb->out_count; ++i) {
			outb = bb->out_bb [i];
			/* exception handlers are linked, but they should not be considered for stack args */
			if (outb->flags & BB_EXCEPTION_HANDLER)
				continue;
			//g_print (" %d", outb->block_num);
			if (outb->in_stack) {
				found = TRUE;
				bb->out_stack = outb->in_stack;
				break;
			}
		}
		//g_print ("\n");
		if (!found) {
			bb->out_stack = mono_mempool_alloc (cfg->mempool, sizeof (MonoInst*) * count);
			for (i = 0; i < count; ++i) {
				/* 
				 * try to reuse temps already allocated for this purpouse, if they occupy the same
				 * stack slot and if they are of the same type.
				 * This won't cause conflicts since if 'local' is used to 
				 * store one of the values in the in_stack of a bblock, then
				 * the same variable will be used for the same outgoing stack 
				 * slot as well. 
				 * This doesn't work when inlining methods, since the bblocks
				 * in the inlined methods do not inherit their in_stack from
				 * the bblock they are inlined to. See bug #58863 for an
				 * example.
				 */
				if (cfg->inlined_method)
					bb->out_stack [i] = mono_compile_create_var (cfg, type_from_stack_type (sp [i]), OP_LOCAL);
				else
					bb->out_stack [i] = mono_compile_get_interface_var (cfg, i, sp [i]);
			}
		}
	}

	for (i = 0; i < bb->out_count; ++i) {
		outb = bb->out_bb [i];
		/* exception handlers are linked, but they should not be considered for stack args */
		if (outb->flags & BB_EXCEPTION_HANDLER)
			continue;
		if (outb->in_scount) {
			if (outb->in_scount != bb->out_scount)
				G_BREAKPOINT ();
			continue; /* check they are the same locals */
		}
		outb->in_scount = count;
		outb->in_stack = bb->out_stack;
	}

	locals = bb->out_stack;
	for (i = 0; i < count; ++i) {
		/* add store ops at the end of the bb, before the branch */
		NEW_TEMPSTORE (cfg, inst, locals [i]->inst_c0, sp [i]);
		if (inst->opcode == CEE_STOBJ) {
			NEW_TEMPLOADA (cfg, inst, locals [i]->inst_c0);
			handle_stobj (cfg, bb, inst, sp [i], sp [i]->cil_code, inst->klass, TRUE, FALSE, FALSE);
		} else {
			inst->cil_code = sp [i]->cil_code;
			mono_add_ins_to_end (bb, inst);
		}
		if (cfg->verbose_level > 3)
			g_print ("storing %d to temp %d\n", i, (int)locals [i]->inst_c0);
	}

	/*
	 * It is possible that the out bblocks already have in_stack assigned, and
	 * the in_stacks differ. In this case, we will store to all the different 
	 * in_stacks.
	 */

	found = TRUE;
	bindex = 0;
	while (found) {
		/* Find a bblock which has a different in_stack */
		found = FALSE;
		while (bindex < bb->out_count) {
			outb = bb->out_bb [bindex];
			/* exception handlers are linked, but they should not be considered for stack args */
			if (outb->flags & BB_EXCEPTION_HANDLER) {
				bindex++;
				continue;
			}
			if (outb->in_stack != locals) {
				/* 
				 * Instead of storing sp [i] to locals [i], we need to store
				 * locals [i] to <new locals>[i], since the sp [i] tree can't
				 * be shared between trees.
				 */
				for (i = 0; i < count; ++i)
					mono_add_varcopy_to_end (cfg, bb, locals [i]->inst_c0, outb->in_stack [i]->inst_c0);
				locals = outb->in_stack;
				found = TRUE;
				break;
			}
			bindex ++;
		}
	}
	
	return 0;
}

static int
ret_type_to_call_opcode (MonoType *type, int calli, int virt)
{
	if (type->byref)
		return calli? OP_CALL_REG: virt? CEE_CALLVIRT: CEE_CALL;

handle_enum:
	switch (type->type) {
	case MONO_TYPE_VOID:
		return calli? OP_VOIDCALL_REG: virt? OP_VOIDCALLVIRT: OP_VOIDCALL;
	case MONO_TYPE_I1:
	case MONO_TYPE_U1:
	case MONO_TYPE_BOOLEAN:
	case MONO_TYPE_I2:
	case MONO_TYPE_U2:
	case MONO_TYPE_CHAR:
	case MONO_TYPE_I4:
	case MONO_TYPE_U4:
		return calli? OP_CALL_REG: virt? CEE_CALLVIRT: CEE_CALL;
	case MONO_TYPE_I:
	case MONO_TYPE_U:
	case MONO_TYPE_PTR:
	case MONO_TYPE_FNPTR:
		return calli? OP_CALL_REG: virt? CEE_CALLVIRT: CEE_CALL;
	case MONO_TYPE_CLASS:
	case MONO_TYPE_STRING:
	case MONO_TYPE_OBJECT:
	case MONO_TYPE_SZARRAY:
	case MONO_TYPE_ARRAY:    
		return calli? OP_CALL_REG: virt? CEE_CALLVIRT: CEE_CALL;
	case MONO_TYPE_I8:
	case MONO_TYPE_U8:
		return calli? OP_LCALL_REG: virt? OP_LCALLVIRT: OP_LCALL;
	case MONO_TYPE_R4:
	case MONO_TYPE_R8:
		return calli? OP_FCALL_REG: virt? OP_FCALLVIRT: OP_FCALL;
	case MONO_TYPE_VALUETYPE:
		if (type->data.klass->enumtype) {
			type = type->data.klass->enum_basetype;
			goto handle_enum;
		} else
			return calli? OP_VCALL_REG: virt? OP_VCALLVIRT: OP_VCALL;
	case MONO_TYPE_TYPEDBYREF:
		return calli? OP_VCALL_REG: virt? OP_VCALLVIRT: OP_VCALL;
	case MONO_TYPE_GENERICINST:
		type = &type->data.generic_class->container_class->byval_arg;
		goto handle_enum;
	default:
		g_error ("unknown type 0x%02x in ret_type_to_call_opcode", type->type);
	}
	return -1;
}

void
mono_create_jump_table (MonoCompile *cfg, MonoInst *label, MonoBasicBlock **bbs, int num_blocks)
{
	MonoJumpInfo *ji = mono_mempool_alloc (cfg->mempool, sizeof (MonoJumpInfo));
	MonoJumpInfoBBTable *table;

	table = mono_mempool_alloc (cfg->mempool, sizeof (MonoJumpInfoBBTable));
	table->table = bbs;
	table->table_size = num_blocks;
	
	ji->ip.label = label;
	ji->type = MONO_PATCH_INFO_SWITCH;
	ji->data.table = table;
	ji->next = cfg->patch_info;
	cfg->patch_info = ji;
}

/*
 * When we add a tree of instructions, we need to ensure the instructions currently
 * on the stack are executed before (like, if we load a value from a local).
 * We ensure this by saving the currently loaded values to temps and rewriting the
 * instructions to load the values.
 * This is not done for opcodes that terminate a basic block (because it's handled already
 * by handle_stack_args ()) and for opcodes that can't change values, like POP.
 */
static void
handle_loaded_temps (MonoCompile *cfg, MonoBasicBlock *bblock, MonoInst **stack, MonoInst **sp)
{
	MonoInst *load, *store, *temp, *ins;

	while (stack < sp) {
		ins = *stack;
		/* handle also other constants */
		if ((ins->opcode != OP_ICONST) &&
		    /* temps never get written to again, so we can safely avoid duplicating them */
		    !(ins->ssa_op == MONO_SSA_LOAD && ins->inst_i0->opcode == OP_LOCAL && ins->inst_i0->flags & MONO_INST_IS_TEMP)) {
			temp = mono_compile_create_var (cfg, type_from_stack_type (ins), OP_LOCAL);
			temp->flags |= MONO_INST_IS_TEMP;
			NEW_TEMPSTORE (cfg, store, temp->inst_c0, ins);
			store->cil_code = ins->cil_code;
			if (store->opcode == CEE_STOBJ) {
				NEW_TEMPLOADA (cfg, store, temp->inst_c0);
				handle_stobj (cfg, bblock, store, ins, ins->cil_code, temp->klass, FALSE, FALSE, FALSE);
			} else
				MONO_ADD_INS (bblock, store);
			NEW_TEMPLOAD (cfg, load, temp->inst_c0);
			load->cil_code = ins->cil_code;
			*stack = load;
		}
		stack++;
	}
}

/*
 * target_type_is_incompatible:
 * @cfg: MonoCompile context
 *
 * Check that the item @arg on the evaluation stack can be stored
 * in the target type (can be a local, or field, etc).
 * The cfg arg can be used to check if we need verification or just
 * validity checks.
 *
 * Returns: non-0 value if arg can't be stored on a target.
 */
static int
target_type_is_incompatible (MonoCompile *cfg, MonoType *target, MonoInst *arg)
{
	MonoType *simple_type;
	MonoClass *klass;

	if (target->byref) {
		/* FIXME: check that the pointed to types match */
		if (arg->type == STACK_MP)
			return arg->klass != mono_class_from_mono_type (target);
		if (arg->type == STACK_PTR)
			return 0;
		return 1;
	}
	simple_type = mono_type_get_underlying_type (target);
	switch (simple_type->type) {
	case MONO_TYPE_VOID:
		return 1;
	case MONO_TYPE_I1:
	case MONO_TYPE_U1:
	case MONO_TYPE_BOOLEAN:
	case MONO_TYPE_I2:
	case MONO_TYPE_U2:
	case MONO_TYPE_CHAR:
	case MONO_TYPE_I4:
	case MONO_TYPE_U4:
		if (arg->type != STACK_I4 && arg->type != STACK_PTR)
			return 1;
		return 0;
	case MONO_TYPE_PTR:
		/* STACK_MP is needed when setting pinned locals */
		if (arg->type != STACK_I4 && arg->type != STACK_PTR && arg->type != STACK_MP)
			return 1;
		return 0;
	case MONO_TYPE_I:
	case MONO_TYPE_U:
	case MONO_TYPE_FNPTR:
		if (arg->type != STACK_I4 && arg->type != STACK_PTR)
			return 1;
		return 0;
	case MONO_TYPE_CLASS:
	case MONO_TYPE_STRING:
	case MONO_TYPE_OBJECT:
	case MONO_TYPE_SZARRAY:
	case MONO_TYPE_ARRAY:    
		if (arg->type != STACK_OBJ)
			return 1;
		/* FIXME: check type compatibility */
		return 0;
	case MONO_TYPE_I8:
	case MONO_TYPE_U8:
		if (arg->type != STACK_I8)
			return 1;
		return 0;
	case MONO_TYPE_R4:
	case MONO_TYPE_R8:
		if (arg->type != STACK_R8)
			return 1;
		return 0;
	case MONO_TYPE_VALUETYPE:
		if (arg->type != STACK_VTYPE)
			return 1;
		klass = mono_class_from_mono_type (simple_type);
		if (klass != arg->klass)
			return 1;
		return 0;
	case MONO_TYPE_TYPEDBYREF:
		if (arg->type != STACK_VTYPE)
			return 1;
		klass = mono_class_from_mono_type (simple_type);
		if (klass != arg->klass)
			return 1;
		return 0;
	case MONO_TYPE_GENERICINST:
		if (mono_type_generic_inst_is_valuetype (simple_type)) {
			if (arg->type != STACK_VTYPE)
				return 1;
			klass = mono_class_from_mono_type (simple_type);
			if (klass != arg->klass)
				return 1;
			return 0;
		} else {
			if (arg->type != STACK_OBJ)
				return 1;
			/* FIXME: check type compatibility */
			return 0;
		}
	default:
		g_error ("unknown type 0x%02x in target_type_is_incompatible", simple_type->type);
	}
	return 1;
}

/*
 * Prepare arguments for passing to a function call.
 * Return a non-zero value if the arguments can't be passed to the given
 * signature.
 * The type checks are not yet complete and some conversions may need
 * casts on 32 or 64 bit architectures.
 *
 * FIXME: implement this using target_type_is_incompatible ()
 */
static int
check_call_signature (MonoCompile *cfg, MonoMethodSignature *sig, MonoInst **args)
{
	MonoType *simple_type;
	int i;

	if (sig->hasthis) {
		if (args [0]->type != STACK_OBJ && args [0]->type != STACK_MP && args [0]->type != STACK_PTR)
			return 1;
		args++;
	}
	for (i = 0; i < sig->param_count; ++i) {
		if (sig->params [i]->byref) {
			if (args [i]->type != STACK_MP && args [i]->type != STACK_PTR)
				return 1;
			continue;
		}
		simple_type = sig->params [i];
handle_enum:
		switch (simple_type->type) {
		case MONO_TYPE_VOID:
			return 1;
			continue;
		case MONO_TYPE_I1:
		case MONO_TYPE_U1:
		case MONO_TYPE_BOOLEAN:
		case MONO_TYPE_I2:
		case MONO_TYPE_U2:
		case MONO_TYPE_CHAR:
		case MONO_TYPE_I4:
		case MONO_TYPE_U4:
			if (args [i]->type != STACK_I4 && args [i]->type != STACK_PTR)
				return 1;
			continue;
		case MONO_TYPE_I:
		case MONO_TYPE_U:
		case MONO_TYPE_PTR:
		case MONO_TYPE_FNPTR:
			if (args [i]->type != STACK_I4 && args [i]->type != STACK_PTR && args [i]->type != STACK_MP && args [i]->type != STACK_OBJ)
				return 1;
			continue;
		case MONO_TYPE_CLASS:
		case MONO_TYPE_STRING:
		case MONO_TYPE_OBJECT:
		case MONO_TYPE_SZARRAY:
		case MONO_TYPE_ARRAY:    
			if (args [i]->type != STACK_OBJ)
				return 1;
			continue;
		case MONO_TYPE_I8:
		case MONO_TYPE_U8:
			if (args [i]->type != STACK_I8)
				return 1;
			continue;
		case MONO_TYPE_R4:
		case MONO_TYPE_R8:
			if (args [i]->type != STACK_R8)
				return 1;
			continue;
		case MONO_TYPE_VALUETYPE:
			if (simple_type->data.klass->enumtype) {
				simple_type = simple_type->data.klass->enum_basetype;
				goto handle_enum;
			}
			if (args [i]->type != STACK_VTYPE)
				return 1;
			continue;
		case MONO_TYPE_TYPEDBYREF:
			if (args [i]->type != STACK_VTYPE)
				return 1;
			continue;
		case MONO_TYPE_GENERICINST:
			simple_type = &simple_type->data.generic_class->container_class->byval_arg;
			goto handle_enum;

		default:
			g_error ("unknown type 0x%02x in check_call_signature",
				 simple_type->type);
		}
	}
	return 0;
}

inline static int
mono_spill_call (MonoCompile *cfg, MonoBasicBlock *bblock, MonoCallInst *call, MonoMethodSignature *sig, gboolean ret_object, 
		 const guint8 *ip, gboolean to_end)
{
	MonoInst *temp, *store, *ins = (MonoInst*)call;
	MonoType *ret = sig->ret;

	if (!MONO_TYPE_IS_VOID (ret) || ret_object) {
		if (ret_object) {
			call->inst.type = STACK_OBJ;
			call->inst.opcode = CEE_CALL;
			temp = mono_compile_create_var (cfg, &mono_defaults.string_class->byval_arg, OP_LOCAL);
		} else {
			type_to_eval_stack_type (ret, ins);
			temp = mono_compile_create_var (cfg, ret, OP_LOCAL);
		}
		
		temp->flags |= MONO_INST_IS_TEMP;

		if (MONO_TYPE_ISSTRUCT (ret)) {
			MonoInst *loada, *dummy_store;

			/* 
			 * Emit a dummy store to the local holding the result so the
			 * liveness info remains correct.
			 */
			NEW_DUMMY_STORE (cfg, dummy_store, temp->inst_c0);
			if (to_end)
				mono_add_ins_to_end (bblock, dummy_store);
			else
				MONO_ADD_INS (bblock, dummy_store);

			/* we use this to allocate native sized structs */
			temp->backend.is_pinvoke = sig->pinvoke;

			NEW_TEMPLOADA (cfg, loada, temp->inst_c0);
			if (call->inst.opcode == OP_VCALL)
				ins->inst_left = loada;
			else
				ins->inst_right = loada; /* a virtual or indirect call */

			if (to_end)
				mono_add_ins_to_end (bblock, ins);
			else
				MONO_ADD_INS (bblock, ins);
		} else {
			NEW_TEMPSTORE (cfg, store, temp->inst_c0, ins);
			store->cil_code = ip;
			if (to_end)
				mono_add_ins_to_end (bblock, store);
			else
				MONO_ADD_INS (bblock, store);
		}
		return temp->inst_c0;
	} else {
		if (to_end)
			mono_add_ins_to_end (bblock, ins);
		else
			MONO_ADD_INS (bblock, ins);
		return -1;
	}
}

inline static MonoCallInst *
mono_emit_call_args (MonoCompile *cfg, MonoBasicBlock *bblock, MonoMethodSignature *sig, 
		     MonoInst **args, int calli, int virtual, const guint8 *ip, gboolean to_end)
{
	MonoCallInst *call;
	MonoInst *arg;

	MONO_INST_NEW_CALL (cfg, call, ret_type_to_call_opcode (sig->ret, calli, virtual));
	
	call->inst.cil_code = ip;
	call->args = args;
	call->signature = sig;
	call = mono_arch_call_opcode (cfg, bblock, call, virtual);
	type_to_eval_stack_type (sig->ret, &call->inst);
	
	for (arg = call->out_args; arg;) {
		MonoInst *narg = arg->next;
		arg->next = NULL;
		if (!arg->cil_code)
			arg->cil_code = ip;
		if (to_end)
			mono_add_ins_to_end (bblock, arg);
		else
			MONO_ADD_INS (bblock, arg);
		arg = narg;
	}
	return call;
}

inline static int
mono_emit_calli (MonoCompile *cfg, MonoBasicBlock *bblock, MonoMethodSignature *sig, 
		 MonoInst **args, MonoInst *addr, const guint8 *ip)
{
	MonoCallInst *call = mono_emit_call_args (cfg, bblock, sig, args, TRUE, FALSE, ip, FALSE);

	call->inst.inst_i0 = addr;

	return mono_spill_call (cfg, bblock, call, sig, FALSE, ip, FALSE);
}

static MonoCallInst*
mono_emit_method_call_full (MonoCompile *cfg, MonoBasicBlock *bblock, MonoMethod *method, MonoMethodSignature *sig,
		       MonoInst **args, const guint8 *ip, MonoInst *this, gboolean to_end)
{
	gboolean virtual = this != NULL;
	MonoCallInst *call;

	call = mono_emit_call_args (cfg, bblock, sig, args, FALSE, virtual, ip, to_end);

	if (this && sig->hasthis && 
	    (method->klass->marshalbyref || method->klass == mono_defaults.object_class) && 
	    !(method->flags & METHOD_ATTRIBUTE_VIRTUAL) && !MONO_CHECK_THIS (this)) {
		call->method = mono_marshal_get_remoting_invoke_with_check (method);
	} else {
		call->method = method;
	}
	call->inst.flags |= MONO_INST_HAS_METHOD;
	call->inst.inst_left = this;

	if (call->method->klass->flags & TYPE_ATTRIBUTE_INTERFACE)
		/* Needed by the code generated in inssel.brg */
		mono_get_got_var (cfg);

	return call;
}

static MonoCallInst*
mono_emit_method_call (MonoCompile *cfg, MonoBasicBlock *bblock, MonoMethod *method, MonoMethodSignature *sig,
		       MonoInst **args, const guint8 *ip, MonoInst *this)
{
	return mono_emit_method_call_full (cfg, bblock, method, sig, args, ip, this, FALSE);
}

inline static int
mono_emit_method_call_spilled (MonoCompile *cfg, MonoBasicBlock *bblock, MonoMethod *method,  
		       MonoMethodSignature *signature, MonoInst **args, const guint8 *ip, MonoInst *this)
{
	MonoCallInst *call = mono_emit_method_call (cfg, bblock, method, signature, args, ip, this);

	return mono_spill_call (cfg, bblock, call, signature, method->string_ctor, ip, FALSE);
}

inline static int
mono_emit_method_call_spilled_full (MonoCompile *cfg, MonoBasicBlock *bblock, MonoMethod *method,  
		       MonoMethodSignature *signature, MonoInst **args, const guint8 *ip, MonoInst *this,
		       gboolean ret_object, gboolean to_end)
{
	MonoCallInst *call = mono_emit_method_call_full (cfg, bblock, method, signature, args, ip, this, to_end);

	return mono_spill_call (cfg, bblock, call, signature, ret_object, ip, to_end);
}

inline static int
mono_emit_native_call (MonoCompile *cfg, MonoBasicBlock *bblock, gconstpointer func, MonoMethodSignature *sig,
		       MonoInst **args, const guint8 *ip, gboolean ret_object, gboolean to_end)
{
	MonoCallInst *call;

	g_assert (sig);

	call = mono_emit_call_args (cfg, bblock, sig, args, FALSE, FALSE, ip, to_end);
	call->fptr = func;

	return mono_spill_call (cfg, bblock, call, sig, ret_object, ip, to_end);
}

inline static int
mono_emit_jit_icall (MonoCompile *cfg, MonoBasicBlock *bblock, gconstpointer func, MonoInst **args, const guint8 *ip)
{
	MonoJitICallInfo *info = mono_find_jit_icall_by_addr (func);
	
	if (!info) {
		g_warning ("unregistered JIT ICall");
		g_assert_not_reached ();
	}

	return mono_emit_native_call (cfg, bblock, mono_icall_get_wrapper (info), info->sig, args, ip, FALSE, FALSE);
}

static void
mono_emulate_opcode (MonoCompile *cfg, MonoInst *tree, MonoInst **iargs, MonoJitICallInfo *info)
{
	MonoInst *ins, *temp = NULL, *store, *load, *begin;
	MonoInst *last_arg = NULL;
	int nargs;
	MonoCallInst *call;

	//g_print ("emulating: ");
	//mono_print_tree_nl (tree);
	MONO_INST_NEW_CALL (cfg, call, ret_type_to_call_opcode (info->sig->ret, FALSE, FALSE));
	ins = (MonoInst*)call;
	
	call->inst.cil_code = tree->cil_code;
	call->args = iargs;
	call->signature = info->sig;

	call = mono_arch_call_opcode (cfg, cfg->cbb, call, FALSE);

	if (!MONO_TYPE_IS_VOID (info->sig->ret)) {
		temp = mono_compile_create_var (cfg, info->sig->ret, OP_LOCAL);
		temp->flags |= MONO_INST_IS_TEMP;
		NEW_TEMPSTORE (cfg, store, temp->inst_c0, ins);
		store->cil_code = tree->cil_code;
	} else {
		store = ins;
	}

	nargs = info->sig->param_count + info->sig->hasthis;

	for (last_arg = call->out_args; last_arg && last_arg->next; last_arg = last_arg->next) ;

	if (nargs)
		last_arg->next = store;

	if (nargs)
		begin = call->out_args;
	else
		begin = store;

	if (cfg->prev_ins) {
		/* 
		 * This assumes that that in a tree, emulate_opcode is called for a
		 * node before it is called for its children. dec_foreach needs to
		 * take this into account.
		 */
		store->next = cfg->prev_ins->next;
		cfg->prev_ins->next = begin;
	} else {
		store->next = cfg->cbb->code;
		cfg->cbb->code = begin;
	}

	call->fptr = mono_icall_get_wrapper (info);

	if (!MONO_TYPE_IS_VOID (info->sig->ret)) {
		NEW_TEMPLOAD (cfg, load, temp->inst_c0);
		*tree = *load;
	}
}

MonoMethodSignature *
mono_get_element_address_signature (int arity)
{
	static GHashTable *sighash = NULL;
	MonoMethodSignature *res;
	int i;

	mono_jit_lock ();
	if (!sighash) {
		sighash = g_hash_table_new (NULL, NULL);
	}
	else if ((res = g_hash_table_lookup (sighash, GINT_TO_POINTER (arity)))) {
		LeaveCriticalSection (&jit_mutex);
		return res;
	}

	res = mono_metadata_signature_alloc (mono_defaults.corlib, arity + 1);

	res->pinvoke = 1;
#ifdef MONO_ARCH_VARARG_ICALLS
	/* Only set this only some archs since not all backends can handle varargs+pinvoke */
	res->call_convention = MONO_CALL_VARARG;
#endif
	res->params [0] = &mono_defaults.array_class->byval_arg; 

#ifdef PLATFORM_WIN32
	/* 
	 * The default pinvoke calling convention is STDCALL but we need CDECL.
	 */
	res->call_convention = MONO_CALL_C;
#endif

	for (i = 1; i <= arity; i++)
		res->params [i] = &mono_defaults.int_class->byval_arg;

	res->ret = &mono_defaults.int_class->byval_arg;

	g_hash_table_insert (sighash, GINT_TO_POINTER (arity), res);
	mono_jit_unlock ();

	return res;
}

MonoMethodSignature *
mono_get_array_new_va_signature (int arity)
{
	static GHashTable *sighash = NULL;
	MonoMethodSignature *res;
	int i;

	mono_jit_lock ();
	if (!sighash) {
		sighash = g_hash_table_new (NULL, NULL);
	}
	else if ((res = g_hash_table_lookup (sighash, GINT_TO_POINTER (arity)))) {
		mono_jit_unlock ();
		return res;
	}

	res = mono_metadata_signature_alloc (mono_defaults.corlib, arity + 1);

	res->pinvoke = 1;
#ifdef MONO_ARCH_VARARG_ICALLS
	/* Only set this only some archs since not all backends can handle varargs+pinvoke */
	res->call_convention = MONO_CALL_VARARG;
#endif

#ifdef PLATFORM_WIN32
	res->call_convention = MONO_CALL_C;
#endif

	res->params [0] = &mono_defaults.int_class->byval_arg;	
	for (i = 0; i < arity; i++)
		res->params [i + 1] = &mono_defaults.int_class->byval_arg;

	res->ret = &mono_defaults.object_class->byval_arg;

	g_hash_table_insert (sighash, GINT_TO_POINTER (arity), res);
	mono_jit_unlock ();

	return res;
}

MonoJitICallInfo *
mono_get_element_address_icall (int rank)
{
	MonoMethodSignature *esig;
	char icall_name [256];
	char *name;
	MonoJitICallInfo *info;

	/* Need to register the icall so it gets an icall wrapper */
	sprintf (icall_name, "ves_array_element_address_%d", rank);

	mono_jit_lock ();
	info = mono_find_jit_icall_by_name (icall_name);
	if (info == NULL) {
		esig = mono_get_element_address_signature (rank);
		name = g_strdup (icall_name);
		info = mono_register_jit_icall (ves_array_element_address, name, esig, FALSE);

		g_hash_table_insert (jit_icall_name_hash, name, name);
	}
	mono_jit_unlock ();

	return info;
}

MonoJitICallInfo *
mono_get_array_new_va_icall (int rank)
{
	MonoMethodSignature *esig;
	char icall_name [256];
	char *name;
	MonoJitICallInfo *info;

	/* Need to register the icall so it gets an icall wrapper */
	sprintf (icall_name, "ves_array_new_va_%d", rank);

	mono_jit_lock ();
	info = mono_find_jit_icall_by_name (icall_name);
	if (info == NULL) {
		esig = mono_get_array_new_va_signature (rank);
		name = g_strdup (icall_name);
		info = mono_register_jit_icall (mono_array_new_va, name, esig, FALSE);

		g_hash_table_insert (jit_icall_name_hash, name, name);
	}
	mono_jit_unlock ();

	return info;
}

static MonoMethod*
get_memcpy_method (void)
{
	static MonoMethod *memcpy_method = NULL;
	if (!memcpy_method) {
		memcpy_method = mono_class_get_method_from_name (mono_defaults.string_class, "memcpy", 3);
		if (!memcpy_method)
			g_error ("Old corlib found. Install a new one");
	}
	return memcpy_method;
}

static void
handle_stobj (MonoCompile *cfg, MonoBasicBlock *bblock, MonoInst *dest, MonoInst *src, const unsigned char *ip, MonoClass *klass, gboolean to_end, gboolean native, gboolean write_barrier) {
	MonoInst *iargs [3];
	int n;
	guint32 align = 0;
	MonoMethod *memcpy_method;

	g_assert (klass);
	/*
	 * This check breaks with spilled vars... need to handle it during verification anyway.
	 * g_assert (klass && klass == src->klass && klass == dest->klass);
	 */

	if (native)
		n = mono_class_native_size (klass, &align);
	else
		n = mono_class_value_size (klass, &align);

#if HAVE_WRITE_BARRIERS
	/* if native is true there should be no references in the struct */
	if (write_barrier && klass->has_references && !native) {
		iargs [0] = dest;
		iargs [1] = src;
		NEW_PCONST (cfg, iargs [2], klass);

		mono_emit_jit_icall (cfg, bblock, mono_value_copy, iargs, ip);
		return;
	}
#endif

	/* FIXME: add write barrier handling */
	if ((cfg->opt & MONO_OPT_INTRINS) && !to_end && n <= sizeof (gpointer) * 5) {
		MonoInst *inst;
		if (dest->opcode == OP_LDADDR) {
			/* Keep liveness info correct */
			NEW_DUMMY_STORE (cfg, inst, dest->inst_i0->inst_c0);
			MONO_ADD_INS (bblock, inst);
		}
		MONO_INST_NEW (cfg, inst, OP_MEMCPY);
		inst->inst_left = dest;
		inst->inst_right = src;
		inst->cil_code = ip;
		inst->backend.size = n;
		MONO_ADD_INS (bblock, inst);
		return;
	}
	iargs [0] = dest;
	iargs [1] = src;
	NEW_ICONST (cfg, iargs [2], n);

	memcpy_method = get_memcpy_method ();
	mono_emit_method_call_spilled_full (cfg, bblock, memcpy_method, memcpy_method->signature, iargs, ip, NULL, FALSE, to_end);
}

static MonoMethod*
get_memset_method (void)
{
	static MonoMethod *memset_method = NULL;
	if (!memset_method) {
		memset_method = mono_class_get_method_from_name (mono_defaults.string_class, "memset", 3);
		if (!memset_method)
			g_error ("Old corlib found. Install a new one");
	}
	return memset_method;
}

static void
handle_initobj (MonoCompile *cfg, MonoBasicBlock *bblock, MonoInst *dest, const guchar *ip, MonoClass *klass, MonoInst **stack_start, MonoInst **sp)
{
	MonoInst *iargs [3];
	MonoInst *ins, *zero_int32;
	int n;
	MonoMethod *memset_method;

	NEW_ICONST (cfg, zero_int32, 0);

	mono_class_init (klass);
	n = mono_class_value_size (klass, NULL);
	MONO_INST_NEW (cfg, ins, 0);
	ins->cil_code = ip;
	ins->inst_left = dest;
	ins->inst_right = zero_int32;
	switch (n) {
	case 1:
		ins->opcode = CEE_STIND_I1;
		MONO_ADD_INS (bblock, ins);
		break;
	case 2:
		ins->opcode = CEE_STIND_I2;
		MONO_ADD_INS (bblock, ins);
		break;
	case 4:
		ins->opcode = CEE_STIND_I4;
		MONO_ADD_INS (bblock, ins);
		break;
	default:
		if (n <= sizeof (gpointer) * 5) {
			ins->opcode = OP_MEMSET;
			ins->inst_imm = 0;
			ins->backend.size = n;
			MONO_ADD_INS (bblock, ins);
			break;
		}
		memset_method = get_memset_method ();
		handle_loaded_temps (cfg, bblock, stack_start, sp);
		iargs [0] = dest;
		NEW_ICONST (cfg, iargs [1], 0);
		NEW_ICONST (cfg, iargs [2], n);
		mono_emit_method_call_spilled (cfg, bblock, memset_method, memset_method->signature, iargs, ip, NULL);
		break;
	}
}

static int
handle_alloc (MonoCompile *cfg, MonoBasicBlock *bblock, MonoClass *klass, gboolean for_box, const guchar *ip)
{
	MonoInst *iargs [2];
	void *alloc_ftn;

	if (cfg->opt & MONO_OPT_SHARED) {
		NEW_DOMAINCONST (cfg, iargs [0]);
		NEW_CLASSCONST (cfg, iargs [1], klass);

		alloc_ftn = mono_object_new;
	} else if (cfg->compile_aot && bblock->out_of_line && klass->type_token && klass->image == mono_defaults.corlib) {
		/* This happens often in argument checking code, eg. throw new FooException... */
		/* Avoid relocations by calling a helper function specialized to mscorlib */
		NEW_ICONST (cfg, iargs [0], mono_metadata_token_index (klass->type_token));
		return mono_emit_jit_icall (cfg, bblock, mono_helper_newobj_mscorlib, iargs, ip);
	} else {
		MonoVTable *vtable = mono_class_vtable (cfg->domain, klass);
		gboolean pass_lw;

		alloc_ftn = mono_class_get_allocation_ftn (vtable, for_box, &pass_lw);
		if (pass_lw) {
			guint32 lw = vtable->klass->instance_size;
			lw = ((lw + (sizeof (gpointer) - 1)) & ~(sizeof (gpointer) - 1)) / sizeof (gpointer);
			NEW_ICONST (cfg, iargs [0], lw);
			NEW_VTABLECONST (cfg, iargs [1], vtable);
		}
		else
			NEW_VTABLECONST (cfg, iargs [0], vtable);
	}

	return mono_emit_jit_icall (cfg, bblock, alloc_ftn, iargs, ip);
}

/**
 * Handles unbox of a Nullable<T>, returning a temp variable
 * where the result is stored
 */
static int
handle_unbox_nullable (MonoCompile* cfg, MonoBasicBlock* bblock, MonoInst* val, const guchar *ip, MonoClass* klass)
{
       MonoMethod* method = mono_class_get_method_from_name (klass, "Unbox", 1);
       return mono_emit_method_call_spilled (cfg, bblock, method, mono_method_signature (method), &val, ip, NULL);
	
}



static MonoInst *
handle_box (MonoCompile *cfg, MonoBasicBlock *bblock, MonoInst *val, const guchar *ip, MonoClass *klass)
{
	MonoInst *dest, *vtoffset, *add, *vstore;
	int temp;

       if (mono_class_is_nullable (klass)) {
               MonoMethod* method = mono_class_get_method_from_name (klass, "Box", 1);
               temp = mono_emit_method_call_spilled (cfg, bblock, method, mono_method_signature (method), &val, ip, NULL);
               NEW_TEMPLOAD (cfg, dest, temp);
               return dest;
       }


	temp = handle_alloc (cfg, bblock, klass, TRUE, ip);
	NEW_TEMPLOAD (cfg, dest, temp);
	NEW_ICONST (cfg, vtoffset, sizeof (MonoObject));
	MONO_INST_NEW (cfg, add, OP_PADD);
	add->inst_left = dest;
	add->inst_right = vtoffset;
	add->cil_code = ip;
	add->klass = klass;
	MONO_INST_NEW (cfg, vstore, CEE_STIND_I);
	vstore->opcode = mono_type_to_stind (&klass->byval_arg);
	vstore->cil_code = ip;
	vstore->inst_left = add;
	vstore->inst_right = val;

	if (vstore->opcode == CEE_STOBJ) {
		handle_stobj (cfg, bblock, add, val, ip, klass, FALSE, FALSE, TRUE);
	} else
		MONO_ADD_INS (bblock, vstore);

	NEW_TEMPLOAD (cfg, dest, temp);
	return dest;
}

static int
handle_array_new (MonoCompile *cfg, MonoBasicBlock *bblock, int rank, MonoInst **sp, unsigned char *ip)
{
	MonoJitICallInfo *info;

	/* Need to register the icall so it gets an icall wrapper */
	info = mono_get_array_new_va_icall (rank);

	cfg->flags |= MONO_CFG_HAS_VARARGS;

	/* FIXME: This uses info->sig, but it should use the signature of the wrapper */
	return mono_emit_native_call (cfg, bblock, mono_icall_get_wrapper (info), info->sig, sp, ip, TRUE, FALSE);
}

static void
mono_emit_load_got_addr (MonoCompile *cfg)
{
	MonoInst *load, *store, *dummy_use;
	MonoInst *get_got;

	if (!cfg->got_var || cfg->got_var_allocated)
		return;

	MONO_INST_NEW (cfg, get_got, OP_LOAD_GOTADDR);
	NEW_TEMPSTORE (cfg, store, cfg->got_var->inst_c0, get_got);

	/* Add it to the start of the first bblock */
	if (cfg->bb_entry->code) {
		store->next = cfg->bb_entry->code;
		cfg->bb_entry->code = store;
	}
	else
		MONO_ADD_INS (cfg->bb_entry, store);

	cfg->got_var_allocated = TRUE;

	/* 
	 * Add a dummy use to keep the got_var alive, since real uses might
	 * only be generated in the decompose or instruction selection phases.
	 * Add it to end_bblock, so the variable's lifetime covers the whole
	 * method.
	 */
	NEW_TEMPLOAD (cfg, load, cfg->got_var->inst_c0);
	NEW_DUMMY_USE (cfg, dummy_use, load);
	MONO_ADD_INS (cfg->bb_exit, dummy_use);
}

#define CODE_IS_STLOC(ip) (((ip) [0] >= CEE_STLOC_0 && (ip) [0] <= CEE_STLOC_3) || ((ip) [0] == CEE_STLOC_S))

gboolean
mini_class_is_system_array (MonoClass *klass)
{
	if (klass->parent == mono_defaults.array_class)
		return TRUE;
	else
		return FALSE;
}

static gboolean
mono_method_check_inlining (MonoCompile *cfg, MonoMethod *method)
{
	MonoMethodHeader *header = mono_method_get_header (method);
	MonoMethodSignature *signature = mono_method_signature (method);
	MonoVTable *vtable;
	int i;

#ifdef MONO_ARCH_HAVE_LMF_OPS
	if (((method->iflags & METHOD_IMPL_ATTRIBUTE_INTERNAL_CALL) ||
		 (method->flags & METHOD_ATTRIBUTE_PINVOKE_IMPL)) &&
	    !MONO_TYPE_ISSTRUCT (signature->ret) && !mini_class_is_system_array (method->klass))
		return TRUE;
#endif

	if ((method->iflags & METHOD_IMPL_ATTRIBUTE_RUNTIME) ||
	    (method->iflags & METHOD_IMPL_ATTRIBUTE_INTERNAL_CALL) ||
	    (method->iflags & METHOD_IMPL_ATTRIBUTE_NOINLINING) ||
	    (method->iflags & METHOD_IMPL_ATTRIBUTE_SYNCHRONIZED) ||
	    (method->flags & METHOD_ATTRIBUTE_PINVOKE_IMPL) ||
	    (method->klass->marshalbyref) ||
	    !header || header->num_clauses ||
	    /* fixme: why cant we inline valuetype returns? */
	    MONO_TYPE_ISSTRUCT (signature->ret))
		return FALSE;

	/* its not worth to inline methods with valuetype arguments?? */
	for (i = 0; i < signature->param_count; i++) {
		if (MONO_TYPE_ISSTRUCT (signature->params [i])) {
			return FALSE;
		}
	}

	/*
	 * if we can initialize the class of the method right away, we do,
	 * otherwise we don't allow inlining if the class needs initialization,
	 * since it would mean inserting a call to mono_runtime_class_init()
	 * inside the inlined code
	 */
	if (!(cfg->opt & MONO_OPT_SHARED)) {
		vtable = mono_class_vtable (cfg->domain, method->klass);
		if (method->klass->flags & TYPE_ATTRIBUTE_BEFORE_FIELD_INIT) {
			if (cfg->run_cctors) {
				/* This makes so that inline cannot trigger */
				/* .cctors: too many apps depend on them */
				/* running with a specific order... */
				if (! vtable->initialized)
					return FALSE;
				mono_runtime_class_init (vtable);
			}
		}
		else if (!vtable->initialized && mono_class_needs_cctor_run (method->klass, NULL))
			return FALSE;
	} else {
		/* 
		 * If we're compiling for shared code
		 * the cctor will need to be run at aot method load time, for example,
		 * or at the end of the compilation of the inlining method.
		 */
		if (mono_class_needs_cctor_run (method->klass, NULL) && !((method->klass->flags & TYPE_ATTRIBUTE_BEFORE_FIELD_INIT)))
			return FALSE;
	}
	//if (!MONO_TYPE_IS_VOID (signature->ret)) return FALSE;

	/*
	 * CAS - do not inline methods with declarative security
	 * Note: this has to be before any possible return TRUE;
	 */
	if (mono_method_has_declsec (method))
		return FALSE;

	/* also consider num_locals? */
	if (getenv ("MONO_INLINELIMIT")) {
		if (header->code_size < atoi (getenv ("MONO_INLINELIMIT"))) {
			return TRUE;
		}
	} else if (header->code_size < INLINE_LENGTH_LIMIT)
		return TRUE;

	return FALSE;
}

static gboolean
mini_field_access_needs_cctor_run (MonoCompile *cfg, MonoMethod *method, MonoVTable *vtable)
{
	if (vtable->initialized && !cfg->compile_aot)
		return FALSE;

	if (vtable->klass->flags & TYPE_ATTRIBUTE_BEFORE_FIELD_INIT)
		return FALSE;

	if (!mono_class_needs_cctor_run (vtable->klass, method))
		return FALSE;

	if (! (method->flags & METHOD_ATTRIBUTE_STATIC) && (vtable->klass == method->klass))
		/* The initialization is already done before the method is called */
		return FALSE;

	return TRUE;
}

static MonoInst*
mini_get_ldelema_ins (MonoCompile *cfg, MonoBasicBlock *bblock, MonoMethod *cmethod, MonoInst **sp, unsigned char *ip, gboolean is_set)
{
	int temp, rank;
	MonoInst *addr;
	MonoJitICallInfo *info;

	rank = mono_method_signature (cmethod)->param_count - (is_set? 1: 0);

	if (rank == 1) {
		MONO_INST_NEW (cfg, addr, CEE_LDELEMA);
		addr->inst_left = sp [0];
		addr->inst_right = sp [1];
		addr->cil_code = ip;
		addr->type = STACK_MP;
		addr->klass = cmethod->klass->element_class;
		return addr;
	}

	if (rank == 2 && (cfg->opt & MONO_OPT_INTRINS)) {
#if defined(MONO_ARCH_EMULATE_MUL_DIV) && !defined(MONO_ARCH_NO_EMULATE_MUL)
		/* OP_LDELEMA2D depends on OP_LMUL */
#else
		MonoInst *indexes;
		NEW_GROUP (cfg, indexes, sp [1], sp [2]);
		MONO_INST_NEW (cfg, addr, OP_LDELEMA2D);
		addr->inst_left = sp [0];
		addr->inst_right = indexes;
		addr->cil_code = ip;
		addr->type = STACK_MP;
		addr->klass = cmethod->klass->element_class;
		return addr;
#endif
	}

	/* Need to register the icall so it gets an icall wrapper */
	info = mono_get_element_address_icall (rank);

	/* FIXME: This uses info->sig, but it should use the signature of the wrapper */
	temp = mono_emit_native_call (cfg, bblock, mono_icall_get_wrapper (info), info->sig, sp, ip, FALSE, FALSE);
	cfg->flags |= MONO_CFG_HAS_VARARGS;

	NEW_TEMPLOAD (cfg, addr, temp);
	return addr;
}

MonoJitICallInfo **emul_opcode_map = NULL;

MonoJitICallInfo *
mono_find_jit_opcode_emulation (int opcode)
{
	if  (emul_opcode_map)
		return emul_opcode_map [opcode];
	else
		return NULL;
}

static MonoInst*
mini_get_inst_for_method (MonoCompile *cfg, MonoMethod *cmethod, MonoMethodSignature *fsig, MonoInst **args)
{
	MonoInst *ins = NULL;
	
	static MonoClass *runtime_helpers_class = NULL;
	if (! runtime_helpers_class)
		runtime_helpers_class = mono_class_from_name (mono_defaults.corlib,
			"System.Runtime.CompilerServices", "RuntimeHelpers");

	if (cmethod->klass == mono_defaults.string_class) {
		if (strcmp (cmethod->name, "get_Chars") == 0) {
 			MONO_INST_NEW (cfg, ins, OP_GETCHR);
			ins->inst_i0 = args [0];
			ins->inst_i1 = args [1];
			return ins;
		} else if (strcmp (cmethod->name, "get_Length") == 0) {
 			MONO_INST_NEW (cfg, ins, OP_STRLEN);
			ins->inst_i0 = args [0];
			return ins;
		} else if (strcmp (cmethod->name, "InternalSetChar") == 0) {
			MonoInst *get_addr;
 			MONO_INST_NEW (cfg, get_addr, OP_STR_CHAR_ADDR);
			get_addr->inst_i0 = args [0];
			get_addr->inst_i1 = args [1];
 			MONO_INST_NEW (cfg, ins, CEE_STIND_I2);
			ins->inst_i0 = get_addr;
			ins->inst_i1 = args [2];
			return ins;
		} else 
			return NULL;
	} else if (cmethod->klass == mono_defaults.object_class) {
		if (strcmp (cmethod->name, "GetType") == 0) {
 			MONO_INST_NEW (cfg, ins, OP_GETTYPE);
			ins->inst_i0 = args [0];
			return ins;
		/* The OP_GETHASHCODE rule depends on OP_MUL */
#if !defined(MONO_ARCH_EMULATE_MUL_DIV) && !defined(HAVE_MOVING_COLLECTOR)
		} else if (strcmp (cmethod->name, "InternalGetHashCode") == 0) {
 			MONO_INST_NEW (cfg, ins, OP_GETHASHCODE);
			ins->inst_i0 = args [0];
			return ins;
#endif
		} else if (strcmp (cmethod->name, ".ctor") == 0) {
 			MONO_INST_NEW (cfg, ins, OP_NOP);
			return ins;
		} else
			return NULL;
	} else if (cmethod->klass == mono_defaults.array_class) {
 		if (cmethod->name [0] != 'g')
 			return NULL;

		if (strcmp (cmethod->name, "get_Rank") == 0) {
 			MONO_INST_NEW (cfg, ins, OP_ARRAY_RANK);
			ins->inst_i0 = args [0];
			return ins;
		} else if (strcmp (cmethod->name, "get_Length") == 0) {
 			MONO_INST_NEW (cfg, ins, CEE_LDLEN);
			ins->inst_i0 = args [0];
			return ins;
		} else
			return NULL;
	} else if (cmethod->klass == runtime_helpers_class) {
		if (strcmp (cmethod->name, "get_OffsetToStringData") == 0) {
			NEW_ICONST (cfg, ins, G_STRUCT_OFFSET (MonoString, chars));
			return ins;
		} else
			return NULL;
	} else if (cmethod->klass == mono_defaults.thread_class) {
		if (strcmp (cmethod->name, "get_CurrentThread") == 0 && (ins = mono_arch_get_thread_intrinsic (cfg)))
			return ins;
	} else if (mini_class_is_system_array (cmethod->klass) &&
			strcmp (cmethod->name, "GetGenericValueImpl") == 0) {
		MonoInst *sp [2];
		MonoInst *ldelem, *store, *load;
		MonoClass *eklass = mono_class_from_mono_type (fsig->params [1]);
		int n;
		n = mono_type_to_stind (&eklass->byval_arg);
		if (n == CEE_STOBJ)
			return NULL;
		sp [0] = args [0];
		sp [1] = args [1];
		NEW_LDELEMA (cfg, ldelem, sp, eklass);
		ldelem->flags |= MONO_INST_NORANGECHECK;
		MONO_INST_NEW (cfg, store, n);
		n = mono_type_to_ldind (&eklass->byval_arg);
		MONO_INST_NEW (cfg, load, mono_type_to_ldind (&eklass->byval_arg));
		type_to_eval_stack_type (&eklass->byval_arg, load);
		load->inst_left = ldelem;
		store->inst_left = args [2];
		store->inst_right = load;
		return store;
	}

	return mono_arch_get_inst_for_method (cfg, cmethod, fsig, args);
}

static void
mono_save_args (MonoCompile *cfg, MonoBasicBlock *bblock, MonoMethodSignature *sig, MonoInst **sp, MonoInst **args)
{
	MonoInst *store, *temp;
	int i;

	g_assert (!MONO_TYPE_ISSTRUCT (sig->ret));

	if (!sig->hasthis && sig->param_count == 0) 
		return;

	if (sig->hasthis) {
		if (sp [0]->opcode == OP_ICONST) {
			*args++ = sp [0];
		} else {
			temp = mono_compile_create_var (cfg, type_from_stack_type (*sp), OP_LOCAL);
			*args++ = temp;
			NEW_TEMPSTORE (cfg, store, temp->inst_c0, *sp);
			store->cil_code = sp [0]->cil_code;
			MONO_ADD_INS (bblock, store);
		}
		sp++;
	}

	for (i = 0; i < sig->param_count; ++i) {
		if (sp [0]->opcode == OP_ICONST) {
			*args++ = sp [0];
		} else {
			temp = mono_compile_create_var (cfg, sig->params [i], OP_LOCAL);
			*args++ = temp;
			NEW_TEMPSTORE (cfg, store, temp->inst_c0, *sp);
			store->cil_code = sp [0]->cil_code;
			if (store->opcode == CEE_STOBJ) {
				NEW_TEMPLOADA (cfg, store, temp->inst_c0);
				handle_stobj (cfg, bblock, store, *sp, sp [0]->cil_code, temp->klass, FALSE, FALSE, FALSE);
			} else {
				MONO_ADD_INS (bblock, store);
			} 
		}
		sp++;
	}
}
#define MONO_INLINE_CALLED_LIMITED_METHODS 0
#define MONO_INLINE_CALLER_LIMITED_METHODS 0

#if (MONO_INLINE_CALLED_LIMITED_METHODS)
static char*
mono_inline_called_method_name_limit = NULL;
static gboolean check_inline_called_method_name_limit (MonoMethod *called_method) {
	char *called_method_name = mono_method_full_name (called_method, TRUE);
	int strncmp_result;
	
	if (mono_inline_called_method_name_limit == NULL) {
		char *limit_string = getenv ("MONO_INLINE_CALLED_METHOD_NAME_LIMIT");
		if (limit_string != NULL) {
			mono_inline_called_method_name_limit = limit_string;
		} else {
			mono_inline_called_method_name_limit = (char *) "";
		}
	}
	
	strncmp_result = strncmp (called_method_name, mono_inline_called_method_name_limit, strlen (mono_inline_called_method_name_limit));
	g_free (called_method_name);
	
	//return (strncmp_result <= 0);
	return (strncmp_result == 0);
}
#endif

#if (MONO_INLINE_CALLER_LIMITED_METHODS)
static char*
mono_inline_caller_method_name_limit = NULL;
static gboolean check_inline_caller_method_name_limit (MonoMethod *caller_method) {
	char *caller_method_name = mono_method_full_name (caller_method, TRUE);
	int strncmp_result;
	
	if (mono_inline_caller_method_name_limit == NULL) {
		char *limit_string = getenv ("MONO_INLINE_CALLER_METHOD_NAME_LIMIT");
		if (limit_string != NULL) {
			mono_inline_caller_method_name_limit = limit_string;
		} else {
			mono_inline_caller_method_name_limit = (char *) "";
		}
	}
	
	strncmp_result = strncmp (caller_method_name, mono_inline_caller_method_name_limit, strlen (mono_inline_caller_method_name_limit));
	g_free (caller_method_name);
	
	//return (strncmp_result <= 0);
	return (strncmp_result == 0);
}
#endif

static int
inline_method (MonoCompile *cfg, MonoMethod *cmethod, MonoMethodSignature *fsig, MonoBasicBlock *bblock, MonoInst **sp,
		guchar *ip, guint real_offset, GList *dont_inline, MonoBasicBlock **last_b, gboolean inline_allways)
{
	MonoInst *ins, *rvar = NULL;
	MonoMethodHeader *cheader;
	MonoBasicBlock *ebblock, *sbblock;
	int i, costs, new_locals_offset;
	MonoMethod *prev_inlined_method;
#if (MONO_INLINE_CALLED_LIMITED_METHODS)
	if ((! inline_allways) && ! check_inline_called_method_name_limit (cmethod))
		return 0;
#endif
#if (MONO_INLINE_CALLER_LIMITED_METHODS)
	if ((! inline_allways) && ! check_inline_caller_method_name_limit (cfg->method))
		return 0;
#endif

	if (bblock->out_of_line && !inline_allways)
		return 0;

	if (cfg->verbose_level > 2)
		g_print ("INLINE START %p %s -> %s\n", cmethod,  mono_method_full_name (cfg->method, TRUE), mono_method_full_name (cmethod, TRUE));

	if (!cmethod->inline_info) {
		mono_jit_stats.inlineable_methods++;
		cmethod->inline_info = 1;
	}
	/* allocate space to store the return value */
	if (!MONO_TYPE_IS_VOID (fsig->ret)) {
		rvar =  mono_compile_create_var (cfg, fsig->ret, OP_LOCAL);
	}

	/* allocate local variables */
	cheader = mono_method_get_header (cmethod);
	new_locals_offset = cfg->num_varinfo;
	for (i = 0; i < cheader->num_locals; ++i)
		mono_compile_create_var (cfg, cheader->locals [i], OP_LOCAL);
	
	/* allocate starte and end blocks */
	sbblock = NEW_BBLOCK (cfg);
	sbblock->block_num = cfg->num_bblocks++;
	sbblock->real_offset = real_offset;

	ebblock = NEW_BBLOCK (cfg);
	ebblock->block_num = cfg->num_bblocks++;
	ebblock->real_offset = real_offset;

	prev_inlined_method = cfg->inlined_method;
	cfg->inlined_method = cmethod;

	costs = mono_method_to_ir (cfg, cmethod, sbblock, ebblock, new_locals_offset, rvar, dont_inline, sp, real_offset, *ip == CEE_CALLVIRT);

	cfg->inlined_method = prev_inlined_method;

	if ((costs >= 0 && costs < 60) || inline_allways) {
		if (cfg->verbose_level > 2)
			g_print ("INLINE END %s -> %s\n", mono_method_full_name (cfg->method, TRUE), mono_method_full_name (cmethod, TRUE));
		
		mono_jit_stats.inlined_methods++;

		/* always add some code to avoid block split failures */
		MONO_INST_NEW (cfg, ins, OP_NOP);
		MONO_ADD_INS (bblock, ins);
		ins->cil_code = ip;

		bblock->next_bb = sbblock;
		link_bblock (cfg, bblock, sbblock);

		if (rvar) {
			NEW_TEMPLOAD (cfg, ins, rvar->inst_c0);
			*sp++ = ins;
		}
		*last_b = ebblock;
		return costs + 1;
	} else {
		if (cfg->verbose_level > 2)
			g_print ("INLINE ABORTED %s\n", mono_method_full_name (cmethod, TRUE));
	}
	return 0;
}

/*
 * Some of these comments may well be out-of-date.
 * Design decisions: we do a single pass over the IL code (and we do bblock 
 * splitting/merging in the few cases when it's required: a back jump to an IL
 * address that was not already seen as bblock starting point).
 * Code is validated as we go (full verification is still better left to metadata/verify.c).
 * Complex operations are decomposed in simpler ones right away. We need to let the 
 * arch-specific code peek and poke inside this process somehow (except when the 
 * optimizations can take advantage of the full semantic info of coarse opcodes).
 * All the opcodes of the form opcode.s are 'normalized' to opcode.
 * MonoInst->opcode initially is the IL opcode or some simplification of that 
 * (OP_LOAD, OP_STORE). The arch-specific code may rearrange it to an arch-specific 
 * opcode with value bigger than OP_LAST.
 * At this point the IR can be handed over to an interpreter, a dumb code generator
 * or to the optimizing code generator that will translate it to SSA form.
 *
 * Profiling directed optimizations.
 * We may compile by default with few or no optimizations and instrument the code
 * or the user may indicate what methods to optimize the most either in a config file
 * or through repeated runs where the compiler applies offline the optimizations to 
 * each method and then decides if it was worth it.
 *
 * TODO:
 * * consider using an array instead of an hash table (bb_hash)
 */

#define CHECK_TYPE(ins) if (!(ins)->type) UNVERIFIED
#define CHECK_STACK(num) if ((sp - stack_start) < (num)) UNVERIFIED
#define CHECK_STACK_OVF(num) if (((sp - stack_start) + (num)) > header->max_stack) UNVERIFIED
#define CHECK_ARG(num) if ((unsigned)(num) >= (unsigned)num_args) UNVERIFIED
#define CHECK_LOCAL(num) if ((unsigned)(num) >= (unsigned)header->num_locals) UNVERIFIED
#define CHECK_OPSIZE(size) if (ip + size > end) UNVERIFIED
#define CHECK_UNVERIFIABLE(cfg) if (cfg->unverifiable) UNVERIFIED

/* offset from br.s -> br like opcodes */
#define BIG_BRANCH_OFFSET 13

static gboolean
ip_in_bb (MonoCompile *cfg, MonoBasicBlock *bb, const guint8* ip)
{
	MonoBasicBlock *b = g_hash_table_lookup (cfg->bb_hash, ip);
	
	return b == NULL || b == bb;
}

static int
get_basic_blocks (MonoCompile *cfg, GHashTable *bbhash, MonoMethodHeader* header, guint real_offset, unsigned char *start, unsigned char *end, unsigned char **pos)
{
	unsigned char *ip = start;
	unsigned char *target;
	int i;
	guint cli_addr;
	MonoBasicBlock *bblock;
	const MonoOpcode *opcode;

	while (ip < end) {
		cli_addr = ip - start;
		i = mono_opcode_value ((const guint8 **)&ip, end);
		if (i < 0)
			UNVERIFIED;
		opcode = &mono_opcodes [i];
		switch (opcode->argument) {
		case MonoInlineNone:
			ip++; 
			break;
		case MonoInlineString:
		case MonoInlineType:
		case MonoInlineField:
		case MonoInlineMethod:
		case MonoInlineTok:
		case MonoInlineSig:
		case MonoShortInlineR:
		case MonoInlineI:
			ip += 5;
			break;
		case MonoInlineVar:
			ip += 3;
			break;
		case MonoShortInlineVar:
		case MonoShortInlineI:
			ip += 2;
			break;
		case MonoShortInlineBrTarget:
			target = start + cli_addr + 2 + (signed char)ip [1];
			GET_BBLOCK (cfg, bbhash, bblock, target);
			ip += 2;
			if (ip < end)
				GET_BBLOCK (cfg, bbhash, bblock, ip);
			break;
		case MonoInlineBrTarget:
			target = start + cli_addr + 5 + (gint32)read32 (ip + 1);
			GET_BBLOCK (cfg, bbhash, bblock, target);
			ip += 5;
			if (ip < end)
				GET_BBLOCK (cfg, bbhash, bblock, ip);
			break;
		case MonoInlineSwitch: {
			guint32 n = read32 (ip + 1);
			guint32 j;
			ip += 5;
			cli_addr += 5 + 4 * n;
			target = start + cli_addr;
			GET_BBLOCK (cfg, bbhash, bblock, target);
			
			for (j = 0; j < n; ++j) {
				target = start + cli_addr + (gint32)read32 (ip);
				GET_BBLOCK (cfg, bbhash, bblock, target);
				ip += 4;
			}
			break;
		}
		case MonoInlineR:
		case MonoInlineI8:
			ip += 9;
			break;
		default:
			g_assert_not_reached ();
		}

		if (i == CEE_THROW) {
			unsigned char *bb_start = ip - 1;
			
			/* Find the start of the bblock containing the throw */
			bblock = NULL;
			while ((bb_start >= start) && !bblock) {
				bblock = g_hash_table_lookup (bbhash, (bb_start));
				bb_start --;
			}
			if (bblock)
				bblock->out_of_line = 1;
		}
	}
	return 0;
unverified:
	*pos = ip;
	return 1;
}

static MonoInst*
emit_tree (MonoCompile *cfg, MonoBasicBlock *bblock, MonoInst *ins, const guint8* ip_next)
{
	MonoInst *store, *temp, *load;
	
	if (ip_in_bb (cfg, bblock, ip_next) &&
		(CODE_IS_STLOC (ip_next) || *ip_next == CEE_RET))
			return ins;
	
	temp = mono_compile_create_var (cfg, type_from_stack_type (ins), OP_LOCAL);
	temp->flags |= MONO_INST_IS_TEMP;
	NEW_TEMPSTORE (cfg, store, temp->inst_c0, ins);
	store->cil_code = ins->cil_code;
	MONO_ADD_INS (bblock, store);
	NEW_TEMPLOAD (cfg, load, temp->inst_c0);
	load->cil_code = ins->cil_code;
	return load;
}

static inline MonoMethod *
mini_get_method (MonoMethod *m, guint32 token, MonoClass *klass, MonoGenericContext *context)
{
	MonoMethod *method;

	if (m->wrapper_type != MONO_WRAPPER_NONE)
		return mono_method_get_wrapper_data (m, token);

	method = mono_get_method_full (m->klass->image, token, klass, context);

	if (method && method->is_inflated)
		method = mono_get_inflated_method (method);

	return method;
}

static inline MonoClass*
mini_get_class (MonoMethod *method, guint32 token, MonoGenericContext *context)
{
	MonoClass *klass;

	if (method->wrapper_type != MONO_WRAPPER_NONE)
		klass = mono_method_get_wrapper_data (method, token);
	else
		klass = mono_class_get_full (method->klass->image, token, context);
	if (klass)
		mono_class_init (klass);
	return klass;
}

/*
 * Returns TRUE if the JIT should abort inlining because "callee"
 * is influenced by security attributes.
 */
static
gboolean check_linkdemand (MonoCompile *cfg, MonoMethod *caller, MonoMethod *callee, MonoBasicBlock *bblock, unsigned char *ip)
{
	guint32 result;
	
	if ((cfg->method != caller) && mono_method_has_declsec (callee)) {
		return TRUE;
	}
	
	result = mono_declsec_linkdemand (cfg->domain, caller, callee);
	if (result == MONO_JIT_SECURITY_OK)
		return FALSE;

	if (result == MONO_JIT_LINKDEMAND_ECMA) {
		/* Generate code to throw a SecurityException before the actual call/link */
		MonoAssembly *assembly = mono_image_get_assembly (caller->klass->image);
		MonoReflectionAssembly *refass = (MonoReflectionAssembly*) mono_assembly_get_object (cfg->domain, assembly);
		MonoReflectionMethod *refmet = mono_method_get_object (cfg->domain, caller, NULL);
		MonoSecurityManager *secman = mono_security_manager_get_methods ();
		MonoInst *args [3];

		NEW_ICONST (cfg, args [0], 4);
		NEW_PCONST (cfg, args [1], refass);
		NEW_PCONST (cfg, args [2], refmet);
		mono_emit_method_call_spilled (cfg, bblock, secman->linkdemandsecurityexception, mono_method_signature (secman->linkdemandsecurityexception), args, ip, NULL);
	} else if (cfg->exception_type == MONO_EXCEPTION_NONE) {
		 /* don't hide previous results */
		cfg->exception_type = MONO_EXCEPTION_SECURITY_LINKDEMAND;
		cfg->exception_data = result;
	}
	
	return FALSE;
}

static gboolean
can_access_internals (MonoAssembly *accessing, MonoAssembly* accessed)
{
	GSList *tmp;
	if (accessing == accessed)
		return TRUE;
	if (!accessed || !accessing)
		return FALSE;
	for (tmp = accessed->friend_assembly_names; tmp; tmp = tmp->next) {
		MonoAssemblyName *friend = tmp->data;
		/* Be conservative with checks */
		if (!friend->name)
			continue;
		if (strcmp (accessing->aname.name, friend->name))
			continue;
		if (friend->public_key_token [0]) {
			if (!accessing->aname.public_key_token [0])
				continue;
			if (strcmp ((char*)friend->public_key_token, (char*)accessing->aname.public_key_token))
				continue;
		}
		return TRUE;
	}
	return FALSE;
}

/* FIXME: check visibility of type, too */
static gboolean
can_access_member (MonoClass *access_klass, MonoClass *member_klass, int access_level)
{
	/* Partition I 8.5.3.2 */
	/* the access level values are the same for fields and methods */
	switch (access_level) {
	case FIELD_ATTRIBUTE_COMPILER_CONTROLLED:
		/* same compilation unit */
		return access_klass->image == member_klass->image;
	case FIELD_ATTRIBUTE_PRIVATE:
		return access_klass == member_klass;
	case FIELD_ATTRIBUTE_FAM_AND_ASSEM:
		if (mono_class_has_parent (access_klass, member_klass) &&
				can_access_internals (access_klass->image->assembly, member_klass->image->assembly))
			return TRUE;
		return FALSE;
	case FIELD_ATTRIBUTE_ASSEMBLY:
		return can_access_internals (access_klass->image->assembly, member_klass->image->assembly);
	case FIELD_ATTRIBUTE_FAMILY:
		if (mono_class_has_parent (access_klass, member_klass))
			return TRUE;
		return FALSE;
	case FIELD_ATTRIBUTE_FAM_OR_ASSEM:
		if (mono_class_has_parent (access_klass, member_klass))
			return TRUE;
		return can_access_internals (access_klass->image->assembly, member_klass->image->assembly);
	case FIELD_ATTRIBUTE_PUBLIC:
		return TRUE;
	}
	return FALSE;
}

static gboolean
can_access_field (MonoMethod *method, MonoClassField *field)
{
	/* FIXME: check all overlapping fields */
	int can = can_access_member (method->klass, field->parent, field->type->attrs & FIELD_ATTRIBUTE_FIELD_ACCESS_MASK);
	if (!can) {
		MonoClass *nested = method->klass->nested_in;
		while (nested) {
			can = can_access_member (nested, field->parent, field->type->attrs & FIELD_ATTRIBUTE_FIELD_ACCESS_MASK);
			if (can)
				return TRUE;
			nested = nested->nested_in;
		}
	}
	return can;
}

static gboolean
can_access_method (MonoMethod *method, MonoMethod *called)
{
	int can = can_access_member (method->klass, called->klass, called->flags & METHOD_ATTRIBUTE_MEMBER_ACCESS_MASK);
	if (!can) {
		MonoClass *nested = method->klass->nested_in;
		while (nested) {
			can = can_access_member (nested, called->klass, called->flags & METHOD_ATTRIBUTE_MEMBER_ACCESS_MASK);
			if (can)
				return TRUE;
			nested = nested->nested_in;
		}
	}
	/* 
	 * FIXME:
	 * with generics calls to explicit interface implementations can be expressed
	 * directly: the method is private, but we must allow it. This may be opening
	 * a hole or the generics code should handle this differently.
	 * Maybe just ensure the interface type is public.
	 */
	if ((called->flags & METHOD_ATTRIBUTE_VIRTUAL) && (called->flags & METHOD_ATTRIBUTE_FINAL))
		return TRUE;
	return can;
}

/*
 * mono_method_to_ir: translates IL into basic blocks containing trees
 */
static int
mono_method_to_ir (MonoCompile *cfg, MonoMethod *method, MonoBasicBlock *start_bblock, MonoBasicBlock *end_bblock, 
		   int locals_offset, MonoInst *return_var, GList *dont_inline, MonoInst **inline_args, 
		   guint inline_offset, gboolean is_virtual_call)
{
	MonoInst *zero_int32, *zero_int64, *zero_ptr, *zero_obj, *zero_r8;
	MonoInst *ins, **sp, **stack_start;
	MonoBasicBlock *bblock, *tblock = NULL, *init_localsbb = NULL;
	GHashTable *bbhash;
	MonoMethod *cmethod;
	MonoInst **arg_array;
	MonoMethodHeader *header;
	MonoImage *image;
	guint32 token, ins_flag;
	MonoClass *klass;
	MonoClass *constrained_call = NULL;
	unsigned char *ip, *end, *target, *err_pos;
	static double r8_0 = 0.0;
	MonoMethodSignature *sig;
	MonoGenericContext *generic_context = NULL;
	MonoGenericContainer *generic_container = NULL;
	MonoType **param_types;
	GList *bb_recheck = NULL, *tmp;
	int i, n, start_new_bblock, ialign;
	int num_calls = 0, inline_costs = 0;
	int breakpoint_id = 0;
	guint32 align;
	guint real_offset, num_args;
	MonoBoolean security, pinvoke;
	MonoSecurityManager* secman = NULL;
	MonoDeclSecurityActions actions;
	GSList *class_inits = NULL;
	gboolean dont_verify, dont_verify_stloc;

	/* serialization and xdomain stuff may need access to private fields and methods */
	dont_verify = method->klass->image->assembly->corlib_internal? TRUE: FALSE;
	dont_verify |= method->wrapper_type == MONO_WRAPPER_XDOMAIN_INVOKE;
	dont_verify |= method->wrapper_type == MONO_WRAPPER_XDOMAIN_DISPATCH;
	dont_verify |= method->wrapper_type == MONO_WRAPPER_MANAGED_TO_NATIVE; /* bug #77896 */
	dont_verify |= method->wrapper_type == MONO_WRAPPER_COMINTEROP;
	dont_verify |= method->wrapper_type == MONO_WRAPPER_COMINTEROP_INVOKE;

	/* still some type unsafety issues in marshal wrappers... (unknown is PtrToStructure) */
	dont_verify_stloc = method->wrapper_type == MONO_WRAPPER_MANAGED_TO_NATIVE;
	dont_verify_stloc |= method->wrapper_type == MONO_WRAPPER_UNKNOWN;
	dont_verify_stloc |= method->wrapper_type == MONO_WRAPPER_NATIVE_TO_MANAGED;

	/* Not turned on yet */
	cfg->dont_verify_stack_merge = TRUE;

	image = method->klass->image;
	header = mono_method_get_header (method);
	generic_container = method->generic_container;
	sig = mono_method_signature (method);
	num_args = sig->hasthis + sig->param_count;
	ip = (unsigned char*)header->code;
	end = ip + header->code_size;
	mono_jit_stats.cil_code_size += header->code_size;

	if (sig->is_inflated)
		generic_context = ((MonoMethodInflated *) method)->context;
	else if (generic_container)
		generic_context = &generic_container->context;

	g_assert (!sig->has_type_parameters);

	if (cfg->method == method) {
		real_offset = 0;
		bbhash = cfg->bb_hash;
	} else {
		real_offset = inline_offset;
		bbhash = g_hash_table_new (g_direct_hash, NULL);
	}

	if (cfg->verbose_level > 2)
		g_print ("method to IR %s\n", mono_method_full_name (method, TRUE));

	dont_inline = g_list_prepend (dont_inline, method);
	if (cfg->method == method) {

		if (cfg->prof_options & MONO_PROFILE_INS_COVERAGE)
			cfg->coverage_info = mono_profiler_coverage_alloc (cfg->method, header->code_size);

		/* ENTRY BLOCK */
		cfg->bb_entry = start_bblock = NEW_BBLOCK (cfg);
		start_bblock->cil_code = NULL;
		start_bblock->cil_length = 0;
		start_bblock->block_num = cfg->num_bblocks++;

		/* EXIT BLOCK */
		cfg->bb_exit = end_bblock = NEW_BBLOCK (cfg);
		end_bblock->cil_code = NULL;
		end_bblock->cil_length = 0;
		end_bblock->block_num = cfg->num_bblocks++;
		g_assert (cfg->num_bblocks == 2);

		arg_array = alloca (sizeof (MonoInst *) * num_args);
		for (i = num_args - 1; i >= 0; i--)
			arg_array [i] = cfg->varinfo [i];

		if (header->num_clauses) {
			cfg->spvars = g_hash_table_new (NULL, NULL);
			cfg->exvars = g_hash_table_new (NULL, NULL);
		}
		/* handle exception clauses */
		for (i = 0; i < header->num_clauses; ++i) {
			MonoBasicBlock *try_bb;
			MonoExceptionClause *clause = &header->clauses [i];
			GET_BBLOCK (cfg, bbhash, try_bb, ip + clause->try_offset);
			try_bb->real_offset = clause->try_offset;
			GET_BBLOCK (cfg, bbhash, tblock, ip + clause->handler_offset);
			tblock->real_offset = clause->handler_offset;
			tblock->flags |= BB_EXCEPTION_HANDLER;

			link_bblock (cfg, try_bb, tblock);

			if (*(ip + clause->handler_offset) == CEE_POP)
				tblock->flags |= BB_EXCEPTION_DEAD_OBJ;

			if (clause->flags == MONO_EXCEPTION_CLAUSE_FINALLY ||
			    clause->flags == MONO_EXCEPTION_CLAUSE_FILTER) {
				MONO_INST_NEW (cfg, ins, OP_START_HANDLER);
				MONO_ADD_INS (tblock, ins);

				/* todo: is a fault block unsafe to optimize? */
				if (clause->flags == MONO_EXCEPTION_CLAUSE_FAULT)
					tblock->flags |= BB_EXCEPTION_UNSAFE;
			}


			/*g_print ("clause try IL_%04x to IL_%04x handler %d at IL_%04x to IL_%04x\n", clause->try_offset, clause->try_offset + clause->try_len, clause->flags, clause->handler_offset, clause->handler_offset + clause->handler_len);
			  while (p < end) {
			  g_print ("%s", mono_disasm_code_one (NULL, method, p, &p));
			  }*/
			/* catch and filter blocks get the exception object on the stack */
			if (clause->flags == MONO_EXCEPTION_CLAUSE_NONE ||
			    clause->flags == MONO_EXCEPTION_CLAUSE_FILTER) {
				MonoInst *load, *dummy_use;

				/* mostly like handle_stack_args (), but just sets the input args */
				/* g_print ("handling clause at IL_%04x\n", clause->handler_offset); */
				tblock->in_scount = 1;
				tblock->in_stack = mono_mempool_alloc (cfg->mempool, sizeof (MonoInst*));
				tblock->in_stack [0] = mono_create_exvar_for_offset (cfg, clause->handler_offset);
				tblock->stack_state = mono_mempool_alloc (cfg->mempool, sizeof (MonoStackSlot));
				tblock->stack_state [0].type = STACK_OBJ;
				/* FIXME? */
				tblock->stack_state [0].klass = mono_defaults.object_class;

				/* 
				 * Add a dummy use for the exvar so its liveness info will be
				 * correct.
				 */
				NEW_TEMPLOAD (cfg, load, tblock->in_stack [0]->inst_c0);
				NEW_DUMMY_USE (cfg, dummy_use, load);
				MONO_ADD_INS (tblock, dummy_use);
				
				if (clause->flags == MONO_EXCEPTION_CLAUSE_FILTER) {
					GET_BBLOCK (cfg, bbhash, tblock, ip + clause->data.filter_offset);
					tblock->real_offset = clause->data.filter_offset;
					tblock->in_scount = 1;
					tblock->in_stack = mono_mempool_alloc (cfg->mempool, sizeof (MonoInst*));
					tblock->stack_state = mono_mempool_alloc (cfg->mempool, sizeof (MonoStackSlot));
					tblock->stack_state [0].type = STACK_OBJ;
					/* FIXME? */
					tblock->stack_state [0].klass = mono_defaults.object_class;

					/* The filter block shares the exvar with the handler block */
					tblock->in_stack [0] = mono_create_exvar_for_offset (cfg, clause->handler_offset);
					MONO_INST_NEW (cfg, ins, OP_START_HANDLER);
					MONO_ADD_INS (tblock, ins);
				}
			}
		}
	} else {
		arg_array = alloca (sizeof (MonoInst *) * num_args);
		mono_save_args (cfg, start_bblock, sig, inline_args, arg_array);
	}

	/* FIRST CODE BLOCK */
	bblock = NEW_BBLOCK (cfg);
	bblock->cil_code = ip;

	ADD_BBLOCK (cfg, bbhash, bblock);

	if (cfg->method == method) {
		breakpoint_id = mono_debugger_method_has_breakpoint (method);
		if (breakpoint_id && (mono_debug_format != MONO_DEBUG_FORMAT_DEBUGGER)) {
			MONO_INST_NEW (cfg, ins, OP_BREAK);
			MONO_ADD_INS (bblock, ins);
		}
	}

	if (mono_use_security_manager)
		secman = mono_security_manager_get_methods ();

	security = (secman && mono_method_has_declsec (method));
	/* at this point having security doesn't mean we have any code to generate */
	if (security && (cfg->method == method)) {
		/* Only Demand, NonCasDemand and DemandChoice requires code generation.
		 * And we do not want to enter the next section (with allocation) if we
		 * have nothing to generate */
		security = mono_declsec_get_demands (method, &actions);
	}

	/* we must Demand SecurityPermission.Unmanaged before P/Invoking */
	pinvoke = (secman && (method->wrapper_type == MONO_WRAPPER_MANAGED_TO_NATIVE));
	if (pinvoke) {
		MonoMethod *wrapped = mono_marshal_method_from_wrapper (method);
		if (wrapped && (wrapped->flags & METHOD_ATTRIBUTE_PINVOKE_IMPL)) {
			MonoCustomAttrInfo* custom = mono_custom_attrs_from_method (wrapped);

			/* unless the method or it's class has the [SuppressUnmanagedCodeSecurity] attribute */
			if (custom && mono_custom_attrs_has_attr (custom, secman->suppressunmanagedcodesecurity)) {
				pinvoke = FALSE;
			}

			if (pinvoke) {
				custom = mono_custom_attrs_from_class (wrapped->klass);
				if (custom && mono_custom_attrs_has_attr (custom, secman->suppressunmanagedcodesecurity)) {
					pinvoke = FALSE;
				}
			}
		} else {
			/* not a P/Invoke after all */
			pinvoke = FALSE;
		}
	}
	
	if ((header->init_locals || (cfg->method == method && (cfg->opt & MONO_OPT_SHARED))) || cfg->compile_aot || security || pinvoke) {
		/* we use a separate basic block for the initialization code */
		cfg->bb_init = init_localsbb = NEW_BBLOCK (cfg);
		init_localsbb->real_offset = real_offset;
		start_bblock->next_bb = init_localsbb;
		init_localsbb->next_bb = bblock;
		link_bblock (cfg, start_bblock, init_localsbb);
		link_bblock (cfg, init_localsbb, bblock);
		init_localsbb->block_num = cfg->num_bblocks++;
	} else {
		start_bblock->next_bb = bblock;
		link_bblock (cfg, start_bblock, bblock);
	}

	/* at this point we know, if security is TRUE, that some code needs to be generated */
	if (security && (cfg->method == method)) {
		MonoInst *args [2];

		mono_jit_stats.cas_demand_generation++;

		if (actions.demand.blob) {
			/* Add code for SecurityAction.Demand */
			NEW_DECLSECCONST (cfg, args[0], image, actions.demand);
			NEW_ICONST (cfg, args [1], actions.demand.size);
			/* Calls static void SecurityManager.InternalDemand (byte* permissions, int size); */
			mono_emit_method_call_spilled (cfg, init_localsbb, secman->demand, mono_method_signature (secman->demand), args, ip, NULL);
		}
		if (actions.noncasdemand.blob) {
			/* CLR 1.x uses a .noncasdemand (but 2.x doesn't) */
			/* For Mono we re-route non-CAS Demand to Demand (as the managed code must deal with it anyway) */
			NEW_DECLSECCONST (cfg, args[0], image, actions.noncasdemand);
			NEW_ICONST (cfg, args [1], actions.noncasdemand.size);
			/* Calls static void SecurityManager.InternalDemand (byte* permissions, int size); */
			mono_emit_method_call_spilled (cfg, init_localsbb, secman->demand, mono_method_signature (secman->demand), args, ip, NULL);
		}
		if (actions.demandchoice.blob) {
			/* New in 2.0, Demand must succeed for one of the permissions (i.e. not all) */
			NEW_DECLSECCONST (cfg, args[0], image, actions.demandchoice);
			NEW_ICONST (cfg, args [1], actions.demandchoice.size);
			/* Calls static void SecurityManager.InternalDemandChoice (byte* permissions, int size); */
			mono_emit_method_call_spilled (cfg, init_localsbb, secman->demandchoice, mono_method_signature (secman->demandchoice), args, ip, NULL);
		}
	}

	/* we must Demand SecurityPermission.Unmanaged before p/invoking */
	if (pinvoke) {
		mono_emit_method_call_spilled (cfg, init_localsbb, secman->demandunmanaged, mono_method_signature (secman->demandunmanaged), NULL, ip, NULL);
	}

	if (get_basic_blocks (cfg, bbhash, header, real_offset, ip, end, &err_pos)) {
		ip = err_pos;
		UNVERIFIED;
	}

	if (cfg->method == method)
		mono_debug_init_method (cfg, bblock, breakpoint_id);

	param_types = mono_mempool_alloc (cfg->mempool, sizeof (MonoType*) * num_args);
	if (sig->hasthis)
		param_types [0] = method->klass->valuetype?&method->klass->this_arg:&method->klass->byval_arg;
	for (n = 0; n < sig->param_count; ++n)
		param_types [n + sig->hasthis] = sig->params [n];
	for (n = 0; n < header->num_locals; ++n) {
		if (header->locals [n]->type == MONO_TYPE_VOID && !header->locals [n]->byref)
			UNVERIFIED;
	}
	class_inits = NULL;

	/* do this somewhere outside - not here */
	NEW_ICONST (cfg, zero_int32, 0);
	NEW_ICONST (cfg, zero_int64, 0);
	zero_int64->type = STACK_I8;
	NEW_PCONST (cfg, zero_ptr, 0);
	NEW_PCONST (cfg, zero_obj, 0);
	zero_obj->type = STACK_OBJ;

	MONO_INST_NEW (cfg, zero_r8, OP_R8CONST);
	zero_r8->type = STACK_R8;
	zero_r8->inst_p0 = &r8_0;

	/* add a check for this != NULL to inlined methods */
	if (is_virtual_call) {
		MONO_INST_NEW (cfg, ins, OP_CHECK_THIS);
		NEW_ARGLOAD (cfg, ins->inst_left, 0);
		ins->cil_code = ip;
		MONO_ADD_INS (bblock, ins);
	}

	/* we use a spare stack slot in SWITCH and NEWOBJ and others */
	stack_start = sp = mono_mempool_alloc0 (cfg->mempool, sizeof (MonoInst*) * (header->max_stack + 1));

	ins_flag = 0;
	start_new_bblock = 0;
	while (ip < end) {

		if (cfg->method == method)
			real_offset = ip - header->code;
		else
			real_offset = inline_offset;

		if (start_new_bblock) {
			bblock->cil_length = ip - bblock->cil_code;
			if (start_new_bblock == 2) {
				g_assert (ip == tblock->cil_code);
			} else {
				GET_BBLOCK (cfg, bbhash, tblock, ip);
			}
			bblock->next_bb = tblock;
			bblock = tblock;
			start_new_bblock = 0;
			for (i = 0; i < bblock->in_scount; ++i) {
				if (cfg->verbose_level > 3)
					g_print ("loading %d from temp %d\n", i, (int)bblock->in_stack [i]->inst_c0);						
				NEW_TEMPLOAD (cfg, ins, bblock->in_stack [i]->inst_c0);
				*sp++ = ins;
			}
			g_slist_free (class_inits);
			class_inits = NULL;
		} else {
			if ((tblock = g_hash_table_lookup (bbhash, ip)) && (tblock != bblock)) {
				link_bblock (cfg, bblock, tblock);
				if (sp != stack_start) {
					handle_stack_args (cfg, bblock, stack_start, sp - stack_start);
					sp = stack_start;
					CHECK_UNVERIFIABLE (cfg);
				}
				bblock->next_bb = tblock;
				bblock = tblock;
				for (i = 0; i < bblock->in_scount; ++i) {
					if (cfg->verbose_level > 3)
						g_print ("loading %d from temp %d\n", i, (int)bblock->in_stack [i]->inst_c0);						
					NEW_TEMPLOAD (cfg, ins, bblock->in_stack [i]->inst_c0);
					*sp++ = ins;
				}
				g_slist_free (class_inits);
				class_inits = NULL;
			}
		}

		bblock->real_offset = real_offset;

		if ((cfg->method == method) && cfg->coverage_info) {
			MonoInst *store, *one;
			guint32 cil_offset = ip - header->code;
			cfg->coverage_info->data [cil_offset].cil_code = ip;

			/* TODO: Use an increment here */
			NEW_ICONST (cfg, one, 1);
			one->cil_code = ip;

			NEW_PCONST (cfg, ins, &(cfg->coverage_info->data [cil_offset].count));
			ins->cil_code = ip;

			MONO_INST_NEW (cfg, store, CEE_STIND_I);
			store->cil_code = ip;
			store->inst_left = ins;
			store->inst_right = one;

			MONO_ADD_INS (bblock, store);
		}

		if (cfg->verbose_level > 3)
			g_print ("converting (in B%d: stack: %d) %s", bblock->block_num, (int)(sp - stack_start), mono_disasm_code_one (NULL, method, ip, NULL));

		switch (*ip) {
		case CEE_NOP:
		case CEE_BREAK:
			MONO_INST_NEW (cfg, ins, *ip == CEE_NOP ? OP_NOP : OP_BREAK);
			ins->cil_code = ip++;
			MONO_ADD_INS (bblock, ins);
			break;
		case CEE_LDARG_0:
		case CEE_LDARG_1:
		case CEE_LDARG_2:
		case CEE_LDARG_3:
			CHECK_STACK_OVF (1);
			n = (*ip)-CEE_LDARG_0;
			CHECK_ARG (n);
			NEW_ARGLOAD (cfg, ins, n);
			ins->cil_code = ip++;
			*sp++ = ins;
			break;
		case CEE_LDLOC_0:
		case CEE_LDLOC_1:
		case CEE_LDLOC_2:
		case CEE_LDLOC_3:
			CHECK_STACK_OVF (1);
			n = (*ip)-CEE_LDLOC_0;
			CHECK_LOCAL (n);
			NEW_LOCLOAD (cfg, ins, n);
			ins->cil_code = ip++;
			*sp++ = ins;
			break;
		case CEE_STLOC_0:
		case CEE_STLOC_1:
		case CEE_STLOC_2:
		case CEE_STLOC_3:
			CHECK_STACK (1);
			n = (*ip)-CEE_STLOC_0;
			CHECK_LOCAL (n);
			--sp;
			handle_loaded_temps (cfg, bblock, stack_start, sp);
			NEW_LOCSTORE (cfg, ins, n, *sp);
			ins->cil_code = ip;
			if (!dont_verify_stloc && target_type_is_incompatible (cfg, header->locals [n], *sp))
				UNVERIFIED;
			if (ins->opcode == CEE_STOBJ) {
				NEW_LOCLOADA (cfg, ins, n);
				handle_stobj (cfg, bblock, ins, *sp, ip, ins->klass, FALSE, FALSE, FALSE);
			} else
				MONO_ADD_INS (bblock, ins);
			++ip;
			inline_costs += 1;
			break;
		case CEE_LDARG_S:
			CHECK_OPSIZE (2);
			CHECK_STACK_OVF (1);
			CHECK_ARG (ip [1]);
			NEW_ARGLOAD (cfg, ins, ip [1]);
			ins->cil_code = ip;
			*sp++ = ins;
			ip += 2;
			break;
		case CEE_LDARGA_S:
			CHECK_OPSIZE (2);
			CHECK_STACK_OVF (1);
			CHECK_ARG (ip [1]);
			NEW_ARGLOADA (cfg, ins, ip [1]);
			ins->cil_code = ip;
			*sp++ = ins;
			ip += 2;
			break;
		case CEE_STARG_S:
			CHECK_OPSIZE (2);
			CHECK_STACK (1);
			--sp;
			CHECK_ARG (ip [1]);
			NEW_ARGSTORE (cfg, ins, ip [1], *sp);
			handle_loaded_temps (cfg, bblock, stack_start, sp);
			ins->cil_code = ip;
			if (!dont_verify_stloc && target_type_is_incompatible (cfg, param_types [ip [1]], *sp))
				UNVERIFIED;
			if (ins->opcode == CEE_STOBJ) {
				NEW_ARGLOADA (cfg, ins, ip [1]);
				handle_stobj (cfg, bblock, ins, *sp, ip, ins->klass, FALSE, FALSE, FALSE);
			} else
				MONO_ADD_INS (bblock, ins);
			ip += 2;
			break;
		case CEE_LDLOC_S:
			CHECK_OPSIZE (2);
			CHECK_STACK_OVF (1);
			CHECK_LOCAL (ip [1]);
			NEW_LOCLOAD (cfg, ins, ip [1]);
			ins->cil_code = ip;
			*sp++ = ins;
			ip += 2;
			break;
		case CEE_LDLOCA_S:
			CHECK_OPSIZE (2);
			CHECK_STACK_OVF (1);
			CHECK_LOCAL (ip [1]);
			NEW_LOCLOADA (cfg, ins, ip [1]);
			ins->cil_code = ip;
			*sp++ = ins;
			ip += 2;
			break;
		case CEE_STLOC_S:
			CHECK_OPSIZE (2);
			CHECK_STACK (1);
			--sp;
			handle_loaded_temps (cfg, bblock, stack_start, sp);
			CHECK_LOCAL (ip [1]);
			NEW_LOCSTORE (cfg, ins, ip [1], *sp);
			ins->cil_code = ip;
			if (!dont_verify_stloc && target_type_is_incompatible (cfg, header->locals [ip [1]], *sp))
				UNVERIFIED;
			if (ins->opcode == CEE_STOBJ) {
				NEW_LOCLOADA (cfg, ins, ip [1]);
				handle_stobj (cfg, bblock, ins, *sp, ip, ins->klass, FALSE, FALSE, FALSE);
			} else
				MONO_ADD_INS (bblock, ins);
			ip += 2;
			inline_costs += 1;
			break;
		case CEE_LDNULL:
			CHECK_STACK_OVF (1);
			NEW_PCONST (cfg, ins, NULL);
			ins->cil_code = ip;
			ins->type = STACK_OBJ;
			++ip;
			*sp++ = ins;
			break;
		case CEE_LDC_I4_M1:
			CHECK_STACK_OVF (1);
			NEW_ICONST (cfg, ins, -1);
			ins->cil_code = ip;
			++ip;
			*sp++ = ins;
			break;
		case CEE_LDC_I4_0:
		case CEE_LDC_I4_1:
		case CEE_LDC_I4_2:
		case CEE_LDC_I4_3:
		case CEE_LDC_I4_4:
		case CEE_LDC_I4_5:
		case CEE_LDC_I4_6:
		case CEE_LDC_I4_7:
		case CEE_LDC_I4_8:
			CHECK_STACK_OVF (1);
			NEW_ICONST (cfg, ins, (*ip) - CEE_LDC_I4_0);
			ins->cil_code = ip;
			++ip;
			*sp++ = ins;
			break;
		case CEE_LDC_I4_S:
			CHECK_OPSIZE (2);
			CHECK_STACK_OVF (1);
			++ip;
			NEW_ICONST (cfg, ins, *((signed char*)ip));
			ins->cil_code = ip;
			++ip;
			*sp++ = ins;
			break;
		case CEE_LDC_I4:
			CHECK_OPSIZE (5);
			CHECK_STACK_OVF (1);
			NEW_ICONST (cfg, ins, (gint32)read32 (ip + 1));
			ins->cil_code = ip;
			ip += 5;
			*sp++ = ins;
			break;
		case CEE_LDC_I8:
			CHECK_OPSIZE (9);
			CHECK_STACK_OVF (1);
			MONO_INST_NEW (cfg, ins, OP_I8CONST);
			ins->cil_code = ip;
			ins->type = STACK_I8;
			++ip;
			ins->inst_l = (gint64)read64 (ip);
			ip += 8;
			*sp++ = ins;
			break;
		case CEE_LDC_R4: {
			float *f;
			/* we should really allocate this only late in the compilation process */
			mono_domain_lock (cfg->domain);
			f = mono_mempool_alloc (cfg->domain->mp, sizeof (float));
			mono_domain_unlock (cfg->domain);
			CHECK_OPSIZE (5);
			CHECK_STACK_OVF (1);
			MONO_INST_NEW (cfg, ins, OP_R4CONST);
			ins->type = STACK_R8;
			++ip;
			readr4 (ip, f);
			ins->inst_p0 = f;

			ip += 4;
			*sp++ = ins;			
			break;
		}
		case CEE_LDC_R8: {
			double *d;
			mono_domain_lock (cfg->domain);
			d = mono_mempool_alloc (cfg->domain->mp, sizeof (double));
			mono_domain_unlock (cfg->domain);
			CHECK_OPSIZE (9);
			CHECK_STACK_OVF (1);
			MONO_INST_NEW (cfg, ins, OP_R8CONST);
			ins->type = STACK_R8;
			++ip;
			readr8 (ip, d);
			ins->inst_p0 = d;

			ip += 8;
			*sp++ = ins;			
			break;
		}
		case CEE_DUP: {
			MonoInst *temp, *store;
			CHECK_STACK (1);
			CHECK_STACK_OVF (1);
			sp--;
			ins = *sp;
		
			/* 
			 * small optimization: if the loaded value was from a local already,
			 * just load it twice.
			 */
			if (ins->ssa_op == MONO_SSA_LOAD && 
			    (ins->inst_i0->opcode == OP_LOCAL || ins->inst_i0->opcode == OP_ARG)) {
				sp++;
				MONO_INST_NEW (cfg, temp, 0);
				*temp = *ins;
				temp->cil_code = ip;
				*sp++ = temp;
			} else {
				temp = mono_compile_create_var (cfg, type_from_stack_type (ins), OP_LOCAL);
				temp->flags |= MONO_INST_IS_TEMP;
				temp->cil_code = ip;
				NEW_TEMPSTORE (cfg, store, temp->inst_c0, ins);
				store->cil_code = ip;
				if (store->opcode == CEE_STOBJ) {
					NEW_TEMPLOADA (cfg, store, temp->inst_c0);
					handle_stobj (cfg, bblock, store, sp [0], sp [0]->cil_code, store->klass, TRUE, FALSE, FALSE);
				} else {
					MONO_ADD_INS (bblock, store);
				}
				NEW_TEMPLOAD (cfg, ins, temp->inst_c0);
				*sp++ = ins;
				ins->cil_code = ip;
				NEW_TEMPLOAD (cfg, ins, temp->inst_c0);
				*sp++ = ins;
				ins->cil_code = ip;
			}
			++ip;
			inline_costs += 2;
			break;
		}
		case CEE_POP:
			CHECK_STACK (1);
			MONO_INST_NEW (cfg, ins, CEE_POP);
			MONO_ADD_INS (bblock, ins);
			ins->cil_code = ip++;
			--sp;
			ins->inst_i0 = *sp;
			break;
		case CEE_JMP:
			CHECK_OPSIZE (5);
			if (stack_start != sp)
				UNVERIFIED;
			MONO_INST_NEW (cfg, ins, OP_JMP);
			token = read32 (ip + 1);
			/* FIXME: check the signature matches */
			cmethod = mini_get_method (method, token, NULL, generic_context);

			if (!cmethod)
				goto load_error;

			if (mono_use_security_manager) {
				if (check_linkdemand (cfg, method, cmethod, bblock, ip))
					INLINE_FAILURE;
			}

			ins->inst_p0 = cmethod;
			MONO_ADD_INS (bblock, ins);
			ip += 5;
			start_new_bblock = 1;
			break;
		case CEE_CALLI:
		case CEE_CALL:
		case CEE_CALLVIRT: {
			MonoInst *addr = NULL;
			MonoMethodSignature *fsig = NULL;
			int temp, array_rank = 0;
			int virtual = *ip == CEE_CALLVIRT;

			CHECK_OPSIZE (5);
			token = read32 (ip + 1);

			if (*ip == CEE_CALLI) {
				cmethod = NULL;
				CHECK_STACK (1);
				--sp;
				addr = *sp;
				if (method->wrapper_type != MONO_WRAPPER_NONE)
					fsig = (MonoMethodSignature *)mono_method_get_wrapper_data (method, token);
				else
					fsig = mono_metadata_parse_signature (image, token);

				n = fsig->param_count + fsig->hasthis;
			} else {
				MonoMethod *cil_method;
				
				if (method->wrapper_type != MONO_WRAPPER_NONE) {
					cmethod =  (MonoMethod *)mono_method_get_wrapper_data (method, token);
					cil_method = cmethod;
				} else if (constrained_call) {
					cmethod = mono_get_method_constrained (image, token, constrained_call, generic_context, &cil_method);
					cmethod = mono_get_inflated_method (cmethod);
				} else {
					cmethod = mini_get_method (method, token, NULL, generic_context);
					cil_method = cmethod;
				}

				if (!cmethod)
					goto load_error;
				if (!dont_verify && !cfg->skip_visibility && !can_access_method (method, cil_method))
					UNVERIFIED;

				if (!virtual && (cmethod->flags & METHOD_ATTRIBUTE_ABSTRACT))
					/* MS.NET seems to silently convert this to a callvirt */
					virtual = 1;

				if (!cmethod->klass->inited){
					if (!mono_class_init (cmethod->klass))
						goto load_error;
				}

				if (mono_method_signature (cmethod)->pinvoke) {
					MonoMethod *wrapper = mono_marshal_get_native_wrapper (cmethod);
					fsig = mono_method_signature (wrapper);
				} else if (constrained_call) {
					fsig = mono_method_signature (cmethod);
				} else {
					fsig = mono_method_get_signature_full (cmethod, image, token, generic_context);
				}

				n = fsig->param_count + fsig->hasthis;

				if (mono_use_security_manager) {
					if (check_linkdemand (cfg, method, cmethod, bblock, ip))
						INLINE_FAILURE;
				}

				if (cmethod->iflags & METHOD_IMPL_ATTRIBUTE_INTERNAL_CALL &&
				    mini_class_is_system_array (cmethod->klass)) {
					array_rank = cmethod->klass->rank;
				}

				if (cmethod->string_ctor)
					g_assert_not_reached ();

			}

			if (cmethod && cmethod->klass->generic_container)
				UNVERIFIED;

			CHECK_STACK (n);

			//g_assert (!virtual || fsig->hasthis);

			sp -= n;

			if (constrained_call) {
				/*
				 * We have the `constrained.' prefix opcode.
				 */
				if (constrained_call->valuetype && !cmethod->klass->valuetype) {
					MonoInst *load;
					/*
					 * The type parameter is instantiated as a valuetype,
					 * but that type doesn't override the method we're
					 * calling, so we need to box `this'.
					 * sp [0] is a pointer to the data: we need the value
					 * in handle_box (), so load it here.
					 */
					MONO_INST_NEW (cfg, load, mono_type_to_ldind (&constrained_call->byval_arg));
					type_to_eval_stack_type (&constrained_call->byval_arg, load);
					load->cil_code = ip;
					load->inst_left = sp [0];
					sp [0] = handle_box (cfg, bblock, load, ip, constrained_call);
				} else if (!constrained_call->valuetype) {
					MonoInst *ins;

					/*
					 * The type parameter is instantiated as a reference
					 * type.  We have a managed pointer on the stack, so
					 * we need to dereference it here.
					 */

					MONO_INST_NEW (cfg, ins, CEE_LDIND_REF);
					ins->cil_code = ip;
					ins->inst_i0 = sp [0];
					ins->type = STACK_OBJ;
					ins->klass = mono_class_from_mono_type (&constrained_call->byval_arg);
					sp [0] = ins;
				} else if (cmethod->klass->valuetype)
					virtual = 0;
				constrained_call = NULL;
			}

			if (*ip != CEE_CALLI && check_call_signature (cfg, fsig, sp))
				UNVERIFIED;

			if (cmethod && virtual && 
			    (cmethod->flags & METHOD_ATTRIBUTE_VIRTUAL) && 
		 	    !((cmethod->flags & METHOD_ATTRIBUTE_FINAL) && 
			      cmethod->wrapper_type != MONO_WRAPPER_REMOTING_INVOKE_WITH_CHECK) &&
			    mono_method_signature (cmethod)->generic_param_count) {
				MonoInst *this_temp, *this_arg_temp, *store;
				MonoInst *iargs [4];

				g_assert (mono_method_signature (cmethod)->is_inflated);
				/* Prevent inlining of methods that contain indirect calls */
				INLINE_FAILURE;

				this_temp = mono_compile_create_var (cfg, type_from_stack_type (sp [0]), OP_LOCAL);
				this_temp->cil_code = ip;
				NEW_TEMPSTORE (cfg, store, this_temp->inst_c0, sp [0]);

				store->cil_code = ip;
				MONO_ADD_INS (bblock, store);

				/* FIXME: This should be a managed pointer */
				this_arg_temp = mono_compile_create_var (cfg, &mono_defaults.int_class->byval_arg, OP_LOCAL);
				this_arg_temp->cil_code = ip;

				NEW_TEMPLOAD (cfg, iargs [0], this_temp->inst_c0);
				NEW_PCONST (cfg, iargs [1], cmethod);
				NEW_PCONST (cfg, iargs [2], ((MonoMethodInflated *) cmethod)->context);
				NEW_TEMPLOADA (cfg, iargs [3], this_arg_temp->inst_c0);
				temp = mono_emit_jit_icall (cfg, bblock, mono_helper_compile_generic_method, iargs, ip);

				NEW_TEMPLOAD (cfg, addr, temp);
				NEW_TEMPLOAD (cfg, sp [0], this_arg_temp->inst_c0);

				if ((temp = mono_emit_calli (cfg, bblock, fsig, sp, addr, ip)) != -1) {
					NEW_TEMPLOAD (cfg, *sp, temp);
					sp++;
				}

				ip += 5;
				ins_flag = 0;
				break;
			}

			if ((ins_flag & MONO_INST_TAILCALL) && cmethod && (*ip == CEE_CALL) &&
				 (mono_metadata_signature_equal (mono_method_signature (method), mono_method_signature (cmethod)))) {
				int i;

				/* Prevent inlining of methods with tail calls (the call stack would be altered) */
				INLINE_FAILURE;
				/* FIXME: This assumes the two methods has the same number and type of arguments */
				/*
				 * We implement tail calls by storing the actual arguments into the 
				 * argument variables, then emitting a CEE_JMP. Since the actual arguments
				 * can refer to the arg variables, we have to spill them.
				 */
				handle_loaded_temps (cfg, bblock, sp, sp + n);
				for (i = 0; i < n; ++i) {
					/* Prevent argument from being register allocated */
					arg_array [i]->flags |= MONO_INST_VOLATILE;

					/* Check if argument is the same */
					/* 
					 * FIXME: This loses liveness info, so it can only be done if the
					 * argument is not register allocated.
					 */
					NEW_ARGLOAD (cfg, ins, i);
					if ((ins->opcode == sp [i]->opcode) && (ins->inst_i0 == sp [i]->inst_i0))
						continue;

					NEW_ARGSTORE (cfg, ins, i, sp [i]);
					ins->cil_code = ip;
					if (ins->opcode == CEE_STOBJ) {
						NEW_ARGLOADA (cfg, ins, i);
						handle_stobj (cfg, bblock, ins, sp [i], sp [i]->cil_code, ins->klass, FALSE, FALSE, FALSE);
					}
					else
						MONO_ADD_INS (bblock, ins);
				}
				MONO_INST_NEW (cfg, ins, OP_JMP);
				ins->cil_code = ip;
				ins->inst_p0 = cmethod;
				ins->inst_p1 = arg_array [0];
				MONO_ADD_INS (bblock, ins);
				link_bblock (cfg, bblock, end_bblock);			
				start_new_bblock = 1;
				/* skip CEE_RET as well */
				ip += 6;
				ins_flag = 0;
				break;
			}
			if (cmethod && (cfg->opt & MONO_OPT_INTRINS) && (ins = mini_get_inst_for_method (cfg, cmethod, fsig, sp))) {
				ins->cil_code = ip;

				if (MONO_TYPE_IS_VOID (fsig->ret)) {
					MONO_ADD_INS (bblock, ins);
				} else {
					type_to_eval_stack_type (fsig->ret, ins);
					*sp = ins;
					sp++;
				}

				ip += 5;
				ins_flag = 0;
				break;
			}

			handle_loaded_temps (cfg, bblock, stack_start, sp);

			if ((cfg->opt & MONO_OPT_INLINE) && cmethod &&
			    (!virtual || !(cmethod->flags & METHOD_ATTRIBUTE_VIRTUAL) || (cmethod->flags & METHOD_ATTRIBUTE_FINAL)) && 
			    mono_method_check_inlining (cfg, cmethod) &&
				 !g_list_find (dont_inline, cmethod)) {
				int costs;
				MonoBasicBlock *ebblock;
				gboolean allways = FALSE;

				if ((cmethod->iflags & METHOD_IMPL_ATTRIBUTE_INTERNAL_CALL) ||
					(cmethod->flags & METHOD_ATTRIBUTE_PINVOKE_IMPL)) {
					/* Prevent inlining of methods that call wrappers */
					INLINE_FAILURE;
					cmethod = mono_marshal_get_native_wrapper (cmethod);
					allways = TRUE;
				}

 				if ((costs = inline_method (cfg, cmethod, fsig, bblock, sp, ip, real_offset, dont_inline, &ebblock, allways))) {
					ip += 5;
					real_offset += 5;

					GET_BBLOCK (cfg, bbhash, bblock, ip);
					ebblock->next_bb = bblock;
					link_bblock (cfg, ebblock, bblock);

 					if (!MONO_TYPE_IS_VOID (fsig->ret))
 						sp++;

					/* indicates start of a new block, and triggers a load of all 
					   stack arguments at bb boundarie */
					bblock = ebblock;

					inline_costs += costs;
					ins_flag = 0;
					break;
				}
			}
			
			inline_costs += 10 * num_calls++;

			/* tail recursion elimination */
			if ((cfg->opt & MONO_OPT_TAILC) && *ip == CEE_CALL && cmethod == method && ip [5] == CEE_RET) {
				gboolean has_vtargs = FALSE;
				int i;
				
				/* Prevent inlining of methods with tail calls (the call stack would be altered) */
				INLINE_FAILURE;
				/* keep it simple */
				for (i =  fsig->param_count - 1; i >= 0; i--) {
					if (MONO_TYPE_ISSTRUCT (mono_method_signature (cmethod)->params [i])) 
						has_vtargs = TRUE;
				}

				if (!has_vtargs) {
					for (i = 0; i < n; ++i) {
						NEW_ARGSTORE (cfg, ins, i, sp [i]);
						ins->cil_code = ip;
						MONO_ADD_INS (bblock, ins);
					}
					MONO_INST_NEW (cfg, ins, OP_BR);
					ins->cil_code = ip;
					MONO_ADD_INS (bblock, ins);
					tblock = start_bblock->out_bb [0];
					link_bblock (cfg, bblock, tblock);
					ins->inst_target_bb = tblock;
					start_new_bblock = 1;

					/* skip the CEE_RET, too */
					if (ip_in_bb (cfg, bblock, ip + 5))
						ip += 6;
					else
						ip += 5;
					ins_flag = 0;
					break;
				}
			}

			if (*ip == CEE_CALLI) {
				/* Prevent inlining of methods with indirect calls */
				INLINE_FAILURE;
				if ((temp = mono_emit_calli (cfg, bblock, fsig, sp, addr, ip)) != -1) {
					NEW_TEMPLOAD (cfg, *sp, temp);
					sp++;
				}	      				
			} else if (array_rank) {
				MonoInst *addr;

				if (strcmp (cmethod->name, "Set") == 0) { /* array Set */ 
					if (sp [fsig->param_count]->type == STACK_OBJ) {
						MonoInst *iargs [2];
						MonoInst *array, *to_store, *store;

						handle_loaded_temps (cfg, bblock, stack_start, sp);
						
						array = mono_compile_create_var (cfg, type_from_stack_type (sp [0]), OP_LOCAL);
						NEW_TEMPSTORE (cfg, store, array->inst_c0, sp [0]);
						store->cil_code = ip;
						MONO_ADD_INS (bblock, store);
						NEW_TEMPLOAD (cfg, iargs [0], array->inst_c0);

						to_store = mono_compile_create_var (cfg, type_from_stack_type (sp [fsig->param_count]), OP_LOCAL);
						NEW_TEMPSTORE (cfg, store, to_store->inst_c0, sp [fsig->param_count]);
						store->cil_code = ip;
						MONO_ADD_INS (bblock, store);
						NEW_TEMPLOAD (cfg, iargs [1], to_store->inst_c0);

						/*
						 * We first save the args for the call so that the args are copied to the stack
						 * and a new instruction tree for them is created. If we don't do this,
						 * the same MonoInst is added to two different trees and this is not 
						 * allowed by burg.
						 */
						mono_emit_jit_icall (cfg, bblock, mono_helper_stelem_ref_check, iargs, ip);

						NEW_TEMPLOAD (cfg, sp [0], array->inst_c0);
						NEW_TEMPLOAD (cfg, sp [fsig->param_count], to_store->inst_c0);
					}

					addr = mini_get_ldelema_ins (cfg, bblock, cmethod, sp, ip, TRUE);
					NEW_INDSTORE (cfg, ins, addr, sp [fsig->param_count], fsig->params [fsig->param_count - 1]);
					ins->cil_code = ip;
					if (ins->opcode == CEE_STOBJ) {
						handle_stobj (cfg, bblock, addr, sp [fsig->param_count], ip, mono_class_from_mono_type (fsig->params [fsig->param_count-1]), FALSE, FALSE, TRUE);
					} else {
						MONO_ADD_INS (bblock, ins);
					}

				} else if (strcmp (cmethod->name, "Get") == 0) { /* array Get */
					addr = mini_get_ldelema_ins (cfg, bblock, cmethod, sp, ip, FALSE);
					NEW_INDLOAD (cfg, ins, addr, fsig->ret);
					ins->cil_code = ip;

					*sp++ = ins;
				} else if (strcmp (cmethod->name, "Address") == 0) { /* array Address */
					addr = mini_get_ldelema_ins (cfg, bblock, cmethod, sp, ip, FALSE);
					*sp++ = addr;
				} else {
					g_assert_not_reached ();
				}

			} else {
				/* Prevent inlining of methods which call other methods */
				INLINE_FAILURE;
				if (ip_in_bb (cfg, bblock, ip + 5) 
				    && (!MONO_TYPE_ISSTRUCT (fsig->ret))
				    && (!MONO_TYPE_IS_VOID (fsig->ret) || cmethod->string_ctor)
				    && (CODE_IS_STLOC (ip + 5) || ip [5] == CEE_POP || ip [5] == CEE_RET)) {
					/* no need to spill */
					ins = (MonoInst*)mono_emit_method_call (cfg, bblock, cmethod, fsig, sp, ip, virtual ? sp [0] : NULL);
					*sp++ = ins;
				} else {
					if ((temp = mono_emit_method_call_spilled (cfg, bblock, cmethod, fsig, sp, ip, virtual ? sp [0] : NULL)) != -1) {
						NEW_TEMPLOAD (cfg, *sp, temp);
						sp++;
					}
				}
			}

			ip += 5;
			ins_flag = 0;
			break;
		}
		case CEE_RET:
			if (cfg->method != method) {
				/* return from inlined methode */
				if (return_var) {
					MonoInst *store;
					CHECK_STACK (1);
					--sp;
					//g_assert (returnvar != -1);
					NEW_TEMPSTORE (cfg, store, return_var->inst_c0, *sp);
					store->cil_code = sp [0]->cil_code;
					if (store->opcode == CEE_STOBJ) {
						g_assert_not_reached ();
						NEW_TEMPLOADA (cfg, store, return_var->inst_c0);
						/* FIXME: it is possible some optimization will pass the a heap pointer for the struct address, so we'll need the write barrier */
						handle_stobj (cfg, bblock, store, *sp, sp [0]->cil_code, return_var->klass, FALSE, FALSE, FALSE);
					} else
						MONO_ADD_INS (bblock, store);
				} 
			} else {
				if (cfg->ret) {
					g_assert (!return_var);
					CHECK_STACK (1);
					--sp;
					MONO_INST_NEW (cfg, ins, OP_NOP);
					ins->opcode = mono_type_to_stind (mono_method_signature (method)->ret);
					if (ins->opcode == CEE_STOBJ) {
						NEW_RETLOADA (cfg, ins);
						/* FIXME: it is possible some optimization will pass the a heap pointer for the struct address, so we'll need the write barrier */
						handle_stobj (cfg, bblock, ins, *sp, ip, ins->klass, FALSE, FALSE, FALSE);
					} else {
						ins->opcode = OP_SETRET;
						ins->cil_code = ip;
						ins->inst_i0 = *sp;;
						ins->inst_i1 = NULL;
						MONO_ADD_INS (bblock, ins);
					}
				}
			}
			if (sp != stack_start)
				UNVERIFIED;
			MONO_INST_NEW (cfg, ins, OP_BR);
			ins->cil_code = ip++;
			ins->inst_target_bb = end_bblock;
			MONO_ADD_INS (bblock, ins);
			link_bblock (cfg, bblock, end_bblock);
			start_new_bblock = 1;
			break;
		case CEE_BR_S:
			CHECK_OPSIZE (2);
			MONO_INST_NEW (cfg, ins, OP_BR);
			ins->cil_code = ip++;
			MONO_ADD_INS (bblock, ins);
			target = ip + 1 + (signed char)(*ip);
			++ip;
			GET_BBLOCK (cfg, bbhash, tblock, target);
			link_bblock (cfg, bblock, tblock);
			CHECK_BBLOCK (target, ip, tblock);
			ins->inst_target_bb = tblock;
			if (sp != stack_start) {
				handle_stack_args (cfg, bblock, stack_start, sp - stack_start);
				sp = stack_start;
				CHECK_UNVERIFIABLE (cfg);
			}
			start_new_bblock = 1;
			inline_costs += BRANCH_COST;
			break;
		case CEE_BRFALSE_S:
		case CEE_BRTRUE_S:
			CHECK_OPSIZE (2);
			CHECK_STACK (1);
			if (sp [-1]->type == STACK_VTYPE || sp [-1]->type == STACK_R8)
				UNVERIFIED;
			MONO_INST_NEW (cfg, ins, *ip + BIG_BRANCH_OFFSET);
			ins->cil_code = ip++;
			target = ip + 1 + *(signed char*)ip;
			ip++;
			ADD_UNCOND (ins->opcode == CEE_BRTRUE);
			if (sp != stack_start) {
				handle_stack_args (cfg, bblock, stack_start, sp - stack_start);
				sp = stack_start;
				CHECK_UNVERIFIABLE (cfg);
			}
			inline_costs += BRANCH_COST;
			break;
		case CEE_BEQ_S:
		case CEE_BGE_S:
		case CEE_BGT_S:
		case CEE_BLE_S:
		case CEE_BLT_S:
		case CEE_BNE_UN_S:
		case CEE_BGE_UN_S:
		case CEE_BGT_UN_S:
		case CEE_BLE_UN_S:
		case CEE_BLT_UN_S:
			CHECK_OPSIZE (2);
			CHECK_STACK (2);
			MONO_INST_NEW (cfg, ins, *ip + BIG_BRANCH_OFFSET);
			ins->cil_code = ip++;
			target = ip + 1 + *(signed char*)ip;
			ip++;
#ifdef MONO_ARCH_SOFT_FLOAT
			if (sp [-1]->type == STACK_R8 || sp [-2]->type == STACK_R8) {
				ins->opcode = condbr_to_fp_br (ins->opcode);
				sp -= 2;
				ins->inst_left = sp [0];
				ins->inst_right = sp [1];
				*sp++ = emit_tree (cfg, bblock, ins, ins->cil_code);
				ADD_UNCOND (TRUE);
			} else {
				ADD_BINCOND (NULL);
			}
#else
			ADD_BINCOND (NULL);
#endif
			if (sp != stack_start) {
				handle_stack_args (cfg, bblock, stack_start, sp - stack_start);
				sp = stack_start;
				CHECK_UNVERIFIABLE (cfg);
			}
			inline_costs += BRANCH_COST;
			break;
		case CEE_BR:
			CHECK_OPSIZE (5);
			MONO_INST_NEW (cfg, ins, OP_BR);
			ins->cil_code = ip++;
			MONO_ADD_INS (bblock, ins);
			target = ip + 4 + (gint32)read32(ip);
			ip += 4;
			GET_BBLOCK (cfg, bbhash, tblock, target);
			link_bblock (cfg, bblock, tblock);
			CHECK_BBLOCK (target, ip, tblock);
			ins->inst_target_bb = tblock;
			if (sp != stack_start) {
				handle_stack_args (cfg, bblock, stack_start, sp - stack_start);
				sp = stack_start;
				CHECK_UNVERIFIABLE (cfg);
			}
			start_new_bblock = 1;
			inline_costs += BRANCH_COST;
			break;
		case CEE_BRFALSE:
		case CEE_BRTRUE:
			CHECK_OPSIZE (5);
			CHECK_STACK (1);
			if (sp [-1]->type == STACK_VTYPE || sp [-1]->type == STACK_R8)
				UNVERIFIED;
			MONO_INST_NEW (cfg, ins, *ip);
			ins->cil_code = ip++;
			target = ip + 4 + (gint32)read32(ip);
			ip += 4;
			ADD_UNCOND(ins->opcode == CEE_BRTRUE);
			if (sp != stack_start) {
				handle_stack_args (cfg, bblock, stack_start, sp - stack_start);
				sp = stack_start;
				CHECK_UNVERIFIABLE (cfg);
			}
			inline_costs += BRANCH_COST;
			break;
		case CEE_BEQ:
		case CEE_BGE:
		case CEE_BGT:
		case CEE_BLE:
		case CEE_BLT:
		case CEE_BNE_UN:
		case CEE_BGE_UN:
		case CEE_BGT_UN:
		case CEE_BLE_UN:
		case CEE_BLT_UN:
			CHECK_OPSIZE (5);
			CHECK_STACK (2);
			MONO_INST_NEW (cfg, ins, *ip);
			ins->cil_code = ip++;
			target = ip + 4 + (gint32)read32(ip);
			ip += 4;
#ifdef MONO_ARCH_SOFT_FLOAT
			if (sp [-1]->type == STACK_R8 || sp [-2]->type == STACK_R8) {
				ins->opcode = condbr_to_fp_br (ins->opcode);
				sp -= 2;
				ins->inst_left = sp [0];
				ins->inst_right = sp [1];
				*sp++ = emit_tree (cfg, bblock, ins, ins->cil_code);
				ADD_UNCOND (TRUE);
			} else {
				ADD_BINCOND (NULL);
			}
#else
			ADD_BINCOND (NULL);
#endif
			if (sp != stack_start) {
				handle_stack_args (cfg, bblock, stack_start, sp - stack_start);
				sp = stack_start;
				CHECK_UNVERIFIABLE (cfg);
			}
			inline_costs += BRANCH_COST;
			break;
		case CEE_SWITCH:
			CHECK_OPSIZE (5);
			CHECK_STACK (1);
			n = read32 (ip + 1);
			MONO_INST_NEW (cfg, ins, *ip);
			--sp;
			ins->inst_left = *sp;
			if ((ins->inst_left->type != STACK_I4) && (ins->inst_left->type != STACK_PTR)) 
				UNVERIFIED;
			ins->cil_code = ip;
			ip += 5;
			CHECK_OPSIZE (n * sizeof (guint32));
			target = ip + n * sizeof (guint32);
			MONO_ADD_INS (bblock, ins);
			GET_BBLOCK (cfg, bbhash, tblock, target);
			link_bblock (cfg, bblock, tblock);
			ins->klass = GUINT_TO_POINTER (n);
			ins->inst_many_bb = mono_mempool_alloc (cfg->mempool, sizeof (MonoBasicBlock*) * (n + 1));
			ins->inst_many_bb [n] = tblock;

			for (i = 0; i < n; ++i) {
				GET_BBLOCK (cfg, bbhash, tblock, target + (gint32)read32(ip));
				link_bblock (cfg, bblock, tblock);
				ins->inst_many_bb [i] = tblock;
				ip += 4;
			}
			if (sp != stack_start) {
				handle_stack_args (cfg, bblock, stack_start, sp - stack_start);
				sp = stack_start;
				CHECK_UNVERIFIABLE (cfg);
			}
			/* Needed by the code generated in inssel.brg */
			mono_get_got_var (cfg);
			inline_costs += (BRANCH_COST * 2);
			break;
		case CEE_LDIND_I1:
		case CEE_LDIND_U1:
		case CEE_LDIND_I2:
		case CEE_LDIND_U2:
		case CEE_LDIND_I4:
		case CEE_LDIND_U4:
		case CEE_LDIND_I8:
		case CEE_LDIND_I:
		case CEE_LDIND_R4:
		case CEE_LDIND_R8:
		case CEE_LDIND_REF:
			CHECK_STACK (1);
			MONO_INST_NEW (cfg, ins, *ip);
			ins->cil_code = ip;
			--sp;
			ins->inst_i0 = *sp;
			*sp++ = ins;
			ins->type = ldind_type [*ip - CEE_LDIND_I1];
			ins->flags |= ins_flag;
			ins_flag = 0;
			if (ins->type == STACK_OBJ)
				ins->klass = mono_defaults.object_class;
			++ip;
			break;
		case CEE_STIND_REF:
		case CEE_STIND_I1:
		case CEE_STIND_I2:
		case CEE_STIND_I4:
		case CEE_STIND_I8:
		case CEE_STIND_R4:
		case CEE_STIND_R8:
			CHECK_STACK (2);
#if HAVE_WRITE_BARRIERS
			if (*ip == CEE_STIND_REF && method->wrapper_type != MONO_WRAPPER_WRITE_BARRIER) {
				/* insert call to write barrier */
				MonoMethod *write_barrier = mono_marshal_get_write_barrier ();
				sp -= 2;
				mono_emit_method_call_spilled (cfg, bblock, write_barrier, mono_method_signature (write_barrier), sp, ip, NULL);
				ip++;
				break;
			}
#endif
			MONO_INST_NEW (cfg, ins, *ip);
			ins->cil_code = ip++;
			sp -= 2;
			handle_loaded_temps (cfg, bblock, stack_start, sp);
			MONO_ADD_INS (bblock, ins);
			ins->inst_i0 = sp [0];
			ins->inst_i1 = sp [1];
			ins->flags |= ins_flag;
			ins_flag = 0;
			inline_costs += 1;
			break;
		case CEE_MUL:
			CHECK_STACK (2);
			ADD_BINOP (*ip);

#ifdef MONO_ARCH_NO_EMULATE_MUL_IMM
			/* FIXME: This breaks with ssapre (mono -O=ssapre loader.exe) */
			if ((ins->inst_right->opcode == OP_ICONST) && !(cfg->opt & MONO_OPT_SSAPRE)) {
				switch (ins->opcode) {
				case CEE_MUL:
					ins->opcode = OP_IMUL_IMM;
					ins->inst_imm = ins->inst_right->inst_c0;
					break;
				case OP_LMUL:
					ins->opcode = OP_LMUL_IMM;
					ins->inst_imm = ins->inst_right->inst_c0;
					break;
				default:
					g_assert_not_reached ();
				}
			}
#endif

			if (mono_find_jit_opcode_emulation (ins->opcode)) {
				--sp;
				*sp++ = emit_tree (cfg, bblock, ins, ip + 1);
			}
			ip++;
			break;
		case CEE_ADD:
		case CEE_SUB:
		case CEE_DIV:
		case CEE_DIV_UN:
		case CEE_REM:
		case CEE_REM_UN:
		case CEE_AND:
		case CEE_OR:
		case CEE_XOR:
		case CEE_SHL:
		case CEE_SHR:
		case CEE_SHR_UN:
			CHECK_STACK (2);
			ADD_BINOP (*ip);
			/* special case that gives a nice speedup and happens to workaorund a ppc jit but (for the release)
			 * later apply the speedup to the left shift as well
			 * See BUG# 57957.
			 */
			if ((ins->opcode == OP_LSHR_UN) && (ins->type == STACK_I8) 
					&& (ins->inst_right->opcode == OP_ICONST) && (ins->inst_right->inst_c0 == 32)) {
				ins->opcode = OP_LONG_SHRUN_32;
				/*g_print ("applied long shr speedup to %s\n", cfg->method->name);*/
				ip++;
				break;
			}
			if (mono_find_jit_opcode_emulation (ins->opcode)) {
				--sp;
				*sp++ = emit_tree (cfg, bblock, ins, ip + 1);
			}
			ip++;
			break;
		case CEE_NEG:
		case CEE_NOT:
		case CEE_CONV_I1:
		case CEE_CONV_I2:
		case CEE_CONV_I4:
		case CEE_CONV_R4:
		case CEE_CONV_R8:
		case CEE_CONV_U4:
		case CEE_CONV_I8:
		case CEE_CONV_U8:
		case CEE_CONV_OVF_I8:
		case CEE_CONV_OVF_U8:
		case CEE_CONV_R_UN:
			CHECK_STACK (1);
			ADD_UNOP (*ip);
			if (mono_find_jit_opcode_emulation (ins->opcode)) {
				--sp;
				*sp++ = emit_tree (cfg, bblock, ins, ip + 1);
			}
			ip++;			
			break;
		case CEE_CONV_OVF_I4:
		case CEE_CONV_OVF_I1:
		case CEE_CONV_OVF_I2:
		case CEE_CONV_OVF_I:
		case CEE_CONV_OVF_U:
			CHECK_STACK (1);

			if (sp [-1]->type == STACK_R8) {
				ADD_UNOP (CEE_CONV_OVF_I8);
				ADD_UNOP (*ip);
			} else {
				ADD_UNOP (*ip);
			}

			ip++;
			break;
		case CEE_CONV_OVF_U1:
		case CEE_CONV_OVF_U2:
		case CEE_CONV_OVF_U4:
			CHECK_STACK (1);

			if (sp [-1]->type == STACK_R8) {
				ADD_UNOP (CEE_CONV_OVF_U8);
				ADD_UNOP (*ip);
			} else {
				ADD_UNOP (*ip);
			}

			ip++;
			break;
		case CEE_CONV_OVF_I1_UN:
		case CEE_CONV_OVF_I2_UN:
		case CEE_CONV_OVF_I4_UN:
		case CEE_CONV_OVF_I8_UN:
		case CEE_CONV_OVF_U1_UN:
		case CEE_CONV_OVF_U2_UN:
		case CEE_CONV_OVF_U4_UN:
		case CEE_CONV_OVF_U8_UN:
		case CEE_CONV_OVF_I_UN:
		case CEE_CONV_OVF_U_UN:
			CHECK_STACK (1);
			ADD_UNOP (*ip);
			ip++;
			break;
		case CEE_CPOBJ:
			CHECK_OPSIZE (5);
			CHECK_STACK (2);
			token = read32 (ip + 1);
			klass = mini_get_class (method, token, generic_context);
			if (!klass)
				goto load_error;
			sp -= 2;
			if (MONO_TYPE_IS_REFERENCE (&klass->byval_arg)) {
				MonoInst *store, *load;
				MONO_INST_NEW (cfg, load, CEE_LDIND_REF);
				load->cil_code = ip;
				load->inst_i0 = sp [1];
				load->type = STACK_OBJ;
				load->klass = klass;
				load->flags |= ins_flag;
				MONO_INST_NEW (cfg, store, CEE_STIND_REF);
				store->cil_code = ip;
				handle_loaded_temps (cfg, bblock, stack_start, sp);
				MONO_ADD_INS (bblock, store);
				store->inst_i0 = sp [0];
				store->inst_i1 = load;
				store->flags |= ins_flag;
			} else {
				n = mono_class_value_size (klass, NULL);
				if ((cfg->opt & MONO_OPT_INTRINS) && n <= sizeof (gpointer) * 5) {
					MonoInst *copy;
					MONO_INST_NEW (cfg, copy, OP_MEMCPY);
					copy->inst_left = sp [0];
					copy->inst_right = sp [1];
					copy->cil_code = ip;
					copy->backend.size = n;
					MONO_ADD_INS (bblock, copy);
				} else {
					MonoMethod *memcpy_method = get_memcpy_method ();
					MonoInst *iargs [3];
					iargs [0] = sp [0];
					iargs [1] = sp [1];
					NEW_ICONST (cfg, iargs [2], n);
					iargs [2]->cil_code = ip;

					mono_emit_method_call_spilled (cfg, bblock, memcpy_method, memcpy_method->signature, iargs, ip, NULL);
				}
			}
			ins_flag = 0;
			ip += 5;
			break;
		case CEE_LDOBJ: {
			MonoInst *iargs [3];
			int loc_index = -1;
			int stloc_len = 0;
			CHECK_OPSIZE (5);
			CHECK_STACK (1);
			--sp;
			token = read32 (ip + 1);
			klass = mini_get_class (method, token, generic_context);
			if (!klass)
				goto load_error;
			if (MONO_TYPE_IS_REFERENCE (&klass->byval_arg)) {
				MONO_INST_NEW (cfg, ins, CEE_LDIND_REF);
				ins->cil_code = ip;
				ins->inst_i0 = sp [0];
				ins->type = STACK_OBJ;
				ins->klass = klass;
				ins->flags |= ins_flag;
				ins_flag = 0;
				*sp++ = ins;
				ip += 5;
				break;
			}

			/* Optimize the common ldobj+stloc combination */
			switch (ip [5]) {
			case CEE_STLOC_S:
				loc_index = ip [6];
				stloc_len = 2;
				break;
			case CEE_STLOC_0:
			case CEE_STLOC_1:
			case CEE_STLOC_2:
			case CEE_STLOC_3:
				loc_index = ip [5] - CEE_STLOC_0;
				stloc_len = 1;
				break;
			default:
				break;
			}

			if ((loc_index != -1) && ip_in_bb (cfg, bblock, ip + 5)) {
				CHECK_LOCAL (loc_index);
				NEW_LOCSTORE (cfg, ins, loc_index, *sp);

				if (ins->opcode == CEE_STOBJ) {
					handle_loaded_temps (cfg, bblock, stack_start, sp);
					ins->cil_code = ip;
					g_assert (ins->opcode == CEE_STOBJ);
					NEW_LOCLOADA (cfg, ins, loc_index);
					handle_stobj (cfg, bblock, ins, *sp, ip, ins->klass, FALSE, FALSE, FALSE);
					ip += 5;
					ip += stloc_len;
					break;
				}
			}

			n = mono_class_value_size (klass, NULL);
			ins = mono_compile_create_var (cfg, &klass->byval_arg, OP_LOCAL);
			NEW_TEMPLOADA (cfg, iargs [0], ins->inst_c0);
			if ((cfg->opt & MONO_OPT_INTRINS) && n <= sizeof (gpointer) * 5) {
				MonoInst *copy;
				MONO_INST_NEW (cfg, copy, OP_MEMCPY);
				copy->inst_left = iargs [0];
				copy->inst_right = *sp;
				copy->cil_code = ip;
				copy->backend.size = n;
				MONO_ADD_INS (bblock, copy);
			} else {
				MonoMethod *memcpy_method = get_memcpy_method ();
				iargs [1] = *sp;
				NEW_ICONST (cfg, iargs [2], n);
				iargs [2]->cil_code = ip;

				mono_emit_method_call_spilled (cfg, bblock, memcpy_method, memcpy_method->signature, iargs, ip, NULL);
			}
			NEW_TEMPLOAD (cfg, *sp, ins->inst_c0);
			++sp;
			ip += 5;
			ins_flag = 0;
			inline_costs += 1;
			break;
		}
		case CEE_LDSTR:
			CHECK_STACK_OVF (1);
			CHECK_OPSIZE (5);
			n = read32 (ip + 1);

			if (method->wrapper_type == MONO_WRAPPER_DYNAMIC_METHOD) {
				NEW_PCONST (cfg, ins, mono_method_get_wrapper_data (method, n));
				ins->cil_code = ip;
				ins->type = STACK_OBJ;
				ins->klass = mono_defaults.string_class;
				*sp = ins;
			}
			else if (method->wrapper_type != MONO_WRAPPER_NONE) {
				int temp;
				MonoInst *iargs [1];

				NEW_PCONST (cfg, iargs [0], mono_method_get_wrapper_data (method, n));				
				temp = mono_emit_jit_icall (cfg, bblock, mono_string_new_wrapper, iargs, ip);
				NEW_TEMPLOAD (cfg, *sp, temp);

			} else {

				if (cfg->opt & MONO_OPT_SHARED) {
					int temp;
					MonoInst *iargs [3];
					MonoInst* domain_var;
					
					if (cfg->compile_aot) {
						cfg->ldstr_list = g_list_prepend (cfg->ldstr_list, GINT_TO_POINTER (n));
					}
					/* avoid depending on undefined C behavior in sequence points */
					domain_var = mono_get_domainvar (cfg);
					NEW_TEMPLOAD (cfg, iargs [0], domain_var->inst_c0);
					NEW_IMAGECONST (cfg, iargs [1], image);
					NEW_ICONST (cfg, iargs [2], mono_metadata_token_index (n));
					temp = mono_emit_jit_icall (cfg, bblock, mono_ldstr, iargs, ip);
					NEW_TEMPLOAD (cfg, *sp, temp);
					mono_ldstr (cfg->domain, image, mono_metadata_token_index (n));
				} else {
					if (bblock->out_of_line) {
						MonoInst *iargs [2];
						int temp;

						if (cfg->compile_aot && cfg->method->klass->image == mono_defaults.corlib) {
							/* 
							 * Avoid relocations by using a version of helper_ldstr
							 * specialized to mscorlib.
							 */
							NEW_ICONST (cfg, iargs [0], mono_metadata_token_index (n));
							temp = mono_emit_jit_icall (cfg, bblock, mono_helper_ldstr_mscorlib, iargs, ip);
						} else {
							/* Avoid creating the string object */
							NEW_IMAGECONST (cfg, iargs [0], image);
							NEW_ICONST (cfg, iargs [1], mono_metadata_token_index (n));
							temp = mono_emit_jit_icall (cfg, bblock, mono_helper_ldstr, iargs, ip);
						}
						NEW_TEMPLOAD (cfg, *sp, temp);
					} 
					else
					if (cfg->compile_aot) {
						NEW_LDSTRCONST (cfg, ins, image, n);
						*sp = ins;
					} 
					else {
						NEW_PCONST (cfg, ins, NULL);
						ins->cil_code = ip;
						ins->type = STACK_OBJ;
						ins->inst_p0 = mono_ldstr (cfg->domain, image, mono_metadata_token_index (n));
						ins->klass = mono_defaults.string_class;
						*sp = ins;
					}
				}
			}

			sp++;
			ip += 5;
			break;
		case CEE_NEWOBJ: {
			MonoInst *iargs [2];
			MonoMethodSignature *fsig;
			int temp;
			
			CHECK_OPSIZE (5);
			token = read32 (ip + 1);
			cmethod = mini_get_method (method, token, NULL, generic_context);
			if (!cmethod)
				goto load_error;
			fsig = mono_method_get_signature (cmethod, image, token);

			if (!mono_class_init (cmethod->klass))
				goto load_error;

			if (mono_use_security_manager) {
				if (check_linkdemand (cfg, method, cmethod, bblock, ip))
					INLINE_FAILURE;
			}

			n = fsig->param_count;
			CHECK_STACK (n);

			/* move the args to allow room for 'this' in the first position */
			while (n--) {
				--sp;
				sp [1] = sp [0];
			}

			handle_loaded_temps (cfg, bblock, stack_start, sp);

			if (mini_class_is_system_array (cmethod->klass)) {
				NEW_METHODCONST (cfg, *sp, cmethod);
				temp = handle_array_new (cfg, bblock, fsig->param_count, sp, ip);
			} else if (cmethod->string_ctor) {
				/* we simply pass a null pointer */
				NEW_PCONST (cfg, *sp, NULL); 
				/* now call the string ctor */
				temp = mono_emit_method_call_spilled (cfg, bblock, cmethod, fsig, sp, ip, NULL);
			} else {
				MonoInst* callvirt_this_arg = NULL;
				
				if (cmethod->klass->valuetype) {
					iargs [0] = mono_compile_create_var (cfg, &cmethod->klass->byval_arg, OP_LOCAL);
					temp = iargs [0]->inst_c0;

					NEW_TEMPLOADA (cfg, *sp, temp);

					handle_initobj (cfg, bblock, *sp, NULL, cmethod->klass, stack_start, sp);

					NEW_TEMPLOADA (cfg, *sp, temp);

					/* 
					 * The code generated by mini_emit_virtual_call () expects
					 * iargs [0] to be a boxed instance, but luckily the vcall
					 * will be transformed into a normal call there.
					 */
				} else {
					temp = handle_alloc (cfg, bblock, cmethod->klass, FALSE, ip);
					NEW_TEMPLOAD (cfg, *sp, temp);
				}

				/* Avoid virtual calls to ctors if possible */
				if (cmethod->klass->marshalbyref)
					callvirt_this_arg = sp [0];
				
				if ((cfg->opt & MONO_OPT_INLINE) && cmethod &&
				    mono_method_check_inlining (cfg, cmethod) &&
				    !mono_class_is_subclass_of (cmethod->klass, mono_defaults.exception_class, FALSE) &&
				    !g_list_find (dont_inline, cmethod)) {
					int costs;
					MonoBasicBlock *ebblock;
					if ((costs = inline_method (cfg, cmethod, fsig, bblock, sp, ip, real_offset, dont_inline, &ebblock, FALSE))) {

						ip += 5;
						real_offset += 5;
						
						GET_BBLOCK (cfg, bbhash, bblock, ip);
						ebblock->next_bb = bblock;
						link_bblock (cfg, ebblock, bblock);

						NEW_TEMPLOAD (cfg, *sp, temp);
						sp++;

						/* indicates start of a new block, and triggers a load 
						   of all stack arguments at bb boundarie */
						bblock = ebblock;

						inline_costs += costs;
						break;
						
					} else {
						/* Prevent inlining of methods which call other methods */
						INLINE_FAILURE;
						mono_emit_method_call_spilled (cfg, bblock, cmethod, fsig, sp, ip, callvirt_this_arg);
					}
				} else {
					/* Prevent inlining of methods which call other methods */
					INLINE_FAILURE;
					/* now call the actual ctor */
					mono_emit_method_call_spilled (cfg, bblock, cmethod, fsig, sp, ip, callvirt_this_arg);
				}
			}

			NEW_TEMPLOAD (cfg, *sp, temp);
			sp++;
			
			ip += 5;
			inline_costs += 5;
			break;
		}
		case CEE_ISINST:
			CHECK_STACK (1);
			--sp;
			CHECK_OPSIZE (5);
			token = read32 (ip + 1);
			klass = mini_get_class (method, token, generic_context);
			if (!klass)
				goto load_error;
			if (sp [0]->type != STACK_OBJ)
				UNVERIFIED;

			/* Needed by the code generated in inssel.brg */
			mono_get_got_var (cfg);

			if (klass->marshalbyref || klass->flags & TYPE_ATTRIBUTE_INTERFACE) {
			
				MonoMethod *mono_isinst;
				MonoInst *iargs [1];
				MonoBasicBlock *ebblock;
				int costs;
				int temp;
				
				mono_isinst = mono_marshal_get_isinst (klass); 
				iargs [0] = sp [0];
				
				costs = inline_method (cfg, mono_isinst, mono_method_signature (mono_isinst), bblock, 
							   iargs, ip, real_offset, dont_inline, &ebblock, TRUE);
			
				g_assert (costs > 0);
				
				ip += 5;
				real_offset += 5;
			
				GET_BBLOCK (cfg, bbhash, bblock, ip);
				ebblock->next_bb = bblock;
				link_bblock (cfg, ebblock, bblock);

				temp = iargs [0]->inst_i0->inst_c0;
				NEW_TEMPLOAD (cfg, *sp, temp);
				
 				sp++;
				bblock = ebblock;
				inline_costs += costs;
			} else {
				MONO_INST_NEW (cfg, ins, *ip);
				ins->type = STACK_OBJ;
				ins->inst_left = *sp;
				ins->inst_newa_class = klass;
				ins->klass = klass;
				ins->cil_code = ip;
				*sp++ = emit_tree (cfg, bblock, ins, ip + 5);
				ip += 5;
			}
			break;
		case CEE_UNBOX_ANY: {
			MonoInst *add, *vtoffset;
			MonoInst *iargs [3];

			CHECK_STACK (1);
			--sp;
			CHECK_OPSIZE (5);
			token = read32 (ip + 1);
			klass = mini_get_class (method, token, generic_context);
			if (!klass)
				goto load_error;

			if (MONO_TYPE_IS_REFERENCE (&klass->byval_arg)) {
				/* CASTCLASS */
				if (klass->marshalbyref || klass->flags & TYPE_ATTRIBUTE_INTERFACE) {
					MonoMethod *mono_castclass;
					MonoInst *iargs [1];
					MonoBasicBlock *ebblock;
					int costs;
					int temp;
					
					mono_castclass = mono_marshal_get_castclass (klass); 
					iargs [0] = sp [0];
					
					costs = inline_method (cfg, mono_castclass, mono_method_signature (mono_castclass), bblock, 
								   iargs, ip, real_offset, dont_inline, &ebblock, TRUE);
				
					g_assert (costs > 0);
					
					ip += 5;
					real_offset += 5;
				
					GET_BBLOCK (cfg, bbhash, bblock, ip);
					ebblock->next_bb = bblock;
					link_bblock (cfg, ebblock, bblock);
	
					temp = iargs [0]->inst_i0->inst_c0;
					NEW_TEMPLOAD (cfg, *sp, temp);
					
					sp++;
					bblock = ebblock;
					inline_costs += costs;				
				} else {
					MONO_INST_NEW (cfg, ins, CEE_CASTCLASS);
					ins->type = STACK_OBJ;
					ins->inst_left = *sp;
					ins->klass = klass;
					ins->inst_newa_class = klass;
					ins->cil_code = ip;
					*sp++ = ins;
					ip += 5;
				}
				break;
			}

			if (mono_class_is_nullable (klass)) {
				int v = handle_unbox_nullable (cfg, bblock, *sp, ip, klass);
				NEW_TEMPLOAD (cfg, *sp, v);
				sp ++;
				ip += 5;
				break;
			}

			MONO_INST_NEW (cfg, ins, OP_UNBOXCAST);
			ins->type = STACK_OBJ;
			ins->inst_left = *sp;
			ins->klass = klass;
			ins->inst_newa_class = klass;
			ins->cil_code = ip;

			MONO_INST_NEW (cfg, add, OP_PADD);
			NEW_ICONST (cfg, vtoffset, sizeof (MonoObject));
			add->inst_left = ins;
			add->inst_right = vtoffset;
			add->type = STACK_MP;
			add->klass = mono_defaults.object_class;
			*sp = add;
			ip += 5;
			/* LDOBJ impl */
			n = mono_class_value_size (klass, NULL);
			ins = mono_compile_create_var (cfg, &klass->byval_arg, OP_LOCAL);
			NEW_TEMPLOADA (cfg, iargs [0], ins->inst_c0);
			if ((cfg->opt & MONO_OPT_INTRINS) && n <= sizeof (gpointer) * 5) {
				MonoInst *copy;
				MONO_INST_NEW (cfg, copy, OP_MEMCPY);
				copy->inst_left = iargs [0];
				copy->inst_right = *sp;
				copy->cil_code = ip;
				copy->backend.size = n;
				MONO_ADD_INS (bblock, copy);
			} else {
				MonoMethod *memcpy_method = get_memcpy_method ();
				iargs [1] = *sp;
				NEW_ICONST (cfg, iargs [2], n);
				iargs [2]->cil_code = ip;

				mono_emit_method_call_spilled (cfg, bblock, memcpy_method, memcpy_method->signature, iargs, ip, NULL);
			}
			NEW_TEMPLOAD (cfg, *sp, ins->inst_c0);
			++sp;
			inline_costs += 2;
			break;
		}
		case CEE_UNBOX: {
			MonoInst *add, *vtoffset;

			CHECK_STACK (1);
			--sp;
			CHECK_OPSIZE (5);
			token = read32 (ip + 1);
			klass = mini_get_class (method, token, generic_context);
			if (!klass)
				goto load_error;

			if (mono_class_is_nullable (klass)) {
				int v = handle_unbox_nullable (cfg, bblock, *sp, ip, klass);
				NEW_TEMPLOAD (cfg, *sp, v);
				sp ++;
				ip += 5;
				break;
			}

			/* Needed by the code generated in inssel.brg */
			mono_get_got_var (cfg);

			MONO_INST_NEW (cfg, ins, OP_UNBOXCAST);
			ins->type = STACK_OBJ;
			ins->inst_left = *sp;
			ins->klass = klass;
			ins->inst_newa_class = klass;
			ins->cil_code = ip;

			MONO_INST_NEW (cfg, add, OP_PADD);
			NEW_ICONST (cfg, vtoffset, sizeof (MonoObject));
			add->inst_left = ins;
			add->inst_right = vtoffset;
			add->type = STACK_MP;
			add->klass = klass;
			*sp++ = add;
			ip += 5;
			inline_costs += 2;
			break;
		}
		case CEE_CASTCLASS:
			CHECK_STACK (1);
			--sp;
			CHECK_OPSIZE (5);
			token = read32 (ip + 1);
			klass = mini_get_class (method, token, generic_context);
			if (!klass)
				goto load_error;
			if (sp [0]->type != STACK_OBJ)
				UNVERIFIED;

			/* Needed by the code generated in inssel.brg */
			mono_get_got_var (cfg);
		
			if (klass->marshalbyref || klass->flags & TYPE_ATTRIBUTE_INTERFACE) {
				
				MonoMethod *mono_castclass;
				MonoInst *iargs [1];
				MonoBasicBlock *ebblock;
				int costs;
				int temp;
				
				mono_castclass = mono_marshal_get_castclass (klass); 
				iargs [0] = sp [0];
				
				costs = inline_method (cfg, mono_castclass, mono_method_signature (mono_castclass), bblock, 
							   iargs, ip, real_offset, dont_inline, &ebblock, TRUE);
			
				g_assert (costs > 0);
				
				ip += 5;
				real_offset += 5;
			
				GET_BBLOCK (cfg, bbhash, bblock, ip);
				ebblock->next_bb = bblock;
				link_bblock (cfg, ebblock, bblock);

				temp = iargs [0]->inst_i0->inst_c0;
				NEW_TEMPLOAD (cfg, *sp, temp);
				
 				sp++;
				bblock = ebblock;
				inline_costs += costs;
			} else {
				MONO_INST_NEW (cfg, ins, *ip);
				ins->type = STACK_OBJ;
				ins->inst_left = *sp;
				ins->klass = klass;
				ins->inst_newa_class = klass;
				ins->cil_code = ip;
				*sp++ = emit_tree (cfg, bblock, ins, ip + 5);
				ip += 5;
			}
			break;
		case CEE_THROW:
			CHECK_STACK (1);
			MONO_INST_NEW (cfg, ins, OP_THROW);
			--sp;
			ins->inst_left = *sp;
			ins->cil_code = ip++;
			bblock->out_of_line = TRUE;
			MONO_ADD_INS (bblock, ins);
			MONO_INST_NEW (cfg, ins, OP_NOT_REACHED);
			ins->cil_code = ip - 1;
			MONO_ADD_INS (bblock, ins);
			sp = stack_start;
			
			link_bblock (cfg, bblock, end_bblock);
			start_new_bblock = 1;
			break;
		case CEE_LDFLD:
		case CEE_LDFLDA:
		case CEE_STFLD: {
			MonoInst *offset_ins;
			MonoClassField *field;
			MonoBasicBlock *ebblock;
			int costs;
			guint foffset;

			if (*ip == CEE_STFLD) {
				CHECK_STACK (2);
				sp -= 2;
			} else {
				CHECK_STACK (1);
				--sp;
			}
			if (sp [0]->type == STACK_I4 || sp [0]->type == STACK_I8 || sp [0]->type == STACK_R8)
				UNVERIFIED;
			if (*ip != CEE_LDFLD && sp [0]->type == STACK_VTYPE)
				UNVERIFIED;
			CHECK_OPSIZE (5);
			token = read32 (ip + 1);
			if (method->wrapper_type != MONO_WRAPPER_NONE) {
				field = mono_method_get_wrapper_data (method, token);
				klass = field->parent;
			} else {
				field = mono_field_from_token (image, token, &klass, generic_context);
			}
			if (!field)
				goto load_error;
			mono_class_init (klass);
			if (!dont_verify && !cfg->skip_visibility && !can_access_field (method, field))
				UNVERIFIED;

			foffset = klass->valuetype? field->offset - sizeof (MonoObject): field->offset;
			/* FIXME: mark instructions for use in SSA */
			if (*ip == CEE_STFLD) {
				if (target_type_is_incompatible (cfg, field->type, sp [1]))
					UNVERIFIED;
				if ((klass->marshalbyref && !MONO_CHECK_THIS (sp [0])) || klass->contextbound || klass == mono_defaults.marshalbyrefobject_class) {
					MonoMethod *stfld_wrapper = mono_marshal_get_stfld_wrapper (field->type); 
					MonoInst *iargs [5];

					iargs [0] = sp [0];
					NEW_CLASSCONST (cfg, iargs [1], klass);
					NEW_FIELDCONST (cfg, iargs [2], field);
					NEW_ICONST (cfg, iargs [3], klass->valuetype ? field->offset - sizeof (MonoObject) : 
						    field->offset);
					iargs [4] = sp [1];

					if (cfg->opt & MONO_OPT_INLINE) {
						costs = inline_method (cfg, stfld_wrapper, mono_method_signature (stfld_wrapper), bblock, 
								       iargs, ip, real_offset, dont_inline, &ebblock, TRUE);
						g_assert (costs > 0);
						      
						ip += 5;
						real_offset += 5;

						GET_BBLOCK (cfg, bbhash, bblock, ip);
						ebblock->next_bb = bblock;
						link_bblock (cfg, ebblock, bblock);

						/* indicates start of a new block, and triggers a load 
						   of all stack arguments at bb boundarie */
						bblock = ebblock;

						inline_costs += costs;
						break;
					} else {
						mono_emit_method_call_spilled (cfg, bblock, stfld_wrapper, mono_method_signature (stfld_wrapper), iargs, ip, NULL);
					}
#if HAVE_WRITE_BARRIERS
				} else if (mono_type_to_stind (field->type) == CEE_STIND_REF) {
					/* insert call to write barrier */
					MonoMethod *write_barrier = mono_marshal_get_write_barrier ();
					MonoInst *iargs [2];
					NEW_ICONST (cfg, offset_ins, foffset);
					MONO_INST_NEW (cfg, ins, OP_PADD);
					ins->cil_code = ip;
					ins->inst_left = *sp;
					ins->inst_right = offset_ins;
					ins->type = STACK_MP;
					ins->klass = mono_defaults.object_class;
					iargs [0] = ins;
					iargs [1] = sp [1];
					mono_emit_method_call_spilled (cfg, bblock, write_barrier, mono_method_signature (write_barrier), iargs, ip, NULL);
#endif
				} else {
					MonoInst *store;
					NEW_ICONST (cfg, offset_ins, foffset);
					MONO_INST_NEW (cfg, ins, OP_PADD);
					ins->cil_code = ip;
					ins->inst_left = *sp;
					ins->inst_right = offset_ins;
					ins->type = STACK_MP;

					MONO_INST_NEW (cfg, store, mono_type_to_stind (field->type));
					store->cil_code = ip;
					store->inst_left = ins;
					store->inst_right = sp [1];
					handle_loaded_temps (cfg, bblock, stack_start, sp);
					store->flags |= ins_flag;
					ins_flag = 0;
					if (store->opcode == CEE_STOBJ) {
						handle_stobj (cfg, bblock, ins, sp [1], ip, 
							      mono_class_from_mono_type (field->type), FALSE, FALSE, TRUE);
					} else
						MONO_ADD_INS (bblock, store);
				}
			} else {
				if ((klass->marshalbyref && !MONO_CHECK_THIS (sp [0])) || klass->contextbound || klass == mono_defaults.marshalbyrefobject_class) {
					MonoMethod *wrapper = (*ip == CEE_LDFLDA) ? mono_marshal_get_ldflda_wrapper (field->type) : mono_marshal_get_ldfld_wrapper (field->type); 
					MonoInst *iargs [4];
					int temp;
					
					iargs [0] = sp [0];
					NEW_CLASSCONST (cfg, iargs [1], klass);
					NEW_FIELDCONST (cfg, iargs [2], field);
					NEW_ICONST (cfg, iargs [3], klass->valuetype ? field->offset - sizeof (MonoObject) : field->offset);
					if ((cfg->opt & MONO_OPT_INLINE) && !MONO_TYPE_ISSTRUCT (mono_method_signature (wrapper)->ret)) {
						costs = inline_method (cfg, wrapper, mono_method_signature (wrapper), bblock, 
								       iargs, ip, real_offset, dont_inline, &ebblock, TRUE);
						g_assert (costs > 0);
						      
						ip += 5;
						real_offset += 5;

						GET_BBLOCK (cfg, bbhash, bblock, ip);
						ebblock->next_bb = bblock;
						link_bblock (cfg, ebblock, bblock);

						temp = iargs [0]->inst_i0->inst_c0;

						NEW_TEMPLOAD (cfg, *sp, temp);
						sp++;

						/* indicates start of a new block, and triggers a load of
						   all stack arguments at bb boundarie */
						bblock = ebblock;
						
						inline_costs += costs;
						break;
					} else {
						temp = mono_emit_method_call_spilled (cfg, bblock, wrapper, mono_method_signature (wrapper), iargs, ip, NULL);
						NEW_TEMPLOAD (cfg, *sp, temp);
						sp++;
					}
				} else {
					NEW_ICONST (cfg, offset_ins, foffset);
					MONO_INST_NEW (cfg, ins, OP_PADD);
					ins->cil_code = ip;
					ins->inst_left = *sp;
					ins->inst_right = offset_ins;
					ins->type = STACK_MP;

					if (*ip == CEE_LDFLDA) {
						ins->klass = mono_class_from_mono_type (field->type);
						*sp++ = ins;
					} else {
						MonoInst *load;
						MONO_INST_NEW (cfg, load, mono_type_to_ldind (field->type));
						type_to_eval_stack_type (field->type, load);
						load->cil_code = ip;
						load->inst_left = ins;
						load->flags |= ins_flag;
						ins_flag = 0;
						*sp++ = load;
					}
				}
			}
			ip += 5;
			break;
		}
		case CEE_LDSFLD:
		case CEE_LDSFLDA:
		case CEE_STSFLD: {
			MonoClassField *field;
			gpointer addr = NULL;

			CHECK_OPSIZE (5);
			token = read32 (ip + 1);
			if (method->wrapper_type != MONO_WRAPPER_NONE) {
				field = mono_method_get_wrapper_data (method, token);
				klass = field->parent;
			}
			else
				field = mono_field_from_token (image, token, &klass, generic_context);
			if (!field)
				goto load_error;
			mono_class_init (klass);

			g_assert (!(field->type->attrs & FIELD_ATTRIBUTE_LITERAL));

			if ((*ip) == CEE_STSFLD)
				handle_loaded_temps (cfg, bblock, stack_start, sp);

			/* The special_static_fields field is init'd in mono_class_vtable, so it needs
			 * to be called here.
			 */
			if (!(cfg->opt & MONO_OPT_SHARED))
				mono_class_vtable (cfg->domain, klass);
			mono_domain_lock (cfg->domain);
			if (cfg->domain->special_static_fields)
				addr = g_hash_table_lookup (cfg->domain->special_static_fields, field);
			mono_domain_unlock (cfg->domain);

			if ((cfg->opt & MONO_OPT_SHARED) || (cfg->compile_aot && addr)) {
				int temp;
				MonoInst *iargs [2];
				MonoInst *domain_var;
				
				g_assert (field->parent);
				/* avoid depending on undefined C behavior in sequence points */
				domain_var = mono_get_domainvar (cfg);
				NEW_TEMPLOAD (cfg, iargs [0], domain_var->inst_c0);
				NEW_FIELDCONST (cfg, iargs [1], field);
				temp = mono_emit_jit_icall (cfg, bblock, mono_class_static_field_address, iargs, ip);
				NEW_TEMPLOAD (cfg, ins, temp);
			} else {
				MonoVTable *vtable;
				vtable = mono_class_vtable (cfg->domain, klass);
				if (!addr) {
					if (mini_field_access_needs_cctor_run (cfg, method, vtable) && !(g_slist_find (class_inits, vtable))) {
						guint8 *tramp = mono_create_class_init_trampoline (vtable);
						mono_emit_native_call (cfg, bblock, tramp, 
											   helper_sig_class_init_trampoline,
											   NULL, ip, FALSE, FALSE);
						if (cfg->verbose_level > 2)
							g_print ("class %s.%s needs init call for %s\n", klass->name_space, klass->name, field->name);
						class_inits = g_slist_prepend (class_inits, vtable);
					} else {
						if (cfg->run_cctors) {
							/* This makes so that inline cannot trigger */
							/* .cctors: too many apps depend on them */
							/* running with a specific order... */
							if (! vtable->initialized)
								INLINE_FAILURE;
							mono_runtime_class_init (vtable);
						}
					}
					addr = (char*)vtable->data + field->offset;

					if (cfg->compile_aot)
						NEW_SFLDACONST (cfg, ins, field);
					else
						NEW_PCONST (cfg, ins, addr);
					ins->cil_code = ip;
				} else {
					/* 
					 * insert call to mono_threads_get_static_data (GPOINTER_TO_UINT (addr)) 
					 * This could be later optimized to do just a couple of
					 * memory dereferences with constant offsets.
					 */
					int temp;
					MonoInst *iargs [1];
					NEW_ICONST (cfg, iargs [0], GPOINTER_TO_UINT (addr));
					temp = mono_emit_jit_icall (cfg, bblock, mono_get_special_static_data, iargs, ip);
					NEW_TEMPLOAD (cfg, ins, temp);
				}
			}

			/* FIXME: mark instructions for use in SSA */
			if (*ip == CEE_LDSFLDA) {
				ins->klass = mono_class_from_mono_type (field->type);
				*sp++ = ins;
			} else if (*ip == CEE_STSFLD) {
				MonoInst *store;
				CHECK_STACK (1);
				sp--;
				MONO_INST_NEW (cfg, store, mono_type_to_stind (field->type));
				store->cil_code = ip;
				store->inst_left = ins;
				store->inst_right = sp [0];
				store->flags |= ins_flag;
				ins_flag = 0;

				if (store->opcode == CEE_STOBJ) {
					handle_stobj (cfg, bblock, ins, sp [0], ip, mono_class_from_mono_type (field->type), FALSE, FALSE, FALSE);
				} else
					MONO_ADD_INS (bblock, store);
			} else {
				gboolean is_const = FALSE;
				MonoVTable *vtable = mono_class_vtable (cfg->domain, klass);
				if (!((cfg->opt & MONO_OPT_SHARED) || cfg->compile_aot) && 
				    vtable->initialized && (field->type->attrs & FIELD_ATTRIBUTE_INIT_ONLY)) {
					gpointer addr = (char*)vtable->data + field->offset;
					int ro_type = field->type->type;
					if (ro_type == MONO_TYPE_VALUETYPE && field->type->data.klass->enumtype) {
						ro_type = field->type->data.klass->enum_basetype->type;
					}
					/* g_print ("RO-FIELD %s.%s:%s\n", klass->name_space, klass->name, field->name);*/
					is_const = TRUE;
					switch (ro_type) {
					case MONO_TYPE_BOOLEAN:
					case MONO_TYPE_U1:
						NEW_ICONST (cfg, *sp, *((guint8 *)addr));
						sp++;
						break;
					case MONO_TYPE_I1:
						NEW_ICONST (cfg, *sp, *((gint8 *)addr));
						sp++;
						break;						
					case MONO_TYPE_CHAR:
					case MONO_TYPE_U2:
						NEW_ICONST (cfg, *sp, *((guint16 *)addr));
						sp++;
						break;
					case MONO_TYPE_I2:
						NEW_ICONST (cfg, *sp, *((gint16 *)addr));
						sp++;
						break;
						break;
					case MONO_TYPE_I4:
						NEW_ICONST (cfg, *sp, *((gint32 *)addr));
						sp++;
						break;						
					case MONO_TYPE_U4:
						NEW_ICONST (cfg, *sp, *((guint32 *)addr));
						sp++;
						break;
#ifndef HAVE_MOVING_COLLECTOR
					case MONO_TYPE_I:
					case MONO_TYPE_U:
					case MONO_TYPE_STRING:
					case MONO_TYPE_OBJECT:
					case MONO_TYPE_CLASS:
					case MONO_TYPE_SZARRAY:
					case MONO_TYPE_PTR:
					case MONO_TYPE_FNPTR:
					case MONO_TYPE_ARRAY:
						NEW_PCONST (cfg, *sp, *((gpointer *)addr));
						type_to_eval_stack_type (field->type, *sp);
						sp++;
						break;
#endif
					case MONO_TYPE_I8:
					case MONO_TYPE_U8:
						MONO_INST_NEW (cfg, *sp, OP_I8CONST);
						sp [0]->type = STACK_I8;
						sp [0]->inst_l = *((gint64 *)addr);
						sp++;
						break;
					case MONO_TYPE_R4:
					case MONO_TYPE_R8:
					case MONO_TYPE_VALUETYPE:
					default:
						is_const = FALSE;
						break;
					}
				}

				if (!is_const) {
					MonoInst *load;
					CHECK_STACK_OVF (1);
					MONO_INST_NEW (cfg, load, mono_type_to_ldind (field->type));
					type_to_eval_stack_type (field->type, load);
					load->cil_code = ip;
					load->inst_left = ins;
					*sp++ = load;
					load->flags |= ins_flag;
					ins_flag = 0;
					/* fixme: dont see the problem why this does not work */
					//cfg->disable_aot = TRUE;
				}
			}
			ip += 5;
			break;
		}
		case CEE_STOBJ:
			CHECK_STACK (2);
			sp -= 2;
			CHECK_OPSIZE (5);
			token = read32 (ip + 1);
			klass = mini_get_class (method, token, generic_context);
			if (!klass)
				goto load_error;
			n = mono_type_to_stind (&klass->byval_arg);
			if (n == CEE_STOBJ) {
				handle_stobj (cfg, bblock, sp [0], sp [1], ip, klass, FALSE, FALSE, TRUE);
			} else {
				/* FIXME: should check item at sp [1] is compatible with the type of the store. */
				MonoInst *store;
				MONO_INST_NEW (cfg, store, n);
				store->cil_code = ip;
				store->inst_left = sp [0];
				store->inst_right = sp [1];
				store->flags |= ins_flag;
				MONO_ADD_INS (bblock, store);
			}
			ins_flag = 0;
			ip += 5;
			inline_costs += 1;
			break;
		case CEE_BOX: {
			MonoInst *val;
			CHECK_STACK (1);
			--sp;
			val = *sp;
			CHECK_OPSIZE (5);
			token = read32 (ip + 1);
			klass = mini_get_class (method, token, generic_context);
			if (!klass)
				goto load_error;

			if (MONO_TYPE_IS_REFERENCE (&klass->byval_arg)) {
				*sp++ = val;
				ip += 5;
				break;
			}
			if (klass == mono_defaults.void_class)
				UNVERIFIED;
			if (target_type_is_incompatible (cfg, &klass->byval_arg, *sp))
				UNVERIFIED;
			/* frequent check in generic code: box (struct), brtrue */
			if (!mono_class_is_nullable (klass) &&
			    ip + 5 < end && ip_in_bb (cfg, bblock, ip + 5) && (ip [5] == CEE_BRTRUE || ip [5] == CEE_BRTRUE_S)) {
				/*g_print ("box-brtrue opt at 0x%04x in %s\n", real_offset, method->name);*/
				MONO_INST_NEW (cfg, ins, CEE_POP);
				MONO_ADD_INS (bblock, ins);
				ins->cil_code = ip;
				ins->inst_i0 = *sp;
				ip += 5;
				MONO_INST_NEW (cfg, ins, OP_BR);
				ins->cil_code = ip;
				MONO_ADD_INS (bblock, ins);
				if (*ip == CEE_BRTRUE_S) {
					CHECK_OPSIZE (2);
					ip++;
					target = ip + 1 + (signed char)(*ip);
					ip++;
				} else {
					CHECK_OPSIZE (5);
					ip++;
					target = ip + 4 + (gint)(read32 (ip));
					ip += 4;
				}
				GET_BBLOCK (cfg, bbhash, tblock, target);
				link_bblock (cfg, bblock, tblock);
				CHECK_BBLOCK (target, ip, tblock);
				ins->inst_target_bb = tblock;
				if (sp != stack_start) {
					handle_stack_args (cfg, bblock, stack_start, sp - stack_start);
					sp = stack_start;
					CHECK_UNVERIFIABLE (cfg);
				}
				start_new_bblock = 1;
				break;
			}
			*sp++ = handle_box (cfg, bblock, val, ip, klass);
			ip += 5;
			inline_costs += 1;
			break;
		}
		case CEE_NEWARR:
			CHECK_STACK (1);
			MONO_INST_NEW (cfg, ins, *ip);
			ins->cil_code = ip;
			--sp;

			CHECK_OPSIZE (5);
			token = read32 (ip + 1);

			/* allocate the domainvar - becaus this is used in decompose_foreach */
			if (cfg->opt & MONO_OPT_SHARED) {
				mono_get_domainvar (cfg);
				/* LAME-IR: Mark it as used since otherwise it will be optimized away */
				cfg->domainvar->flags |= MONO_INST_VOLATILE;
			}

			/* Ditto */
			mono_get_got_var (cfg);

			klass = mini_get_class (method, token, generic_context);
			if (!klass)
				goto load_error;
			ins->inst_newa_class = klass;
			ins->inst_newa_len = *sp;
			ins->type = STACK_OBJ;
			ins->klass = klass;
			ip += 5;
			*sp++ = ins;
			/* 
			 * we store the object so calls to create the array are not interleaved
			 * with the arguments of other calls.
			 */
			if (1) {
				MonoInst *store, *temp, *load;
				--sp;
				temp = mono_compile_create_var (cfg, type_from_stack_type (ins), OP_LOCAL);
				NEW_TEMPSTORE (cfg, store, temp->inst_c0, ins);
				store->cil_code = ins->cil_code;
				MONO_ADD_INS (bblock, store);
				NEW_TEMPLOAD (cfg, load, temp->inst_c0);
				load->cil_code = ins->cil_code;
				*sp++ = load;
			}
			inline_costs += 1;
			break;
		case CEE_LDLEN:
			CHECK_STACK (1);
			--sp;
			if (sp [0]->type != STACK_OBJ)
				UNVERIFIED;
			MONO_INST_NEW (cfg, ins, *ip);
			ins->cil_code = ip++;
			ins->inst_left = *sp;
			ins->type = STACK_PTR;
			*sp++ = ins;
			break;
		case CEE_LDELEMA:
			CHECK_STACK (2);
			sp -= 2;
			CHECK_OPSIZE (5);
			if (sp [0]->type != STACK_OBJ)
				UNVERIFIED;

			klass = mini_get_class (method, read32 (ip + 1), generic_context);
			if (!klass)
				goto load_error;			
			/* we need to make sure that this array is exactly the type it needs
			 * to be for correctness. the wrappers are lax with their usage
			 * so we need to ignore them here
			 */
			if (!klass->valuetype && method->wrapper_type == MONO_WRAPPER_NONE) {
				MonoInst* check;
				MONO_INST_NEW (cfg, check, OP_CHECK_ARRAY_TYPE);
				check->cil_code = ip;
				check->klass = klass;
				check->inst_left = sp [0];
				check->type = STACK_OBJ;
				check->klass = klass;
				sp [0] = check;
			}
			
			mono_class_init (klass);
			NEW_LDELEMA (cfg, ins, sp, klass);
			ins->cil_code = ip;
			*sp++ = ins;
			ip += 5;
			break;
		case CEE_LDELEM_ANY: {
			MonoInst *load;
			CHECK_STACK (2);
			sp -= 2;
			if (sp [0]->type != STACK_OBJ)
				UNVERIFIED;
			CHECK_OPSIZE (5);
			token = read32 (ip + 1);
			klass = mono_class_get_full (image, token, generic_context);
			if (!klass)
				goto load_error;
			mono_class_init (klass);
			NEW_LDELEMA (cfg, load, sp, klass);
			load->cil_code = ip;
			MONO_INST_NEW (cfg, ins, mono_type_to_ldind (&klass->byval_arg));
			ins->cil_code = ip;
			ins->inst_left = load;
			*sp++ = ins;
			type_to_eval_stack_type (&klass->byval_arg, ins);
			ip += 5;
			break;
		}
		case CEE_LDELEM_I1:
		case CEE_LDELEM_U1:
		case CEE_LDELEM_I2:
		case CEE_LDELEM_U2:
		case CEE_LDELEM_I4:
		case CEE_LDELEM_U4:
		case CEE_LDELEM_I8:
		case CEE_LDELEM_I:
		case CEE_LDELEM_R4:
		case CEE_LDELEM_R8:
		case CEE_LDELEM_REF: {
			MonoInst *load;
			/*
			 * translate to:
			 * ldind.x (ldelema (array, index))
			 * ldelema does the bounds check
			 */
			CHECK_STACK (2);
			sp -= 2;
			if (sp [0]->type != STACK_OBJ)
				UNVERIFIED;
			klass = array_access_to_klass (*ip);
			NEW_LDELEMA (cfg, load, sp, klass);
			load->cil_code = ip;
			MONO_INST_NEW (cfg, ins, ldelem_to_ldind [*ip - CEE_LDELEM_I1]);
			ins->cil_code = ip;
			ins->inst_left = load;
			*sp++ = ins;
			ins->type = ldind_type [ins->opcode - CEE_LDIND_I1];
			ins->klass = klass;
			++ip;
			break;
		}
		case CEE_STELEM_I:
		case CEE_STELEM_I1:
		case CEE_STELEM_I2:
		case CEE_STELEM_I4:
		case CEE_STELEM_I8:
		case CEE_STELEM_R4:
		case CEE_STELEM_R8: {
			MonoInst *load;
			/*
			 * translate to:
			 * stind.x (ldelema (array, index), val)
			 * ldelema does the bounds check
			 */
			CHECK_STACK (3);
			sp -= 3;
			if (sp [0]->type != STACK_OBJ)
				UNVERIFIED;
			klass = array_access_to_klass (*ip);
			NEW_LDELEMA (cfg, load, sp, klass);
			load->cil_code = ip;
			MONO_INST_NEW (cfg, ins, stelem_to_stind [*ip - CEE_STELEM_I]);
			ins->cil_code = ip;
			ins->inst_left = load;
			ins->inst_right = sp [2];
			++ip;
			handle_loaded_temps (cfg, bblock, stack_start, sp);
			MONO_ADD_INS (bblock, ins);
			inline_costs += 1;
			break;
		}
		case CEE_STELEM_ANY: {
			MonoInst *load;
			/*
			 * translate to:
			 * stind.x (ldelema (array, index), val)
			 * ldelema does the bounds check
			 */
			CHECK_STACK (3);
			sp -= 3;
			if (sp [0]->type != STACK_OBJ)
				UNVERIFIED;
			CHECK_OPSIZE (5);
			token = read32 (ip + 1);
			klass = mono_class_get_full (image, token, generic_context);
			if (!klass)
				goto load_error;
			mono_class_init (klass);
			if (MONO_TYPE_IS_REFERENCE (&klass->byval_arg)) {
				MonoMethod* helper = mono_marshal_get_stelemref ();
				MonoInst *iargs [3];
				handle_loaded_temps (cfg, bblock, stack_start, sp);

				iargs [2] = sp [2];
				iargs [1] = sp [1];
				iargs [0] = sp [0];
				
				mono_emit_method_call_spilled (cfg, bblock, helper, mono_method_signature (helper), iargs, ip, NULL);
			} else {
				NEW_LDELEMA (cfg, load, sp, klass);
				load->cil_code = ip;

				n = mono_type_to_stind (&klass->byval_arg);
				if (n == CEE_STOBJ)
					handle_stobj (cfg, bblock, load, sp [2], ip, klass, FALSE, FALSE, TRUE);
				else {
					MONO_INST_NEW (cfg, ins, n);
					ins->cil_code = ip;
					ins->inst_left = load;
					ins->inst_right = sp [2];
					handle_loaded_temps (cfg, bblock, stack_start, sp);
					MONO_ADD_INS (bblock, ins);
				}
			}
			ip += 5;
			inline_costs += 1;
			break;
		}
		case CEE_STELEM_REF: {
			MonoInst *iargs [3];
			MonoMethod* helper = mono_marshal_get_stelemref ();

			CHECK_STACK (3);
			sp -= 3;
			if (sp [0]->type != STACK_OBJ)
				UNVERIFIED;
			if (sp [2]->type != STACK_OBJ)
				UNVERIFIED;

			handle_loaded_temps (cfg, bblock, stack_start, sp);

			iargs [2] = sp [2];
			iargs [1] = sp [1];
			iargs [0] = sp [0];
			
			mono_emit_method_call_spilled (cfg, bblock, helper, mono_method_signature (helper), iargs, ip, NULL);

			/*
			MonoInst *group;
			NEW_GROUP (cfg, group, sp [0], sp [1]);
			MONO_INST_NEW (cfg, ins, CEE_STELEM_REF);
			ins->cil_code = ip;
			ins->inst_left = group;
			ins->inst_right = sp [2];
			MONO_ADD_INS (bblock, ins);
			*/

			++ip;
			inline_costs += 1;
			break;
		}
		case CEE_CKFINITE: {
			MonoInst *store, *temp;
			CHECK_STACK (1);

			/* this instr. can throw exceptions as side effect,
			 * so we cant eliminate dead code which contains CKFINITE opdodes.
			 * Spilling to memory makes sure that we always perform
			 * this check */

			
			MONO_INST_NEW (cfg, ins, OP_CKFINITE);
			ins->cil_code = ip;
			ins->inst_left = sp [-1];
			temp = mono_compile_create_var (cfg, &mono_defaults.double_class->byval_arg, OP_LOCAL);

			NEW_TEMPSTORE (cfg, store, temp->inst_c0, ins);
			store->cil_code = ip;
			MONO_ADD_INS (bblock, store);

			NEW_TEMPLOAD (cfg, sp [-1], temp->inst_c0);
		       
			++ip;
			break;
		}
		case CEE_REFANYVAL:
			CHECK_STACK (1);
			MONO_INST_NEW (cfg, ins, *ip);
			--sp;
			CHECK_OPSIZE (5);
			klass = mono_class_get_full (image, read32 (ip + 1), generic_context);
			if (!klass)
				goto load_error;
			mono_class_init (klass);
			ins->type = STACK_MP;
			ins->inst_left = *sp;
			ins->klass = klass;
			ins->inst_newa_class = klass;
			ins->cil_code = ip;
			ip += 5;
			*sp++ = ins;
			break;
		case CEE_MKREFANY: {
			MonoInst *loc, *klassconst;

			CHECK_STACK (1);
			MONO_INST_NEW (cfg, ins, *ip);
			--sp;
			CHECK_OPSIZE (5);
			klass = mono_class_get_full (image, read32 (ip + 1), generic_context);
			if (!klass)
				goto load_error;
			mono_class_init (klass);
			ins->cil_code = ip;

			loc = mono_compile_create_var (cfg, &mono_defaults.typed_reference_class->byval_arg, OP_LOCAL);
			NEW_TEMPLOADA (cfg, ins->inst_right, loc->inst_c0);

			NEW_PCONST (cfg, klassconst, klass);
			NEW_GROUP (cfg, ins->inst_left, *sp, klassconst);
			
			MONO_ADD_INS (bblock, ins);

			NEW_TEMPLOAD (cfg, *sp, loc->inst_c0);
			++sp;
			ip += 5;
			break;
		}
		case CEE_LDTOKEN: {
			gpointer handle;
			MonoClass *handle_class;

			CHECK_STACK_OVF (1);

			CHECK_OPSIZE (5);
			n = read32 (ip + 1);

			if (method->wrapper_type == MONO_WRAPPER_DYNAMIC_METHOD) {
				handle = mono_method_get_wrapper_data (method, n);
				handle_class = mono_method_get_wrapper_data (method, n + 1);
				if (handle_class == mono_defaults.typehandle_class)
					handle = &((MonoClass*)handle)->byval_arg;
			}
			else {
				handle = mono_ldtoken (image, n, &handle_class, generic_context);
			}
			if (!handle)
				goto load_error;
			mono_class_init (handle_class);

			if (cfg->opt & MONO_OPT_SHARED) {
				int temp;
				MonoInst *res, *store, *addr, *vtvar, *iargs [3];

				vtvar = mono_compile_create_var (cfg, &handle_class->byval_arg, OP_LOCAL); 

				NEW_IMAGECONST (cfg, iargs [0], image);
				NEW_ICONST (cfg, iargs [1], n);
				NEW_PCONST (cfg, iargs [2], generic_context);
				temp = mono_emit_jit_icall (cfg, bblock, mono_ldtoken_wrapper, iargs, ip);
				NEW_TEMPLOAD (cfg, res, temp);
				NEW_TEMPLOADA (cfg, addr, vtvar->inst_c0);
				NEW_INDSTORE (cfg, store, addr, res, &mono_defaults.int_class->byval_arg);
				MONO_ADD_INS (bblock, store);
				NEW_TEMPLOAD (cfg, ins, vtvar->inst_c0);
			} else {
				if ((ip [5] == CEE_CALL) && (cmethod = mini_get_method (method, read32 (ip + 6), NULL, generic_context)) &&
						(cmethod->klass == mono_defaults.monotype_class->parent) &&
						(strcmp (cmethod->name, "GetTypeFromHandle") == 0) && ip_in_bb (cfg, bblock, ip + 5)) {
					MonoClass *tclass = mono_class_from_mono_type (handle);
					mono_class_init (tclass);
					if (cfg->compile_aot)
						NEW_TYPE_FROM_HANDLE_CONST (cfg, ins, image, n);
					else
						NEW_PCONST (cfg, ins, mono_type_get_object (cfg->domain, handle));
					ins->type = STACK_OBJ;
					ins->klass = cmethod->klass;
					ip += 5;
				} else {
					MonoInst *store, *addr, *vtvar;

					if (cfg->compile_aot)
						NEW_LDTOKENCONST (cfg, ins, image, n);
					else
						NEW_PCONST (cfg, ins, handle);
					vtvar = mono_compile_create_var (cfg, &handle_class->byval_arg, OP_LOCAL);
					NEW_TEMPLOADA (cfg, addr, vtvar->inst_c0);
					NEW_INDSTORE (cfg, store, addr, ins, &mono_defaults.int_class->byval_arg);
					MONO_ADD_INS (bblock, store);
					NEW_TEMPLOAD (cfg, ins, vtvar->inst_c0);
				}
			}

			*sp++ = ins;
			ip += 5;
			break;
		}
		case CEE_CONV_U2:
		case CEE_CONV_U1:
		case CEE_CONV_I:
			CHECK_STACK (1);
			ADD_UNOP (*ip);
			ip++;
			break;
		case CEE_ADD_OVF:
		case CEE_ADD_OVF_UN:
		case CEE_MUL_OVF:
		case CEE_MUL_OVF_UN:
		case CEE_SUB_OVF:
		case CEE_SUB_OVF_UN:
			CHECK_STACK (2);
			ADD_BINOP (*ip);
			if (mono_find_jit_opcode_emulation (ins->opcode)) {
				--sp;
				*sp++ = emit_tree (cfg, bblock, ins, ip + 1);
			}
			ip++;
			break;
		case CEE_ENDFINALLY:
			MONO_INST_NEW (cfg, ins, OP_ENDFINALLY);
			MONO_ADD_INS (bblock, ins);
			ins->cil_code = ip++;
			start_new_bblock = 1;

			/*
			 * Control will leave the method so empty the stack, otherwise
			 * the next basic block will start with a nonempty stack.
			 */
			while (sp != stack_start) {
				MONO_INST_NEW (cfg, ins, CEE_POP);
				ins->cil_code = ip;
				sp--;
				ins->inst_i0 = *sp;
				MONO_ADD_INS (bblock, ins);
			}
			break;
		case CEE_LEAVE:
		case CEE_LEAVE_S: {
			GList *handlers;

			if (*ip == CEE_LEAVE) {
				CHECK_OPSIZE (5);
				target = ip + 5 + (gint32)read32(ip + 1);
			} else {
				CHECK_OPSIZE (2);
				target = ip + 2 + (signed char)(ip [1]);
			}

			/* empty the stack */
			while (sp != stack_start) {
				MONO_INST_NEW (cfg, ins, CEE_POP);
				ins->cil_code = ip;
				sp--;
				ins->inst_i0 = *sp;
				MONO_ADD_INS (bblock, ins);
			}

			/* 
			 * If this leave statement is in a catch block, check for a
			 * pending exception, and rethrow it if necessary.
			 */
			for (i = 0; i < header->num_clauses; ++i) {
				MonoExceptionClause *clause = &header->clauses [i];

				/* 
				 * Use <= in the final comparison to handle clauses with multiple
				 * leave statements, like in bug #78024.
				 * The ordering of the exception clauses guarantees that we find the
				 * innermost clause.
				 */
				if (MONO_OFFSET_IN_HANDLER (clause, ip - header->code) && (clause->flags == MONO_EXCEPTION_CLAUSE_NONE) && (ip - header->code + ((*ip == CEE_LEAVE) ? 5 : 2)) <= (clause->handler_offset + clause->handler_len)) {
					int temp;
					MonoInst *load;

					NEW_TEMPLOAD (cfg, load, mono_find_exvar_for_offset (cfg, clause->handler_offset)->inst_c0);
					load->cil_code = ip;

					temp = mono_emit_jit_icall (cfg, bblock, mono_thread_get_pending_exception, NULL, ip);
					NEW_TEMPLOAD (cfg, *sp, temp);
				
					MONO_INST_NEW (cfg, ins, OP_THROW_OR_NULL);
					ins->inst_left = *sp;
					ins->inst_right = load;
					ins->cil_code = ip;
					MONO_ADD_INS (bblock, ins);
				}
			}

			/* fixme: call fault handler ? */

			if ((handlers = mono_find_final_block (cfg, ip, target, MONO_EXCEPTION_CLAUSE_FINALLY))) {
				GList *tmp;
				for (tmp = handlers; tmp; tmp = tmp->next) {
					tblock = tmp->data;
					link_bblock (cfg, bblock, tblock);
					MONO_INST_NEW (cfg, ins, OP_CALL_HANDLER);
					ins->cil_code = ip;
					ins->inst_target_bb = tblock;
					MONO_ADD_INS (bblock, ins);
				}
				g_list_free (handlers);
			} 

			MONO_INST_NEW (cfg, ins, OP_BR);
			ins->cil_code = ip;
			MONO_ADD_INS (bblock, ins);
			GET_BBLOCK (cfg, bbhash, tblock, target);
			link_bblock (cfg, bblock, tblock);
			CHECK_BBLOCK (target, ip, tblock);
			ins->inst_target_bb = tblock;
			start_new_bblock = 1;

			if (*ip == CEE_LEAVE)
				ip += 5;
			else
				ip += 2;

			break;
		}
		case CEE_STIND_I:
			CHECK_STACK (2);
			MONO_INST_NEW (cfg, ins, *ip);
			sp -= 2;
			handle_loaded_temps (cfg, bblock, stack_start, sp);
			MONO_ADD_INS (bblock, ins);
			ins->cil_code = ip++;
			ins->inst_i0 = sp [0];
			ins->inst_i1 = sp [1];
			inline_costs += 1;
			break;
		case CEE_CONV_U:
			CHECK_STACK (1);
			ADD_UNOP (*ip);
			ip++;
			break;
		/* trampoline mono specific opcodes */
		case MONO_CUSTOM_PREFIX: {

			g_assert (method->wrapper_type != MONO_WRAPPER_NONE);

			CHECK_OPSIZE (2);
			switch (ip [1]) {

			case CEE_MONO_ICALL: {
				int temp;
				gpointer func;
				MonoJitICallInfo *info;

				token = read32 (ip + 2);
				func = mono_method_get_wrapper_data (method, token);
				info = mono_find_jit_icall_by_addr (func);
				g_assert (info);

				CHECK_STACK (info->sig->param_count);
				sp -= info->sig->param_count;

				temp = mono_emit_jit_icall (cfg, bblock, info->func, sp, ip);
				if (!MONO_TYPE_IS_VOID (info->sig->ret)) {
					NEW_TEMPLOAD (cfg, *sp, temp);
					sp++;
				}

				ip += 6;
				inline_costs += 10 * num_calls++;

				break;
			}
			case CEE_MONO_LDPTR:
				CHECK_STACK_OVF (1);
				CHECK_OPSIZE (6);
				token = read32 (ip + 2);
				NEW_PCONST (cfg, ins, mono_method_get_wrapper_data (method, token));
				ins->cil_code = ip;
				*sp++ = ins;
				ip += 6;
				inline_costs += 10 * num_calls++;
				/* Can't embed random pointers into AOT code */
				cfg->disable_aot = 1;
				break;
			case CEE_MONO_VTADDR:
				CHECK_STACK (1);
				--sp;
				MONO_INST_NEW (cfg, ins, OP_VTADDR);
				ins->cil_code = ip;
				ins->type = STACK_MP;
				ins->inst_left = *sp;
				*sp++ = ins;
				ip += 2;
				break;
			case CEE_MONO_NEWOBJ: {
				MonoInst *iargs [2];
				int temp;
				CHECK_STACK_OVF (1);
				CHECK_OPSIZE (6);
				token = read32 (ip + 2);
				klass = (MonoClass *)mono_method_get_wrapper_data (method, token);
				mono_class_init (klass);
				NEW_DOMAINCONST (cfg, iargs [0]);
				NEW_CLASSCONST (cfg, iargs [1], klass);
				temp = mono_emit_jit_icall (cfg, bblock, mono_object_new, iargs, ip);
				NEW_TEMPLOAD (cfg, *sp, temp);
				sp++;
				ip += 6;
				inline_costs += 10 * num_calls++;
				break;
			}
			case CEE_MONO_OBJADDR:
				CHECK_STACK (1);
				--sp;
				MONO_INST_NEW (cfg, ins, OP_OBJADDR);
				ins->cil_code = ip;
				ins->type = STACK_MP;
				ins->inst_left = *sp;
				*sp++ = ins;
				ip += 2;
				break;
			case CEE_MONO_LDNATIVEOBJ:
				CHECK_STACK (1);
				CHECK_OPSIZE (6);
				token = read32 (ip + 2);
				klass = mono_method_get_wrapper_data (method, token);
				g_assert (klass->valuetype);
				mono_class_init (klass);
				NEW_INDLOAD (cfg, ins, sp [-1], &klass->byval_arg);
				sp [-1] = ins;
				ip += 6;
				break;
			case CEE_MONO_RETOBJ:
				g_assert (cfg->ret);
				g_assert (mono_method_signature (method)->pinvoke); 
				CHECK_STACK (1);
				--sp;
				
				CHECK_OPSIZE (6);
				token = read32 (ip + 2);    
				klass = (MonoClass *)mono_method_get_wrapper_data (method, token);

				NEW_RETLOADA (cfg, ins);
				handle_stobj (cfg, bblock, ins, *sp, ip, klass, FALSE, TRUE, FALSE);
				
				if (sp != stack_start)
					UNVERIFIED;
				
				MONO_INST_NEW (cfg, ins, OP_BR);
				ins->cil_code = ip;
				ins->inst_target_bb = end_bblock;
				MONO_ADD_INS (bblock, ins);
				link_bblock (cfg, bblock, end_bblock);
				start_new_bblock = 1;
				ip += 6;
				break;
			case CEE_MONO_CISINST:
			case CEE_MONO_CCASTCLASS: {
				int token;
				CHECK_STACK (1);
				--sp;
				CHECK_OPSIZE (6);
				token = read32 (ip + 2);
				klass = (MonoClass *)mono_method_get_wrapper_data (method, token);
				MONO_INST_NEW (cfg, ins, (ip [1] == CEE_MONO_CISINST) ? OP_CISINST : OP_CCASTCLASS);
				ins->type = STACK_I4;
				ins->inst_left = *sp;
				ins->inst_newa_class = klass;
				ins->cil_code = ip;
				*sp++ = emit_tree (cfg, bblock, ins, ip + 6);
				ip += 6;
				break;
			}
			case CEE_MONO_SAVE_LMF:
			case CEE_MONO_RESTORE_LMF:
#ifdef MONO_ARCH_HAVE_LMF_OPS
				MONO_INST_NEW (cfg, ins, (ip [1] == CEE_MONO_SAVE_LMF) ? OP_SAVE_LMF : OP_RESTORE_LMF);
				MONO_ADD_INS (bblock, ins);
				cfg->need_lmf_area = TRUE;
#endif
				ip += 2;
				break;
			case CEE_MONO_CLASSCONST:
				CHECK_STACK_OVF (1);
				CHECK_OPSIZE (6);
				token = read32 (ip + 2);
				NEW_CLASSCONST (cfg, ins, mono_method_get_wrapper_data (method, token));
				ins->cil_code = ip;
				*sp++ = ins;
				ip += 6;
				inline_costs += 10 * num_calls++;
				break;
			case CEE_MONO_NOT_TAKEN:
				bblock->out_of_line = TRUE;
				ip += 2;
				break;
			default:
				g_error ("opcode 0x%02x 0x%02x not handled", MONO_CUSTOM_PREFIX, ip [1]);
				break;
			}
			break;
		}
		case CEE_PREFIX1: {
			CHECK_OPSIZE (2);
			switch (ip [1]) {
			case CEE_ARGLIST: {
				/* somewhat similar to LDTOKEN */
				MonoInst *addr, *vtvar;
				CHECK_STACK_OVF (1);
				vtvar = mono_compile_create_var (cfg, &mono_defaults.argumenthandle_class->byval_arg, OP_LOCAL); 

				NEW_TEMPLOADA (cfg, addr, vtvar->inst_c0);
				addr->cil_code = ip;
				MONO_INST_NEW (cfg, ins, OP_ARGLIST);
				ins->cil_code = ip;
				ins->inst_left = addr;
				MONO_ADD_INS (bblock, ins);
				NEW_TEMPLOAD (cfg, ins, vtvar->inst_c0);
				ins->cil_code = ip;
				*sp++ = ins;
				ip += 2;
				break;
			}
			case CEE_CEQ:
			case CEE_CGT:
			case CEE_CGT_UN:
			case CEE_CLT:
			case CEE_CLT_UN: {
				MonoInst *cmp;
				CHECK_STACK (2);
				/*
				 * The following transforms:
				 *    CEE_CEQ    into OP_CEQ
				 *    CEE_CGT    into OP_CGT
				 *    CEE_CGT_UN into OP_CGT_UN
				 *    CEE_CLT    into OP_CLT
				 *    CEE_CLT_UN into OP_CLT_UN
				 */
				MONO_INST_NEW (cfg, cmp, 256 + ip [1]);
				
				MONO_INST_NEW (cfg, ins, cmp->opcode);
				sp -= 2;
				cmp->inst_i0 = sp [0];
				cmp->inst_i1 = sp [1];
				cmp->cil_code = ip;
				type_from_op (cmp);
				CHECK_TYPE (cmp);
				if ((sp [0]->type == STACK_I8) || ((sizeof (gpointer) == 8) && ((sp [0]->type == STACK_PTR) || (sp [0]->type == STACK_OBJ) || (sp [0]->type == STACK_MP))))
					cmp->opcode = OP_LCOMPARE;
				else
					cmp->opcode = OP_COMPARE;
				ins->cil_code = ip;
				ins->type = STACK_I4;
				ins->inst_i0 = cmp;
				*sp++ = ins;
				/* spill it to reduce the expression complexity
				 * and workaround bug 54209 
				 */
				if (cmp->inst_left->type == STACK_I8) {
					--sp;
					*sp++ = emit_tree (cfg, bblock, ins, ip + 2);
				}
				ip += 2;
				break;
			}
			case CEE_LDFTN: {
				MonoInst *argconst;
				int temp;

				CHECK_STACK_OVF (1);
				CHECK_OPSIZE (6);
				n = read32 (ip + 2);
				cmethod = mini_get_method (method, n, NULL, generic_context);
				if (!cmethod)
					goto load_error;
				mono_class_init (cmethod->klass);

				if (mono_use_security_manager) {
					if (check_linkdemand (cfg, method, cmethod, bblock, ip))
						INLINE_FAILURE;
				}

				handle_loaded_temps (cfg, bblock, stack_start, sp);

				NEW_METHODCONST (cfg, argconst, cmethod);
				if (method->wrapper_type != MONO_WRAPPER_SYNCHRONIZED)
					temp = mono_emit_jit_icall (cfg, bblock, mono_ldftn, &argconst, ip);
				else
					temp = mono_emit_jit_icall (cfg, bblock, mono_ldftn_nosync, &argconst, ip);
				NEW_TEMPLOAD (cfg, *sp, temp);
				sp ++;
				
				ip += 6;
				inline_costs += 10 * num_calls++;
				break;
			}
			case CEE_LDVIRTFTN: {
				MonoInst *args [2];
				int temp;

				CHECK_STACK (1);
				CHECK_OPSIZE (6);
				n = read32 (ip + 2);
				cmethod = mini_get_method (method, n, NULL, generic_context);
				if (!cmethod)
					goto load_error;
				mono_class_init (cmethod->klass);

				if (mono_use_security_manager) {
					if (check_linkdemand (cfg, method, cmethod, bblock, ip))
						INLINE_FAILURE;
				}

				handle_loaded_temps (cfg, bblock, stack_start, sp);

				--sp;
				args [0] = *sp;
				NEW_METHODCONST (cfg, args [1], cmethod);
				temp = mono_emit_jit_icall (cfg, bblock, mono_ldvirtfn, args, ip);
				NEW_TEMPLOAD (cfg, *sp, temp);
				sp ++;

				ip += 6;
				inline_costs += 10 * num_calls++;
				break;
			}
			case CEE_LDARG:
				CHECK_STACK_OVF (1);
				CHECK_OPSIZE (4);
				n = read16 (ip + 2);
				CHECK_ARG (n);
				NEW_ARGLOAD (cfg, ins, n);
				ins->cil_code = ip;
				*sp++ = ins;
				ip += 4;
				break;
			case CEE_LDARGA:
				CHECK_STACK_OVF (1);
				CHECK_OPSIZE (4);
				n = read16 (ip + 2);
				CHECK_ARG (n);
				NEW_ARGLOADA (cfg, ins, n);
				ins->cil_code = ip;
				*sp++ = ins;
				ip += 4;
				break;
			case CEE_STARG:
				CHECK_STACK (1);
				--sp;
				handle_loaded_temps (cfg, bblock, stack_start, sp);
				CHECK_OPSIZE (4);
				n = read16 (ip + 2);
				CHECK_ARG (n);
				NEW_ARGSTORE (cfg, ins, n, *sp);
				ins->cil_code = ip;
				if (!dont_verify_stloc && target_type_is_incompatible (cfg, param_types [n], *sp))
					UNVERIFIED;
				if (ins->opcode == CEE_STOBJ) {
					NEW_ARGLOADA (cfg, ins, n);
					handle_stobj (cfg, bblock, ins, *sp, ip, ins->klass, FALSE, FALSE, FALSE);
				} else
					MONO_ADD_INS (bblock, ins);
				ip += 4;
				break;
			case CEE_LDLOC:
				CHECK_STACK_OVF (1);
				CHECK_OPSIZE (4);
				n = read16 (ip + 2);
				CHECK_LOCAL (n);
				NEW_LOCLOAD (cfg, ins, n);
				ins->cil_code = ip;
				*sp++ = ins;
				ip += 4;
				break;
			case CEE_LDLOCA:
				CHECK_STACK_OVF (1);
				CHECK_OPSIZE (4);
				n = read16 (ip + 2);
				CHECK_LOCAL (n);
				NEW_LOCLOADA (cfg, ins, n);
				ins->cil_code = ip;
				*sp++ = ins;
				ip += 4;
				break;
			case CEE_STLOC:
				CHECK_STACK (1);
				--sp;
				CHECK_OPSIZE (4);
				n = read16 (ip + 2);
				CHECK_LOCAL (n);
				handle_loaded_temps (cfg, bblock, stack_start, sp);
				NEW_LOCSTORE (cfg, ins, n, *sp);
				if (!dont_verify_stloc && target_type_is_incompatible (cfg, header->locals [n], *sp))
					UNVERIFIED;
				ins->cil_code = ip;
				if (ins->opcode == CEE_STOBJ) {
					NEW_LOCLOADA (cfg, ins, n);
					handle_stobj (cfg, bblock, ins, *sp, ip, ins->klass, FALSE, FALSE, FALSE);
				} else
					MONO_ADD_INS (bblock, ins);
				ip += 4;
				inline_costs += 1;
				break;
			case CEE_LOCALLOC:
				CHECK_STACK (1);
				--sp;
				if (sp != stack_start) 
					UNVERIFIED;
				if (cfg->method != method) 
					/* 
					 * Inlining this into a loop in a parent could lead to 
					 * stack overflows which is different behavior than the
					 * non-inlined case, thus disable inlining in this case.
					 */
					goto inline_failure;
				MONO_INST_NEW (cfg, ins, OP_LOCALLOC);
				ins->inst_left = *sp;
				ins->cil_code = ip;
				ins->type = STACK_PTR;

				cfg->flags |= MONO_CFG_HAS_ALLOCA;
				if (header->init_locals)
					ins->flags |= MONO_INST_INIT;

				*sp++ = ins;
				ip += 2;
				/* FIXME: set init flag if locals init is set in this method */
				break;
			case CEE_ENDFILTER: {
				MonoExceptionClause *clause, *nearest;
				int cc, nearest_num;

				CHECK_STACK (1);
				--sp;
				if ((sp != stack_start) || (sp [0]->type != STACK_I4)) 
					UNVERIFIED;
				MONO_INST_NEW (cfg, ins, OP_ENDFILTER);
				ins->inst_left = *sp;
				ins->cil_code = ip;
				MONO_ADD_INS (bblock, ins);
				start_new_bblock = 1;
				ip += 2;

				nearest = NULL;
				nearest_num = 0;
				for (cc = 0; cc < header->num_clauses; ++cc) {
					clause = &header->clauses [cc];
					if ((clause->flags & MONO_EXCEPTION_CLAUSE_FILTER) &&
						((ip - header->code) > clause->data.filter_offset && (ip - header->code) <= clause->handler_offset) &&
					    (!nearest || (clause->data.filter_offset < nearest->data.filter_offset))) {
						nearest = clause;
						nearest_num = cc;
					}
				}
				g_assert (nearest);
				if ((ip - header->code) != nearest->handler_offset)
					UNVERIFIED;

				break;
			}
			case CEE_UNALIGNED_:
				ins_flag |= MONO_INST_UNALIGNED;
				/* FIXME: record alignment? we can assume 1 for now */
				CHECK_OPSIZE (3);
				ip += 3;
				break;
			case CEE_VOLATILE_:
				ins_flag |= MONO_INST_VOLATILE;
				ip += 2;
				break;
			case CEE_TAIL_:
				ins_flag   |= MONO_INST_TAILCALL;
				cfg->flags |= MONO_CFG_HAS_TAIL;
				/* Can't inline tail calls at this time */
				inline_costs += 100000;
				ip += 2;
				break;
			case CEE_INITOBJ:
				CHECK_STACK (1);
				--sp;
				CHECK_OPSIZE (6);
				token = read32 (ip + 2);
				klass = mini_get_class (method, token, generic_context);
				if (!klass)
					goto load_error;
				if (MONO_TYPE_IS_REFERENCE (&klass->byval_arg)) {
					MonoInst *store, *load;
					NEW_PCONST (cfg, load, NULL);
					load->cil_code = ip;
					load->type = STACK_OBJ;
					load->klass = klass;
					MONO_INST_NEW (cfg, store, CEE_STIND_REF);
					store->cil_code = ip;
					handle_loaded_temps (cfg, bblock, stack_start, sp);
					MONO_ADD_INS (bblock, store);
					store->inst_i0 = sp [0];
					store->inst_i1 = load;
				} else {
					handle_initobj (cfg, bblock, *sp, NULL, klass, stack_start, sp);
				}
				ip += 6;
				inline_costs += 1;
				break;
			case CEE_CONSTRAINED_:
				/* FIXME: implement */
				CHECK_OPSIZE (6);
				token = read32 (ip + 2);
				constrained_call = mono_class_get_full (image, token, generic_context);
				if (!constrained_call)
					goto load_error;
				ip += 6;
				break;
			case CEE_CPBLK:
			case CEE_INITBLK: {
				MonoInst *iargs [3];
				CHECK_STACK (3);
				sp -= 3;
				if ((cfg->opt & MONO_OPT_INTRINS) && (ip [1] == CEE_CPBLK) && (sp [2]->opcode == OP_ICONST) && ((n = sp [2]->inst_c0) <= sizeof (gpointer) * 5)) {
					MonoInst *copy;
					MONO_INST_NEW (cfg, copy, OP_MEMCPY);
					copy->inst_left = sp [0];
					copy->inst_right = sp [1];
					copy->cil_code = ip;
					copy->backend.size = n;
					MONO_ADD_INS (bblock, copy);
					ip += 2;
					break;
				}
				iargs [0] = sp [0];
				iargs [1] = sp [1];
				iargs [2] = sp [2];
				handle_loaded_temps (cfg, bblock, stack_start, sp);
				if (ip [1] == CEE_CPBLK) {
					MonoMethod *memcpy_method = get_memcpy_method ();
					mono_emit_method_call_spilled (cfg, bblock, memcpy_method, memcpy_method->signature, iargs, ip, NULL);
				} else {
					MonoMethod *memset_method = get_memset_method ();
					mono_emit_method_call_spilled (cfg, bblock, memset_method, memset_method->signature, iargs, ip, NULL);
				}
				ip += 2;
				inline_costs += 1;
				break;
			}
			case CEE_NO_:
				CHECK_OPSIZE (3);
				if (ip [2] & 0x1)
					ins_flag |= MONO_INST_NOTYPECHECK;
				if (ip [2] & 0x2)
					ins_flag |= MONO_INST_NORANGECHECK;
				/* we ignore the no-nullcheck for now since we
				 * really do it explicitly only when doing callvirt->call
				 */
				ip += 3;
				break;
			case CEE_RETHROW: {
				MonoInst *load;
				int handler_offset = -1;

				for (i = 0; i < header->num_clauses; ++i) {
					MonoExceptionClause *clause = &header->clauses [i];
					if (MONO_OFFSET_IN_HANDLER (clause, ip - header->code) && !(clause->flags & MONO_EXCEPTION_CLAUSE_FINALLY))
						handler_offset = clause->handler_offset;
				}

				bblock->flags |= BB_EXCEPTION_UNSAFE;

				g_assert (handler_offset != -1);

				NEW_TEMPLOAD (cfg, load, mono_find_exvar_for_offset (cfg, handler_offset)->inst_c0);
				load->cil_code = ip;
				MONO_INST_NEW (cfg, ins, OP_RETHROW);
				ins->inst_left = load;
				ins->cil_code = ip;
				MONO_ADD_INS (bblock, ins);
				sp = stack_start;
				link_bblock (cfg, bblock, end_bblock);
				start_new_bblock = 1;
				ip += 2;
				break;
			}
			case CEE_SIZEOF:
				CHECK_STACK_OVF (1);
				CHECK_OPSIZE (6);
				token = read32 (ip + 2);
				/* FIXXME: handle generics. */
				if (mono_metadata_token_table (token) == MONO_TABLE_TYPESPEC) {
					MonoType *type = mono_type_create_from_typespec (image, token);
					token = mono_type_size (type, &ialign);
				} else {
					MonoClass *klass = mono_class_get_full (image, token, generic_context);
					if (!klass)
						goto load_error;
					mono_class_init (klass);
					token = mono_class_value_size (klass, &align);
				}
				NEW_ICONST (cfg, ins, token);
				ins->cil_code = ip;
				*sp++= ins;
				ip += 6;
				break;
			case CEE_REFANYTYPE:
				CHECK_STACK (1);
				MONO_INST_NEW (cfg, ins, OP_REFANYTYPE);
				--sp;
				ins->type = STACK_MP;
				ins->inst_left = *sp;
				ins->type = STACK_VTYPE;
				ins->klass = mono_defaults.typehandle_class;
				ins->cil_code = ip;
				ip += 2;
				*sp++ = ins;
				break;
			case CEE_READONLY_:
				ip += 2;
				break;
			default:
				g_error ("opcode 0xfe 0x%02x not handled", ip [1]);
			}
			break;
		}
		default:
			g_error ("opcode 0x%02x not handled", *ip);
		}
	}
	if (start_new_bblock != 1)
		UNVERIFIED;

	bblock->cil_length = ip - bblock->cil_code;
	bblock->next_bb = end_bblock;

	if (cfg->method == method && cfg->domainvar) {
		MonoInst *store;
		MonoInst *get_domain;
		
		if (! (get_domain = mono_arch_get_domain_intrinsic (cfg))) {
			MonoCallInst *call;
			
			MONO_INST_NEW_CALL (cfg, call, CEE_CALL);
			call->signature = helper_sig_domain_get;
			call->inst.type = STACK_PTR;
			call->fptr = mono_domain_get;
			get_domain = (MonoInst*)call;
		}
		
		NEW_TEMPSTORE (cfg, store, cfg->domainvar->inst_c0, get_domain);
		MONO_ADD_INS (init_localsbb, store);
	}

	if (cfg->method == method && cfg->got_var)
		mono_emit_load_got_addr (cfg);

	if (header->init_locals) {
		MonoInst *store;
		for (i = 0; i < header->num_locals; ++i) {
			MonoType *ptype = header->locals [i];
			int t = ptype->type;
			if (t == MONO_TYPE_VALUETYPE && ptype->data.klass->enumtype)
				t = ptype->data.klass->enum_basetype->type;
			if (ptype->byref) {
				NEW_PCONST (cfg, ins, NULL);
				NEW_LOCSTORE (cfg, store, i, ins);
				MONO_ADD_INS (init_localsbb, store);
			} else if (t >= MONO_TYPE_BOOLEAN && t <= MONO_TYPE_U4) {
				NEW_ICONST (cfg, ins, 0);
				NEW_LOCSTORE (cfg, store, i, ins);
				MONO_ADD_INS (init_localsbb, store);
			} else if (t == MONO_TYPE_I8 || t == MONO_TYPE_U8) {
				MONO_INST_NEW (cfg, ins, OP_I8CONST);
				ins->type = STACK_I8;
				ins->inst_l = 0;
				NEW_LOCSTORE (cfg, store, i, ins);
				MONO_ADD_INS (init_localsbb, store);
			} else if (t == MONO_TYPE_R4 || t == MONO_TYPE_R8) {
				MONO_INST_NEW (cfg, ins, OP_R8CONST);
				ins->type = STACK_R8;
				ins->inst_p0 = (void*)&r8_0;
				NEW_LOCSTORE (cfg, store, i, ins);
				MONO_ADD_INS (init_localsbb, store);
			} else if ((t == MONO_TYPE_VALUETYPE) || (t == MONO_TYPE_TYPEDBYREF) ||
				   ((t == MONO_TYPE_GENERICINST) && mono_type_generic_inst_is_valuetype (ptype))) {
				NEW_LOCLOADA (cfg, ins, i);
				handle_initobj (cfg, init_localsbb, ins, NULL, mono_class_from_mono_type (ptype), NULL, NULL);
			} else {
				NEW_PCONST (cfg, ins, NULL);
				NEW_LOCSTORE (cfg, store, i, ins);
				MONO_ADD_INS (init_localsbb, store);
			}
		}
	}

	/* resolve backward branches in the middle of an existing basic block */
	for (tmp = bb_recheck; tmp; tmp = tmp->next) {
		bblock = tmp->data;
		/*g_print ("need recheck in %s at IL_%04x\n", method->name, bblock->cil_code - header->code);*/
		tblock = find_previous (bbhash, start_bblock, bblock->cil_code);
		if (tblock != start_bblock) {
			int l;
			split_bblock (cfg, tblock, bblock);
			l = bblock->cil_code - header->code;
			bblock->cil_length = tblock->cil_length - l;
			tblock->cil_length = l;
		} else {
			g_print ("recheck failed.\n");
		}
	}

	if (cfg->method == method) {
		MonoBasicBlock *bb;
		for (bb = cfg->bb_entry; bb; bb = bb->next_bb) {
			bb->region = mono_find_block_region (cfg, bb->real_offset);
			if (cfg->spvars)
				mono_create_spvar_for_region (cfg, bb->region);
			if (cfg->verbose_level > 2)
				g_print ("REGION BB%d IL_%04x ID_%08X\n", bb->block_num, bb->real_offset, bb->region);
		}
	} else {
		g_hash_table_destroy (bbhash);
	}

	g_slist_free (class_inits);
	dont_inline = g_list_remove (dont_inline, method);

	if (inline_costs < 0) {
		char *mname;

		/* Method is too large */
		mname = mono_method_full_name (method, TRUE);
		cfg->exception_type = MONO_EXCEPTION_INVALID_PROGRAM;
		cfg->exception_message = g_strdup_printf ("Method %s is too complex.", mname);
		g_free (mname);
		return -1;
	}

	return inline_costs;

 inline_failure:
	if (cfg->method != method) 
		g_hash_table_destroy (bbhash);
	g_slist_free (class_inits);
	dont_inline = g_list_remove (dont_inline, method);
	return -1;

 load_error:
	if (cfg->method != method)
		g_hash_table_destroy (bbhash);
	g_slist_free (class_inits);
	dont_inline = g_list_remove (dont_inline, method);
	cfg->exception_type = MONO_EXCEPTION_TYPE_LOAD;
	return -1;

 unverified:
	if (cfg->method != method) 
		g_hash_table_destroy (bbhash);
	g_slist_free (class_inits);
	dont_inline = g_list_remove (dont_inline, method);
	cfg->exception_type = MONO_EXCEPTION_INVALID_PROGRAM;
	cfg->exception_message = g_strdup_printf ("Invalid IL code in %s: %s\n",
		 mono_method_full_name (method, TRUE), mono_disasm_code_one (NULL, method, ip, NULL));
	return -1;
}

void
mono_print_tree (MonoInst *tree) {
	int arity;

	if (!tree)
		return;

	arity = mono_burg_arity [tree->opcode];

	printf (" %s%s", arity?"(":"",  mono_inst_name (tree->opcode));

	switch (tree->opcode) {
	case OP_ICONST:
		printf ("[%d]", (int)tree->inst_c0);
		break;
	case OP_I8CONST:
		printf ("[%lld]", (long long)tree->inst_l);
		break;
	case OP_R8CONST:
		printf ("[%f]", *(double*)tree->inst_p0);
		break;
	case OP_R4CONST:
		printf ("[%f]", *(float*)tree->inst_p0);
		break;
	case OP_ARG:
	case OP_LOCAL:
		printf ("[%d]", (int)tree->inst_c0);
		break;
	case OP_REGOFFSET:
		if (tree->inst_offset < 0)
			printf ("[-0x%x(%s)]", (int)(-tree->inst_offset), mono_arch_regname (tree->inst_basereg));
		else
			printf ("[0x%x(%s)]", (int)(tree->inst_offset), mono_arch_regname (tree->inst_basereg));
		break;
	case OP_REGVAR:
		printf ("[%s]", mono_arch_regname (tree->dreg));
		break;
	case CEE_NEWARR:
		printf ("[%s]",  tree->inst_newa_class->name);
		mono_print_tree (tree->inst_newa_len);
		break;
	case CEE_CALL:
	case OP_CALL:
	case CEE_CALLVIRT:
	case OP_FCALL:
	case OP_FCALLVIRT:
	case OP_LCALL:
	case OP_LCALLVIRT:
	case OP_VCALL:
	case OP_VCALLVIRT:
	case OP_VOIDCALL:
	case OP_VOIDCALLVIRT: {
		MonoCallInst *call = (MonoCallInst*)tree;
		if (call->method)
			printf ("[%s]", call->method->name);
		else if (call->fptr) {
			MonoJitICallInfo *info = mono_find_jit_icall_by_addr (call->fptr);
			if (info)
				printf ("[%s]", info->name);
		}
		break;
	}
	case OP_PHI: {
		int i;
		printf ("[%d (", (int)tree->inst_c0);
		for (i = 0; i < tree->inst_phi_args [0]; i++) {
			if (i)
				printf (", ");
			printf ("%d", tree->inst_phi_args [i + 1]);
		}
		printf (")]");
		break;
	}
	case OP_RENAME:
	case OP_RETARG:
	case OP_NOP:
	case OP_JMP:
	case OP_BREAK:
		break;
	case OP_LOAD_MEMBASE:
	case OP_LOADI4_MEMBASE:
	case OP_LOADU4_MEMBASE:
	case OP_LOADU1_MEMBASE:
	case OP_LOADI1_MEMBASE:
	case OP_LOADU2_MEMBASE:
	case OP_LOADI2_MEMBASE:
		printf ("[%s] <- [%s + 0x%x]", mono_arch_regname (tree->dreg), mono_arch_regname (tree->inst_basereg), (int)tree->inst_offset);
		break;
	case OP_BR:
	case OP_CALL_HANDLER:
		printf ("[B%d]", tree->inst_target_bb->block_num);
		break;
	case CEE_SWITCH:
	case CEE_ISINST:
	case CEE_CASTCLASS:
	case OP_OUTARG:
	case OP_CALL_REG:
	case OP_FCALL_REG:
	case OP_LCALL_REG:
	case OP_VCALL_REG:
	case OP_VOIDCALL_REG:
		mono_print_tree (tree->inst_left);
		break;
	case CEE_BNE_UN:
	case CEE_BEQ:
	case CEE_BLT:
	case CEE_BLT_UN:
	case CEE_BGT:
	case CEE_BGT_UN:
	case CEE_BGE:
	case CEE_BGE_UN:
	case CEE_BLE:
	case CEE_BLE_UN:
		printf ("[B%dB%d]", tree->inst_true_bb->block_num, tree->inst_false_bb->block_num);
		mono_print_tree (tree->inst_left);
		break;
	default:
		if (!mono_arch_print_tree(tree, arity)) {
			if (arity) {
				mono_print_tree (tree->inst_left);
				if (arity > 1)
					mono_print_tree (tree->inst_right);
			}
		}
		break;
	}

	if (arity)
		printf (")");
}

void
mono_print_tree_nl (MonoInst *tree)
{
	mono_print_tree (tree);
	printf ("\n");
}

static void
create_helper_signature (void)
{
	helper_sig_domain_get = mono_create_icall_signature ("ptr");
	helper_sig_class_init_trampoline = mono_create_icall_signature ("void");
}

gconstpointer
mono_icall_get_wrapper (MonoJitICallInfo* callinfo)
{
	char *name;
	MonoMethod *wrapper;
	gconstpointer trampoline;
	MonoDomain *domain = mono_get_root_domain ();
	
	if (callinfo->wrapper) {
		return callinfo->wrapper;
	}

	if (callinfo->trampoline)
		return callinfo->trampoline;

	/* 
	 * We use the lock on the root domain instead of the JIT lock to protect 
	 * callinfo->trampoline, since we do a lot of stuff inside the critical section.
	 */
	mono_domain_lock (domain);

	if (callinfo->trampoline) {
		mono_domain_unlock (domain);
		return callinfo->trampoline;
	}

	name = g_strdup_printf ("__icall_wrapper_%s", callinfo->name);
	wrapper = mono_marshal_get_icall_wrapper (callinfo->sig, name, callinfo->func);
	g_free (name);

	trampoline = mono_create_ftnptr (domain, mono_create_jit_trampoline_in_domain (domain, wrapper));
	mono_register_jit_icall_wrapper (callinfo, trampoline);

	callinfo->trampoline = trampoline;

	mono_domain_unlock (domain);
	
	return callinfo->trampoline;
}

static void
mono_init_trampolines (void)
{
	mono_trampoline_code [MONO_TRAMPOLINE_GENERIC] = mono_arch_create_trampoline_code (MONO_TRAMPOLINE_GENERIC);
	mono_trampoline_code [MONO_TRAMPOLINE_JUMP] = mono_arch_create_trampoline_code (MONO_TRAMPOLINE_JUMP);
	mono_trampoline_code [MONO_TRAMPOLINE_CLASS_INIT] = mono_arch_create_trampoline_code (MONO_TRAMPOLINE_CLASS_INIT);
#ifdef MONO_ARCH_HAVE_PIC_AOT
	mono_trampoline_code [MONO_TRAMPOLINE_AOT] = mono_arch_create_trampoline_code (MONO_TRAMPOLINE_AOT);
	mono_trampoline_code [MONO_TRAMPOLINE_AOT_PLT] = mono_arch_create_trampoline_code (MONO_TRAMPOLINE_AOT_PLT);
#endif
#ifdef MONO_ARCH_HAVE_CREATE_DELEGATE_TRAMPOLINE
	mono_trampoline_code [MONO_TRAMPOLINE_DELEGATE] = mono_arch_create_trampoline_code (MONO_TRAMPOLINE_DELEGATE);
#endif
}

static void
mono_init_exceptions (void)
{
#ifndef CUSTOM_EXCEPTION_HANDLING
	mono_arch_get_restore_context ();
	mono_arch_get_call_filter ();
	mono_arch_get_throw_exception ();
	mono_arch_get_rethrow_exception ();
#endif
}

guint8 *
mono_get_trampoline_code (MonoTrampolineType tramp_type)
{
	return mono_trampoline_code [tramp_type];
}

gpointer
mono_create_class_init_trampoline (MonoVTable *vtable)
{
	gpointer code, ptr;

	/* previously created trampoline code */
	mono_domain_lock (vtable->domain);
	ptr = 
		g_hash_table_lookup (vtable->domain->class_init_trampoline_hash,
								  vtable);
	mono_domain_unlock (vtable->domain);
	if (ptr)
		return ptr;

#ifdef MONO_ARCH_HAVE_CREATE_SPECIFIC_TRAMPOLINE
	code = mono_arch_create_specific_trampoline (vtable, MONO_TRAMPOLINE_CLASS_INIT, vtable->domain, NULL);
#else
	code = mono_arch_create_class_init_trampoline (vtable);
#endif

	ptr = mono_create_ftnptr (vtable->domain, code);

	/* store trampoline address */
	mono_domain_lock (vtable->domain);
	g_hash_table_insert (vtable->domain->class_init_trampoline_hash,
							  vtable, ptr);
	mono_domain_unlock (vtable->domain);

	mono_jit_lock ();
	if (!class_init_hash_addr)
		class_init_hash_addr = g_hash_table_new (NULL, NULL);
	g_hash_table_insert (class_init_hash_addr, ptr, vtable);
	mono_jit_unlock ();

	return ptr;
}

gpointer
mono_create_jump_trampoline (MonoDomain *domain, MonoMethod *method, 
							 gboolean add_sync_wrapper)
{
	MonoJitInfo *ji;
	gpointer code;
#ifdef MONO_ARCH_HAVE_CREATE_SPECIFIC_TRAMPOLINE
	guint32 code_size;
#endif

	if (add_sync_wrapper && method->iflags & METHOD_IMPL_ATTRIBUTE_SYNCHRONIZED)
		return mono_create_jump_trampoline (domain, mono_marshal_get_synchronized_wrapper (method), FALSE);

	code = mono_jit_find_compiled_method (domain, method);
	if (code)
		return code;

	mono_domain_lock (domain);
	code = g_hash_table_lookup (domain->jump_trampoline_hash, method);
	mono_domain_unlock (domain);
	if (code)
		return code;

#ifdef MONO_ARCH_HAVE_CREATE_SPECIFIC_TRAMPOLINE
	code = mono_arch_create_specific_trampoline (method, MONO_TRAMPOLINE_JUMP, mono_domain_get (), &code_size);

	mono_domain_lock (domain);
	ji = mono_mempool_alloc0 (domain->mp, sizeof (MonoJitInfo));
	mono_domain_unlock (domain);
	ji->code_start = code;
	ji->code_size = code_size;
	ji->method = method;
#else
	ji = mono_arch_create_jump_trampoline (method);
#endif

	/*
	 * mono_delegate_ctor needs to find the method metadata from the 
	 * trampoline address, so we save it here.
	 */

	mono_jit_info_table_add (domain, ji);

	mono_domain_lock (domain);
	g_hash_table_insert (domain->jump_trampoline_hash, method, ji->code_start);
	mono_domain_unlock (domain);

	return ji->code_start;
}

static gpointer
mono_create_jit_trampoline_in_domain (MonoDomain *domain, MonoMethod *method)
{
	gpointer tramp;

	mono_domain_lock (domain);
	tramp = g_hash_table_lookup (domain->jit_trampoline_hash, method);
	mono_domain_unlock (domain);
	if (tramp)
		return tramp;

	if (method->iflags & METHOD_IMPL_ATTRIBUTE_SYNCHRONIZED)
		return mono_create_jit_trampoline (mono_marshal_get_synchronized_wrapper (method));

#ifdef MONO_ARCH_HAVE_CREATE_SPECIFIC_TRAMPOLINE
	tramp =  mono_arch_create_specific_trampoline (method, MONO_TRAMPOLINE_GENERIC, domain, NULL);
#else
	tramp = mono_arch_create_jit_trampoline (method);
#endif
	
	mono_domain_lock (domain);
	g_hash_table_insert (domain->jit_trampoline_hash, method, tramp);
	mono_domain_unlock (domain);

	mono_jit_stats.method_trampolines++;

	return tramp;
}	

gpointer
mono_create_jit_trampoline (MonoMethod *method)
{
	return mono_create_jit_trampoline_in_domain (mono_domain_get (), method);
}

#ifdef MONO_ARCH_HAVE_CREATE_TRAMPOLINE_FROM_TOKEN
gpointer
mono_create_jit_trampoline_from_token (MonoImage *image, guint32 token)
{
	gpointer tramp;

	MonoDomain *domain = mono_domain_get ();
	guint8 *buf, *start;

	mono_domain_lock (domain);
	buf = start = mono_code_manager_reserve (domain->code_mp, 2 * sizeof (gpointer));
	mono_domain_unlock (domain);

	*(gpointer*)(gpointer)buf = image;
	buf += sizeof (gpointer);
	*(guint32*)(gpointer)buf = token;

	tramp = mono_arch_create_specific_trampoline (start, MONO_TRAMPOLINE_AOT, domain, NULL);

	mono_jit_stats.method_trampolines++;

	return tramp;
}	
#endif

static gpointer
mono_create_delegate_trampoline (MonoMethod *method, gpointer addr)
{
#ifdef MONO_ARCH_HAVE_CREATE_DELEGATE_TRAMPOLINE
	gpointer code, ptr;
	guint32 code_size;
	MonoDomain *domain = mono_domain_get ();

#ifndef __ia64__
	code = mono_jit_find_compiled_method (domain, method);
	if (code)
		return code;
#else
	/* 
	 * FIXME: We should return a function descriptor here but it is not stored
	 * anywhere so it would be leaked.
	 */
#endif

	mono_domain_lock (domain);
	ptr = g_hash_table_lookup (domain->delegate_trampoline_hash, method);
	mono_domain_unlock (domain);
	if (ptr)
		return ptr;

	code = mono_arch_create_specific_trampoline (method, MONO_TRAMPOLINE_DELEGATE, domain, &code_size);

	ptr = mono_create_ftnptr (domain, code);

	/* store trampoline address */
	mono_domain_lock (domain);
	g_hash_table_insert (domain->delegate_trampoline_hash,
							  method, ptr);
	mono_domain_unlock (domain);

	return ptr;
#else
	return addr;
#endif
}

MonoVTable*
mono_find_class_init_trampoline_by_addr (gconstpointer addr)
{
	MonoVTable *res;

	mono_jit_lock ();
	if (class_init_hash_addr)
		res = g_hash_table_lookup (class_init_hash_addr, addr);
	else
		res = NULL;
	mono_jit_unlock ();
	return res;
}

static void
mono_dynamic_code_hash_insert (MonoDomain *domain, MonoMethod *method, MonoJitDynamicMethodInfo *ji)
{
	if (!domain->dynamic_code_hash)
		domain->dynamic_code_hash = g_hash_table_new (NULL, NULL);
	g_hash_table_insert (domain->dynamic_code_hash, method, ji);
}

static MonoJitDynamicMethodInfo*
mono_dynamic_code_hash_lookup (MonoDomain *domain, MonoMethod *method)
{
	MonoJitDynamicMethodInfo *res;

	if (domain->dynamic_code_hash)
		res = g_hash_table_lookup (domain->dynamic_code_hash, method);
	else
		res = NULL;
	return res;
}

typedef struct {
	MonoClass *vtype;
	GList *active, *inactive;
	GSList *slots;
} StackSlotInfo;

static inline GSList*
g_slist_prepend_mempool (MonoMemPool *mp, GSList   *list,
						 gpointer  data)
{
  GSList *new_list;

  new_list = mono_mempool_alloc (mp, sizeof (GSList));
  new_list->data = data;
  new_list->next = list;

  return new_list;
}

static gint 
compare_by_interval_start_pos_func (gconstpointer a, gconstpointer b)
{
	MonoMethodVar *v1 = (MonoMethodVar*)a;
	MonoMethodVar *v2 = (MonoMethodVar*)b;

	if (v1->interval->range && v2->interval->range)
		return v1->interval->range->from - v2->interval->range->from;
	else
		if (v1 == v2)
			return 0;
		else
			return 1;
}

#if 0
#define LSCAN_DEBUG(a) do { a; } while (0)
#else
#define LSCAN_DEBUG(a)
#endif

static gint32*
mono_allocate_stack_slots_full2 (MonoCompile *cfg, gboolean backward, guint32 *stack_size, guint32 *stack_align)
{
	int i, slot, offset, size;
	guint32 align;
	MonoMethodVar *vmv;
	MonoInst *inst;
	gint32 *offsets;
	GList *vars = NULL, *l, *unhandled;
	StackSlotInfo *scalar_stack_slots, *vtype_stack_slots, *slot_info;
	MonoType *t;
	int nvtypes;

	LSCAN_DEBUG (printf ("Allocate Stack Slots 2 for %s:\n", mono_method_full_name (cfg->method, TRUE)));

	scalar_stack_slots = mono_mempool_alloc0 (cfg->mempool, sizeof (StackSlotInfo) * MONO_TYPE_PINNED);
	vtype_stack_slots = NULL;
	nvtypes = 0;

	offsets = mono_mempool_alloc (cfg->mempool, sizeof (gint32) * cfg->num_varinfo);
	for (i = 0; i < cfg->num_varinfo; ++i)
		offsets [i] = -1;

	for (i = cfg->locals_start; i < cfg->num_varinfo; i++) {
		inst = cfg->varinfo [i];
		vmv = MONO_VARINFO (cfg, i);

		if ((inst->flags & MONO_INST_IS_DEAD) || inst->opcode == OP_REGVAR || inst->opcode == OP_REGOFFSET)
			continue;

		vars = g_list_prepend (vars, vmv);
	}

	vars = g_list_sort (g_list_copy (vars), compare_by_interval_start_pos_func);

	offset = 0;
	*stack_align = 0;
	for (unhandled = vars; unhandled; unhandled = unhandled->next) {
		MonoMethodVar *current = unhandled->data;

		vmv = current;
		inst = cfg->varinfo [vmv->idx];

		/* inst->backend.is_pinvoke indicates native sized value types, this is used by the
		* pinvoke wrappers when they call functions returning structures */
		if (inst->backend.is_pinvoke && MONO_TYPE_ISSTRUCT (inst->inst_vtype) && inst->inst_vtype->type != MONO_TYPE_TYPEDBYREF)
			size = mono_class_native_size (inst->inst_vtype->data.klass, &align);
		else {
			int ialign;

			size = mono_type_size (inst->inst_vtype, &ialign);
			align = ialign;
		}

		t = mono_type_get_underlying_type (inst->inst_vtype);
		switch (t->type) {
		case MONO_TYPE_GENERICINST:
			if (!mono_type_generic_inst_is_valuetype (t)) {
				slot_info = &scalar_stack_slots [t->type];
				break;
			}
			/* Fall through */
		case MONO_TYPE_VALUETYPE:
			if (!vtype_stack_slots)
				vtype_stack_slots = mono_mempool_alloc0 (cfg->mempool, sizeof (StackSlotInfo) * 256);
			for (i = 0; i < nvtypes; ++i)
				if (t->data.klass == vtype_stack_slots [i].vtype)
					break;
			if (i < nvtypes)
				slot_info = &vtype_stack_slots [i];
			else {
				g_assert (nvtypes < 256);
				vtype_stack_slots [nvtypes].vtype = t->data.klass;
				slot_info = &vtype_stack_slots [nvtypes];
				nvtypes ++;
			}
			break;
		case MONO_TYPE_CLASS:
		case MONO_TYPE_OBJECT:
		case MONO_TYPE_ARRAY:
		case MONO_TYPE_SZARRAY:
		case MONO_TYPE_STRING:
		case MONO_TYPE_PTR:
		case MONO_TYPE_I:
		case MONO_TYPE_U:
#if SIZEOF_VOID_P == 4
		case MONO_TYPE_I4:
#else
		case MONO_TYPE_I8:
			/* Share non-float stack slots of the same size */
			slot_info = &scalar_stack_slots [MONO_TYPE_CLASS];
			break;
#endif
		default:
			slot_info = &scalar_stack_slots [t->type];
		}

		slot = 0xffffff;
		if (cfg->comp_done & MONO_COMP_LIVENESS) {
			int pos;
			gboolean changed;

			//printf ("START  %2d %08x %08x\n",  vmv->idx, vmv->range.first_use.abs_pos, vmv->range.last_use.abs_pos);

			if (!current->interval->range) {
				if (inst->flags & (MONO_INST_VOLATILE|MONO_INST_INDIRECT))
					pos = ~0;
				else {
					/* Dead */
					inst->flags |= MONO_INST_IS_DEAD;
					continue;
				}
			}
			else
				pos = current->interval->range->from;

			/* Check for intervals in active which expired or inactive */
			changed = TRUE;
			/* FIXME: Optimize this */
			while (changed) {
				changed = FALSE;
				for (l = slot_info->active; l != NULL; l = l->next) {
					MonoMethodVar *v = (MonoMethodVar*)l->data;

					if (v->interval->last_range->to < pos) {
						slot_info->active = g_list_delete_link (slot_info->active, l);
						slot_info->slots = g_slist_prepend_mempool (cfg->mempool, slot_info->slots, GINT_TO_POINTER (offsets [v->idx]));
						LSCAN_DEBUG (printf ("Interval R%d has expired, adding 0x%x to slots\n", cfg->varinfo [v->idx]->dreg, offsets [v->idx]));
						changed = TRUE;
						break;
					}
					else if (!mono_linterval_covers (v->interval, pos)) {
						slot_info->inactive = g_list_append (slot_info->inactive, v);
						slot_info->active = g_list_delete_link (slot_info->active, l);
						LSCAN_DEBUG (printf ("Interval R%d became inactive\n", cfg->varinfo [v->idx]->dreg));
						changed = TRUE;
						break;
					}
				}
			}

			/* Check for intervals in inactive which expired or active */
			changed = TRUE;
			/* FIXME: Optimize this */
			while (changed) {
				changed = FALSE;
				for (l = slot_info->inactive; l != NULL; l = l->next) {
					MonoMethodVar *v = (MonoMethodVar*)l->data;

					if (v->interval->last_range->to < pos) {
						slot_info->inactive = g_list_delete_link (slot_info->inactive, l);
						// FIXME: Enabling this seems to cause impossible to debug crashes
						//slot_info->slots = g_slist_prepend_mempool (cfg->mempool, slot_info->slots, GINT_TO_POINTER (offsets [v->idx]));
						LSCAN_DEBUG (printf ("Interval R%d has expired, adding 0x%x to slots\n", cfg->varinfo [v->idx]->dreg, offsets [v->idx]));
						changed = TRUE;
						break;
					}
					else if (mono_linterval_covers (v->interval, pos)) {
						slot_info->active = g_list_append (slot_info->active, v);
						slot_info->inactive = g_list_delete_link (slot_info->inactive, l);
						LSCAN_DEBUG (printf ("\tInterval R%d became active\n", cfg->varinfo [v->idx]->dreg));
						changed = TRUE;
						break;
					}
				}
			}

			/* 
			 * This also handles the case when the variable is used in an
			 * exception region, as liveness info is not computed there.
			 */
			/* 
			 * FIXME: All valuetypes are marked as INDIRECT because of LDADDR
			 * opcodes.
			 */
			if (! (inst->flags & (MONO_INST_VOLATILE|MONO_INST_INDIRECT))) {
				if (slot_info->slots) {
					slot = GPOINTER_TO_INT (slot_info->slots->data);

					slot_info->slots = slot_info->slots->next;
				}

				/* FIXME: We might want to consider the inactive intervals as well if slot_info->slots is empty */

				slot_info->active = mono_varlist_insert_sorted (cfg, slot_info->active, vmv, TRUE);
			}
		}

#if 0
		{
			static int count = 0;
			count ++;

			if (count == atoi (getenv ("COUNT3")))
				printf ("LAST: %s\n", mono_method_full_name (cfg->method, TRUE));
			if (count > atoi (getenv ("COUNT3")))
				slot = 0xffffff;
			else {
				mono_print_tree_nl (inst);
				}
		}
#endif

		LSCAN_DEBUG (printf ("R%d %s -> 0x%x\n", inst->dreg, mono_type_full_name (t), slot));

		if (slot == 0xffffff) {
			/*
			 * Allways allocate valuetypes to sizeof (gpointer) to allow more
			 * efficient copying (and to work around the fact that OP_MEMCPY
			 * and OP_MEMSET ignores alignment).
			 */
			if (MONO_TYPE_ISSTRUCT (t))
				align = sizeof (gpointer);

			if (backward) {
				offset += size;
				offset += align - 1;
				offset &= ~(align - 1);
				slot = offset;
			}
			else {
				offset += align - 1;
				offset &= ~(align - 1);
				slot = offset;
				offset += size;
			}

			if (*stack_align == 0)
				*stack_align = align;
		}

		offsets [vmv->idx] = slot;
	}
	g_list_free (vars);
	for (i = 0; i < MONO_TYPE_PINNED; ++i) {
		if (scalar_stack_slots [i].active)
			g_list_free (scalar_stack_slots [i].active);
	}
	for (i = 0; i < nvtypes; ++i) {
		if (vtype_stack_slots [i].active)
			g_list_free (vtype_stack_slots [i].active);
	}

	mono_jit_stats.locals_stack_size += offset;

	*stack_size = offset;
	return offsets;
}

/*
 *  mono_allocate_stack_slots_full:
 *
 *  Allocate stack slots for all non register allocated variables using a
 * linear scan algorithm.
 * Returns: an array of stack offsets which the caller should free.
 * STACK_SIZE is set to the amount of stack space needed.
 * STACK_ALIGN is set to the alignment needed by the locals area.
 */
gint32*
mono_allocate_stack_slots_full (MonoCompile *m, gboolean backward, guint32 *stack_size, guint32 *stack_align)
{
	int i, slot, offset, size;
	guint32 align;
	MonoMethodVar *vmv;
	MonoInst *inst;
	gint32 *offsets;
	GList *vars = NULL, *l;
	StackSlotInfo *scalar_stack_slots, *vtype_stack_slots, *slot_info;
	MonoType *t;
	int nvtypes;

	if ((m->num_varinfo > 0) && MONO_VARINFO (m, 0)->interval)
		return mono_allocate_stack_slots_full2 (m, backward, stack_size, stack_align);

	scalar_stack_slots = mono_mempool_alloc0 (m->mempool, sizeof (StackSlotInfo) * MONO_TYPE_PINNED);
	vtype_stack_slots = NULL;
	nvtypes = 0;

	offsets = mono_mempool_alloc (m->mempool, sizeof (gint32) * m->num_varinfo);
	for (i = 0; i < m->num_varinfo; ++i)
		offsets [i] = -1;

	for (i = m->locals_start; i < m->num_varinfo; i++) {
		inst = m->varinfo [i];
		vmv = MONO_VARINFO (m, i);

		if ((inst->flags & MONO_INST_IS_DEAD) || inst->opcode == OP_REGVAR || inst->opcode == OP_REGOFFSET)
			continue;

		vars = g_list_prepend (vars, vmv);
	}

	vars = mono_varlist_sort (m, vars, 0);
	offset = 0;
	*stack_align = 0;
	for (l = vars; l; l = l->next) {
		vmv = l->data;
		inst = m->varinfo [vmv->idx];

		/* inst->backend.is_pinvoke indicates native sized value types, this is used by the
		* pinvoke wrappers when they call functions returning structures */
		if (inst->backend.is_pinvoke && MONO_TYPE_ISSTRUCT (inst->inst_vtype) && inst->inst_vtype->type != MONO_TYPE_TYPEDBYREF)
			size = mono_class_native_size (inst->inst_vtype->data.klass, &align);
		else {
			int ialign;

			size = mono_type_size (inst->inst_vtype, &ialign);
			align = ialign;
		}

		t = mono_type_get_underlying_type (inst->inst_vtype);
		if (t->byref) {
			slot_info = &scalar_stack_slots [MONO_TYPE_I];
		} else {
			switch (t->type) {
			case MONO_TYPE_GENERICINST:
				if (!mono_type_generic_inst_is_valuetype (t)) {
					slot_info = &scalar_stack_slots [t->type];
					break;
				}
				/* Fall through */
			case MONO_TYPE_VALUETYPE:
				if (!vtype_stack_slots)
					vtype_stack_slots = mono_mempool_alloc0 (m->mempool, sizeof (StackSlotInfo) * 256);
				for (i = 0; i < nvtypes; ++i)
					if (t->data.klass == vtype_stack_slots [i].vtype)
						break;
				if (i < nvtypes)
					slot_info = &vtype_stack_slots [i];
				else {
					g_assert (nvtypes < 256);
					vtype_stack_slots [nvtypes].vtype = t->data.klass;
					slot_info = &vtype_stack_slots [nvtypes];
					nvtypes ++;
				}
				break;
			case MONO_TYPE_CLASS:
			case MONO_TYPE_OBJECT:
			case MONO_TYPE_ARRAY:
			case MONO_TYPE_SZARRAY:
			case MONO_TYPE_STRING:
			case MONO_TYPE_PTR:
			case MONO_TYPE_I:
			case MONO_TYPE_U:
#if SIZEOF_VOID_P == 4
			case MONO_TYPE_I4:
#else
			case MONO_TYPE_I8:
#endif
				/* Share non-float stack slots of the same size */
				slot_info = &scalar_stack_slots [MONO_TYPE_CLASS];
				break;
			default:
				slot_info = &scalar_stack_slots [t->type];
			}
		}

		slot = 0xffffff;
		if (m->comp_done & MONO_COMP_LIVENESS) {
			//printf ("START  %2d %08x %08x\n",  vmv->idx, vmv->range.first_use.abs_pos, vmv->range.last_use.abs_pos);
			
			/* expire old intervals in active */
			while (slot_info->active) {
				MonoMethodVar *amv = (MonoMethodVar *)slot_info->active->data;

				if (amv->range.last_use.abs_pos > vmv->range.first_use.abs_pos)
					break;

				//printf ("EXPIR  %2d %08x %08x C%d R%d\n", amv->idx, amv->range.first_use.abs_pos, amv->range.last_use.abs_pos, amv->spill_costs, amv->reg);

				slot_info->active = g_list_delete_link (slot_info->active, slot_info->active);
				slot_info->slots = g_slist_prepend_mempool (m->mempool, slot_info->slots, GINT_TO_POINTER (offsets [amv->idx]));
			}

			/* 
			 * This also handles the case when the variable is used in an
			 * exception region, as liveness info is not computed there.
			 */
			/* 
			 * FIXME: All valuetypes are marked as INDIRECT because of LDADDR
			 * opcodes.
			 */
			if (! (inst->flags & (MONO_INST_VOLATILE|MONO_INST_INDIRECT))) {
				if (slot_info->slots) {
					slot = GPOINTER_TO_INT (slot_info->slots->data);

					slot_info->slots = slot_info->slots->next;
				}

				slot_info->active = mono_varlist_insert_sorted (m, slot_info->active, vmv, TRUE);
			}
		}

		{
			static int count = 0;
			count ++;

			/*
			if (count == atoi (getenv ("COUNT")))
				printf ("LAST: %s\n", mono_method_full_name (m->method, TRUE));
			if (count > atoi (getenv ("COUNT")))
				slot = 0xffffff;
			else {
				mono_print_tree_nl (inst);
				}
			*/
		}
		if (slot == 0xffffff) {
			/*
			 * Allways allocate valuetypes to sizeof (gpointer) to allow more
			 * efficient copying (and to work around the fact that OP_MEMCPY
			 * and OP_MEMSET ignores alignment).
			 */
			if (MONO_TYPE_ISSTRUCT (t))
				align = sizeof (gpointer);

			if (backward) {
				offset += size;
				offset += align - 1;
				offset &= ~(align - 1);
				slot = offset;
			}
			else {
				offset += align - 1;
				offset &= ~(align - 1);
				slot = offset;
				offset += size;
			}

			if (*stack_align == 0)
				*stack_align = align;
		}

		offsets [vmv->idx] = slot;
	}
	g_list_free (vars);
	for (i = 0; i < MONO_TYPE_PINNED; ++i) {
		if (scalar_stack_slots [i].active)
			g_list_free (scalar_stack_slots [i].active);
	}
	for (i = 0; i < nvtypes; ++i) {
		if (vtype_stack_slots [i].active)
			g_list_free (vtype_stack_slots [i].active);
	}

	mono_jit_stats.locals_stack_size += offset;

	*stack_size = offset;
	return offsets;
}

gint32*
mono_allocate_stack_slots (MonoCompile *m, guint32 *stack_size, guint32 *stack_align)
{
	return mono_allocate_stack_slots_full (m, TRUE, stack_size, stack_align);
}

void
mono_register_opcode_emulation (int opcode, const char *name, const char *sigstr, gpointer func, gboolean no_throw)
{
	MonoJitICallInfo *info;
	MonoMethodSignature *sig = mono_create_icall_signature (sigstr);

	if (!emul_opcode_map)
		emul_opcode_map = g_new0 (MonoJitICallInfo*, OP_LAST + 1);

	g_assert (!sig->hasthis);
	g_assert (sig->param_count < 3);

	info = mono_register_jit_icall (func, name, sig, no_throw);

	emul_opcode_map [opcode] = info;
}

static void
register_icall (gpointer func, const char *name, const char *sigstr, gboolean save)
{
	MonoMethodSignature *sig;

	if (sigstr)
		sig = mono_create_icall_signature (sigstr);
	else
		sig = NULL;

	mono_register_jit_icall (func, name, sig, save);
}

static void
decompose_foreach (MonoInst *tree, gpointer data) 
{
	static MonoJitICallInfo *newarr_info = NULL;
	static MonoJitICallInfo *newarr_specific_info = NULL;
	MonoJitICallInfo *info;
	int i;

	switch (tree->opcode) {
	case CEE_NEWARR: {
		MonoCompile *cfg = data;
		MonoInst *iargs [3];

		if (!newarr_info) {
			newarr_info = mono_find_jit_icall_by_addr (mono_array_new);
			g_assert (newarr_info);
			newarr_specific_info = mono_find_jit_icall_by_addr (mono_array_new_specific);
			g_assert (newarr_specific_info);
		}

		if (cfg->opt & MONO_OPT_SHARED) {
			NEW_DOMAINCONST (cfg, iargs [0]);
			NEW_CLASSCONST (cfg, iargs [1], tree->inst_newa_class);
			iargs [2] = tree->inst_newa_len;

			info = newarr_info;
		}
		else {
			MonoVTable *vtable = mono_class_vtable (cfg->domain, mono_array_class_get (tree->inst_newa_class, 1));

			NEW_VTABLECONST (cfg, iargs [0], vtable);
			iargs [1] = tree->inst_newa_len;

			info = newarr_specific_info;
		}

		mono_emulate_opcode (cfg, tree, iargs, info);

		/* Need to decompose arguments after the the opcode is decomposed */
		for (i = 0; i < info->sig->param_count; ++i)
			dec_foreach (iargs [i], cfg);
		break;
	}

	default:
		break;
	}
}

void
mono_inst_foreach (MonoInst *tree, MonoInstFunc func, gpointer data) {

	switch (mono_burg_arity [tree->opcode]) {
	case 0: break;
	case 1: 
		mono_inst_foreach (tree->inst_left, func, data);
		break;
	case 2: 
		mono_inst_foreach (tree->inst_left, func, data);
		mono_inst_foreach (tree->inst_right, func, data);
		break;
	default:
		g_assert_not_reached ();
	}
	func (tree, data);
}

G_GNUC_UNUSED
static void
mono_print_bb_code (MonoBasicBlock *bb) {
	if (bb->code) {
		MonoInst *c = bb->code;
		while (c) {
			mono_print_tree (c);
			g_print ("\n");
			c = c->next;
		}
	}
}

static void
print_dfn (MonoCompile *cfg) {
	int i, j;
	char *code;
	MonoBasicBlock *bb;

	g_print ("IR code for method %s\n", mono_method_full_name (cfg->method, TRUE));

	for (i = 0; i < cfg->num_bblocks; ++i) {
		bb = cfg->bblocks [i];
		/*if (bb->cil_code) {
			char* code1, *code2;
			code1 = mono_disasm_code_one (NULL, cfg->method, bb->cil_code, NULL);
			if (bb->last_ins->cil_code)
				code2 = mono_disasm_code_one (NULL, cfg->method, bb->last_ins->cil_code, NULL);
			else
				code2 = g_strdup ("");

			code1 [strlen (code1) - 1] = 0;
			code = g_strdup_printf ("%s -> %s", code1, code2);
			g_free (code1);
			g_free (code2);
		} else*/
			code = g_strdup ("\n");
		g_print ("\nBB%d (%d) (len: %d): %s", bb->block_num, i, bb->cil_length, code);
		if (bb->code) {
			MonoInst *c = bb->code;
			while (c) {
				if (cfg->new_ir)
					mono_print_ins_index (-1, c);
				else {
					mono_print_tree (c);
					g_print ("\n");
				}
				c = c->next;
			}
		} else {

		}

		g_print ("\tprev:");
		for (j = 0; j < bb->in_count; ++j) {
			g_print (" BB%d", bb->in_bb [j]->block_num);
		}
		g_print ("\t\tsucc:");
		for (j = 0; j < bb->out_count; ++j) {
			g_print (" BB%d", bb->out_bb [j]->block_num);
		}
		g_print ("\n\tidom: BB%d\n", bb->idom? bb->idom->block_num: -1);

		if (bb->idom)
			g_assert (mono_bitset_test_fast (bb->dominators, bb->idom->dfn));

		if (bb->dominators)
			mono_blockset_print (cfg, bb->dominators, "\tdominators", bb->idom? bb->idom->dfn: -1);
		if (bb->dfrontier)
			mono_blockset_print (cfg, bb->dfrontier, "\tdfrontier", -1);
		g_free (code);
	}

	g_print ("\n");
}

void
mono_bblock_add_inst (MonoBasicBlock *bb, MonoInst *inst)
{
	inst->next = NULL;
	if (bb->last_ins) {
		g_assert (bb->code);
		bb->last_ins->next = inst;
		bb->last_ins = inst;
	} else {
		bb->last_ins = bb->code = inst;
	}
}

void
mono_destroy_compile (MonoCompile *cfg)
{
	//mono_mempool_stats (cfg->mempool);
	g_hash_table_destroy (cfg->bb_hash);
	mono_free_loop_info (cfg);
	if (cfg->rs)
		mono_regstate_free (cfg->rs);
	if (cfg->spvars)
		g_hash_table_destroy (cfg->spvars);
	if (cfg->exvars)
		g_hash_table_destroy (cfg->exvars);
	mono_mempool_destroy (cfg->mempool);
	g_list_free (cfg->ldstr_list);

	g_free (cfg->reverse_inst_list);

	g_free (cfg->varinfo);
	g_free (cfg->vars);
	g_free (cfg->exception_message);
	g_free (cfg);
}

#ifdef HAVE_KW_THREAD
static __thread gpointer mono_lmf_addr MONO_TLS_FAST;
#ifdef MONO_ARCH_ENABLE_MONO_LMF_VAR
/* 
 * When this is defined, the current lmf is stored in this tls variable instead of in 
 * jit_tls->lmf.
 */
static __thread gpointer mono_lmf MONO_TLS_FAST;
#endif
#endif

guint32
mono_get_jit_tls_key (void)
{
	return mono_jit_tls_id;
}

gint32
mono_get_lmf_tls_offset (void)
{
#if defined(HAVE_KW_THREAD) && defined(MONO_ARCH_ENABLE_MONO_LMF_VAR)
	int offset;
	MONO_THREAD_VAR_OFFSET(mono_lmf,offset);
	return offset;
#else
	return -1;
#endif
}

gint32
mono_get_lmf_addr_tls_offset (void)
{
	int offset;
	MONO_THREAD_VAR_OFFSET(mono_lmf_addr,offset);
	return offset;
}

MonoLMF *
mono_get_lmf (void)
{
#if defined(HAVE_KW_THREAD) && defined(MONO_ARCH_ENABLE_MONO_LMF_VAR)
	return mono_lmf;
#else
	MonoJitTlsData *jit_tls;

	if ((jit_tls = TlsGetValue (mono_jit_tls_id)))
		return jit_tls->lmf;

	g_assert_not_reached ();
	return NULL;
#endif
}

MonoLMF **
mono_get_lmf_addr (void)
{
#ifdef HAVE_KW_THREAD
	return mono_lmf_addr;
#else
	MonoJitTlsData *jit_tls;

	if ((jit_tls = TlsGetValue (mono_jit_tls_id)))
		return &jit_tls->lmf;

	g_assert_not_reached ();
	return NULL;
#endif
}

/* Called by native->managed wrappers */
void
mono_jit_thread_attach (MonoDomain *domain)
{
#ifdef HAVE_KW_THREAD
	if (!mono_lmf_addr) {
		mono_thread_attach (domain);
	}
#else
	if (!TlsGetValue (mono_jit_tls_id))
		mono_thread_attach (domain);
#endif
}	

/**
 * mono_thread_abort:
 * @obj: exception object
 *
 * abort the thread, print exception information and stack trace
 */
static void
mono_thread_abort (MonoObject *obj)
{
	/* MonoJitTlsData *jit_tls = TlsGetValue (mono_jit_tls_id); */
	
	/* handle_remove should be eventually called for this thread, too
	g_free (jit_tls);*/

	mono_thread_exit ();
}

static void*
setup_jit_tls_data (gpointer stack_start, gpointer abort_func)
{
	MonoJitTlsData *jit_tls;
	MonoLMF *lmf;

	jit_tls = TlsGetValue (mono_jit_tls_id);
	if (jit_tls)
		return jit_tls;

	jit_tls = g_new0 (MonoJitTlsData, 1);

	TlsSetValue (mono_jit_tls_id, jit_tls);

	jit_tls->abort_func = abort_func;
	jit_tls->end_of_stack = stack_start;

	lmf = g_new0 (MonoLMF, 1);
	lmf->ebp = -1;

	jit_tls->first_lmf = lmf;

#if defined(HAVE_KW_THREAD) && defined(MONO_ARCH_ENABLE_MONO_LMF_VAR)
	/* jit_tls->lmf is unused */
	mono_lmf = lmf;
	mono_lmf_addr = &mono_lmf;
#else
#if defined(HAVE_KW_THREAD)
	mono_lmf_addr = &jit_tls->lmf;	
#endif

	jit_tls->lmf = lmf;
#endif

	mono_arch_setup_jit_tls_data (jit_tls);

#ifdef MONO_ARCH_SIGSEGV_ON_ALTSTACK
	mono_setup_altstack (jit_tls);
#endif

	return jit_tls;
}

static void
mono_thread_start_cb (gsize tid, gpointer stack_start, gpointer func)
{
	MonoThread *thread;
	void *jit_tls = setup_jit_tls_data (stack_start, mono_thread_abort);
	thread = mono_thread_current ();
	if (thread)
		thread->jit_data = jit_tls;
}

void (*mono_thread_attach_aborted_cb ) (MonoObject *obj) = NULL;

static void
mono_thread_abort_dummy (MonoObject *obj)
{
  if (mono_thread_attach_aborted_cb)
    mono_thread_attach_aborted_cb (obj);
  else
    mono_thread_abort (obj);
}

static void
mono_thread_attach_cb (gsize tid, gpointer stack_start)
{
	MonoThread *thread;
	void *jit_tls = setup_jit_tls_data (stack_start, mono_thread_abort_dummy);
	thread = mono_thread_current ();
	if (thread)
		thread->jit_data = jit_tls;
	if (mono_profiler_get_events () & MONO_PROFILE_STATISTICAL)
		setup_stat_profiler ();
}

static void
mini_thread_cleanup (MonoThread *thread)
{
	MonoJitTlsData *jit_tls = thread->jit_data;

	if (jit_tls) {
		mono_arch_free_jit_tls_data (jit_tls);

#ifdef MONO_ARCH_SIGSEGV_ON_ALTSTACK
		mono_free_altstack (jit_tls);
#endif
		g_free (jit_tls->first_lmf);
		g_free (jit_tls);
		thread->jit_data = NULL;
		TlsSetValue (mono_jit_tls_id, NULL);
	}
}

void
mono_add_patch_info (MonoCompile *cfg, int ip, MonoJumpInfoType type, gconstpointer target)
{
	MonoJumpInfo *ji = mono_mempool_alloc (cfg->mempool, sizeof (MonoJumpInfo));

	ji->ip.i = ip;
	ji->type = type;
	ji->data.target = target;
	ji->next = cfg->patch_info;

	cfg->patch_info = ji;
}

void
mono_remove_patch_info (MonoCompile *cfg, int ip)
{
	MonoJumpInfo **ji = &cfg->patch_info;

	while (*ji) {
		if ((*ji)->ip.i == ip)
			*ji = (*ji)->next;
		else
			ji = &((*ji)->next);
	}
}

/**
 * mono_patch_info_dup_mp:
 *
 * Make a copy of PATCH_INFO, allocating memory from the mempool MP.
 */
MonoJumpInfo*
mono_patch_info_dup_mp (MonoMemPool *mp, MonoJumpInfo *patch_info)
{
	MonoJumpInfo *res = mono_mempool_alloc (mp, sizeof (MonoJumpInfo));
	memcpy (res, patch_info, sizeof (MonoJumpInfo));

	switch (patch_info->type) {
	case MONO_PATCH_INFO_LDSTR:
	case MONO_PATCH_INFO_TYPE_FROM_HANDLE:
	case MONO_PATCH_INFO_LDTOKEN:
	case MONO_PATCH_INFO_DECLSEC:
		res->data.token = mono_mempool_alloc (mp, sizeof (MonoJumpInfoToken));
		memcpy (res->data.token, patch_info->data.token, sizeof (MonoJumpInfoToken));
		break;
	case MONO_PATCH_INFO_SWITCH:
		res->data.table = mono_mempool_alloc (mp, sizeof (MonoJumpInfoBBTable));
		memcpy (res->data.table, patch_info->data.table, sizeof (MonoJumpInfoBBTable));
		break;
	default:
		break;
	}

	return res;
}

guint
mono_patch_info_hash (gconstpointer data)
{
	const MonoJumpInfo *ji = (MonoJumpInfo*)data;

	switch (ji->type) {
	case MONO_PATCH_INFO_LDSTR:
	case MONO_PATCH_INFO_TYPE_FROM_HANDLE:
	case MONO_PATCH_INFO_LDTOKEN:
	case MONO_PATCH_INFO_DECLSEC:
		return (ji->type << 8) | ji->data.token->token;
	default:
		return (ji->type << 8);
	}
}

/* 
 * mono_patch_info_equal:
 * 
 * This might fail to recognize equivalent patches, i.e. floats, so its only
 * usable in those cases where this is not a problem, i.e. sharing GOT slots
 * in AOT.
 */
gint
mono_patch_info_equal (gconstpointer ka, gconstpointer kb)
{
	const MonoJumpInfo *ji1 = (MonoJumpInfo*)ka;
	const MonoJumpInfo *ji2 = (MonoJumpInfo*)kb;

	if (ji1->type != ji2->type)
		return 0;

	switch (ji1->type) {
	case MONO_PATCH_INFO_LDSTR:
	case MONO_PATCH_INFO_TYPE_FROM_HANDLE:
	case MONO_PATCH_INFO_LDTOKEN:
	case MONO_PATCH_INFO_DECLSEC:
		if ((ji1->data.token->image != ji2->data.token->image) ||
			(ji1->data.token->token != ji2->data.token->token))
			return 0;
		break;
	default:
		if (ji1->data.name != ji2->data.name)
			return 0;
		break;
	}

	return 1;
}

gpointer
mono_resolve_patch_target (MonoMethod *method, MonoDomain *domain, guint8 *code, MonoJumpInfo *patch_info, gboolean run_cctors)
{
	unsigned char *ip = patch_info->ip.i + code;
	gconstpointer target = NULL;

	switch (patch_info->type) {
	case MONO_PATCH_INFO_BB:
		g_assert (patch_info->data.bb->native_offset);
		target = patch_info->data.bb->native_offset + code;
		break;
	case MONO_PATCH_INFO_ABS:
		target = patch_info->data.target;
		break;
	case MONO_PATCH_INFO_LABEL:
		target = patch_info->data.inst->inst_c0 + code;
		break;
	case MONO_PATCH_INFO_IP:
		target = ip;
		break;
	case MONO_PATCH_INFO_METHOD_REL:
		target = code + patch_info->data.offset;
		break;
	case MONO_PATCH_INFO_INTERNAL_METHOD: {
		MonoJitICallInfo *mi = mono_find_jit_icall_by_name (patch_info->data.name);
		if (!mi) {
			g_warning ("unknown MONO_PATCH_INFO_INTERNAL_METHOD %s", patch_info->data.name);
			g_assert_not_reached ();
		}
		target = mono_icall_get_wrapper (mi);
		break;
	}
	case MONO_PATCH_INFO_METHOD_JUMP: {
		GSList *list;

		/* get the trampoline to the method from the domain */
		target = mono_create_jump_trampoline (domain, patch_info->data.method, TRUE);
		if (!domain->jump_target_hash)
			domain->jump_target_hash = g_hash_table_new (NULL, NULL);
		list = g_hash_table_lookup (domain->jump_target_hash, patch_info->data.method);
		list = g_slist_prepend (list, ip);
		g_hash_table_insert (domain->jump_target_hash, patch_info->data.method, list);
		break;
	}
	case MONO_PATCH_INFO_METHOD:
		if (patch_info->data.method == method) {
			target = code;
		} else
			/* get the trampoline to the method from the domain */
			target = mono_create_jit_trampoline (patch_info->data.method);
		break;
	case MONO_PATCH_INFO_SWITCH: {
		gpointer *jump_table;
		int i;

		if (method && method->dynamic) {
			jump_table = mono_code_manager_reserve (mono_dynamic_code_hash_lookup (domain, method)->code_mp, sizeof (gpointer) * patch_info->data.table->table_size);
		} else {
			mono_domain_lock (domain);
			jump_table = mono_code_manager_reserve (domain->code_mp, sizeof (gpointer) * patch_info->data.table->table_size);
			mono_domain_unlock (domain);
		}

		for (i = 0; i < patch_info->data.table->table_size; i++)
			jump_table [i] = code + GPOINTER_TO_INT (patch_info->data.table->table [i]);
		target = jump_table;
		break;
	}
	case MONO_PATCH_INFO_METHODCONST:
	case MONO_PATCH_INFO_CLASS:
	case MONO_PATCH_INFO_IMAGE:
	case MONO_PATCH_INFO_FIELD:
		target = patch_info->data.target;
		break;
	case MONO_PATCH_INFO_IID:
		mono_class_init (patch_info->data.klass);
		target = GINT_TO_POINTER ((int)patch_info->data.klass->interface_id);
		break;
	case MONO_PATCH_INFO_ADJUSTED_IID:
		mono_class_init (patch_info->data.klass);
		target = GINT_TO_POINTER ((int)(-((patch_info->data.klass->interface_id + 1) * SIZEOF_VOID_P)));
		break;
	case MONO_PATCH_INFO_VTABLE:
		target = mono_class_vtable (domain, patch_info->data.klass);
		break;
	case MONO_PATCH_INFO_CLASS_INIT:
		target = mono_create_class_init_trampoline (mono_class_vtable (domain, patch_info->data.klass));
		break;
	case MONO_PATCH_INFO_SFLDA: {
		MonoVTable *vtable = mono_class_vtable (domain, patch_info->data.field->parent);
		if (!vtable->initialized && !(vtable->klass->flags & TYPE_ATTRIBUTE_BEFORE_FIELD_INIT) && (method && mono_class_needs_cctor_run (vtable->klass, method)))
			/* Done by the generated code */
			;
		else {
			if (run_cctors)
				mono_runtime_class_init (vtable);
		}
		target = (char*)vtable->data + patch_info->data.field->offset;
		break;
	}
	case MONO_PATCH_INFO_R4:
	case MONO_PATCH_INFO_R8:
		target = patch_info->data.target;
		break;
	case MONO_PATCH_INFO_EXC_NAME:
		target = patch_info->data.name;
		break;
	case MONO_PATCH_INFO_LDSTR:
		target =
			mono_ldstr (domain, patch_info->data.token->image, 
						mono_metadata_token_index (patch_info->data.token->token));
		break;
	case MONO_PATCH_INFO_TYPE_FROM_HANDLE: {
		gpointer handle;
		MonoClass *handle_class;

		handle = mono_ldtoken (patch_info->data.token->image, 
				       patch_info->data.token->token, &handle_class, NULL);
		mono_class_init (handle_class);
		mono_class_init (mono_class_from_mono_type (handle));

		target =
			mono_type_get_object (domain, handle);
		break;
	}
	case MONO_PATCH_INFO_LDTOKEN: {
		gpointer handle;
		MonoClass *handle_class;
		
		handle = mono_ldtoken (patch_info->data.token->image,
				       patch_info->data.token->token, &handle_class, NULL);
		mono_class_init (handle_class);
		
		target = handle;
		break;
	}
	case MONO_PATCH_INFO_DECLSEC:
		target = (mono_metadata_blob_heap (patch_info->data.token->image, patch_info->data.token->token) + 2);
		break;
	case MONO_PATCH_INFO_BB_OVF:
	case MONO_PATCH_INFO_EXC_OVF:
	case MONO_PATCH_INFO_GOT_OFFSET:
	case MONO_PATCH_INFO_NONE:
		break;
	default:
		g_assert_not_reached ();
	}

	return (gpointer)target;
}

static void
dec_foreach (MonoInst *tree, MonoCompile *cfg) {
	MonoJitICallInfo *info;

	decompose_foreach (tree, cfg);

	switch (mono_burg_arity [tree->opcode]) {
	case 0: break;
	case 1: 
		dec_foreach (tree->inst_left, cfg);

		if ((info = mono_find_jit_opcode_emulation (tree->opcode))) {
			MonoInst *iargs [2];
		
			iargs [0] = tree->inst_left;

			mono_emulate_opcode (cfg, tree, iargs, info);
			return;
		}

		break;
	case 2:
#ifdef MONO_ARCH_BIGMUL_INTRINS
	       	if (tree->opcode == OP_LMUL
				&& (cfg->opt & MONO_OPT_INTRINS)
				&& (tree->inst_left->opcode == CEE_CONV_I8 
					|| tree->inst_left->opcode == CEE_CONV_U8)
				&& tree->inst_left->inst_left->type == STACK_I4
				&& (tree->inst_right->opcode == CEE_CONV_I8 
					|| tree->inst_right->opcode == CEE_CONV_U8)
				&& tree->inst_right->inst_left->type == STACK_I4
				&& tree->inst_left->opcode == tree->inst_right->opcode) {
			tree->opcode = (tree->inst_left->opcode == CEE_CONV_I8 ? OP_BIGMUL: OP_BIGMUL_UN);
			tree->inst_left = tree->inst_left->inst_left;
			tree->inst_right = tree->inst_right->inst_left;
			dec_foreach (tree, cfg);
		} else 
#endif
			if ((info = mono_find_jit_opcode_emulation (tree->opcode))) {
			MonoInst *iargs [2];
		
			iargs [0] = tree->inst_i0;
			iargs [1] = tree->inst_i1;
		
			mono_emulate_opcode (cfg, tree, iargs, info);

			dec_foreach (iargs [0], cfg);
			dec_foreach (iargs [1], cfg);
			return;
		} else {
			dec_foreach (tree->inst_left, cfg);
			dec_foreach (tree->inst_right, cfg);
		}
		break;
	default:
		g_assert_not_reached ();
	}
}

static void
decompose_pass (MonoCompile *cfg) {
	MonoBasicBlock *bb;

	for (bb = cfg->bb_entry; bb; bb = bb->next_bb) {
		MonoInst *tree;
		cfg->cbb = bb;
		cfg->prev_ins = NULL;
		for (tree = cfg->cbb->code; tree; tree = tree->next) {
			dec_foreach (tree, cfg);
			cfg->prev_ins = tree;
		}
	}
}

static void
nullify_basic_block (MonoBasicBlock *bb) 
{
	bb->in_count = 0;
	bb->out_count = 0;
	bb->in_bb = NULL;
	bb->out_bb = NULL;
	bb->next_bb = NULL;
	bb->code = bb->last_ins = NULL;
	bb->cil_code = NULL;
}

static void 
replace_out_block (MonoBasicBlock *bb, MonoBasicBlock *orig,  MonoBasicBlock *repl)
{
	int i;

	for (i = 0; i < bb->out_count; i++) {
		MonoBasicBlock *ob = bb->out_bb [i];
		if (ob == orig) {
			if (!repl) {
				if (bb->out_count > 1) {
					bb->out_bb [i] = bb->out_bb [bb->out_count - 1];
				}
				bb->out_count--;
			} else {
				bb->out_bb [i] = repl;
			}
		}
	}
}

static void 
replace_in_block (MonoBasicBlock *bb, MonoBasicBlock *orig, MonoBasicBlock *repl)
{
	int i;

	for (i = 0; i < bb->in_count; i++) {
		MonoBasicBlock *ib = bb->in_bb [i];
		if (ib == orig) {
			if (!repl) {
				if (bb->in_count > 1) {
					bb->in_bb [i] = bb->in_bb [bb->in_count - 1];
				}
				bb->in_count--;
			} else {
				bb->in_bb [i] = repl;
			}
		}
	}
}

static void
replace_out_block_in_code (MonoBasicBlock *bb, MonoBasicBlock *orig, MonoBasicBlock *repl) {
	MonoInst *inst;
	
	for (inst = bb->code; inst != NULL; inst = inst->next) {
		if (inst->opcode == OP_CALL_HANDLER) {
			if (inst->inst_target_bb == orig) {
				inst->inst_target_bb = repl;
			}
		}
		if (MONO_IS_JUMP_TABLE (inst)) {
			int i;
			MonoJumpInfoBBTable *table = MONO_JUMP_TABLE_FROM_INS (inst);
			for (i = 0; i < table->table_size; i++ ) {
				if (table->table [i] == orig) {
					table->table [i] = repl;
				}
			}
		}
	}
	if (bb->last_ins != NULL) {
		switch (bb->last_ins->opcode) {
		case OP_BR:
			if (bb->last_ins->inst_target_bb == orig) {
				bb->last_ins->inst_target_bb = repl;
			}
			break;
		case CEE_SWITCH: {
			int i;
			int n = GPOINTER_TO_INT (bb->last_ins->klass);
			for (i = 0; i < n; i++ ) {
				if (bb->last_ins->inst_many_bb [i] == orig) {
					bb->last_ins->inst_many_bb [i] = repl;
				}
			}
			break;
		}
		default:
			if (MONO_IS_COND_BRANCH_OP (bb->last_ins)) {
				if (bb->last_ins->inst_true_bb == orig) {
					bb->last_ins->inst_true_bb = repl;
				}
				if (bb->last_ins->inst_false_bb == orig) {
					bb->last_ins->inst_false_bb = repl;
				}
			}
			break;
		}
	}
}

static void 
replace_basic_block (MonoBasicBlock *bb, MonoBasicBlock *orig,  MonoBasicBlock *repl)
{
	int i, j;

	for (i = 0; i < bb->out_count; i++) {
		MonoBasicBlock *ob = bb->out_bb [i];
		for (j = 0; j < ob->in_count; j++) {
			if (ob->in_bb [j] == orig) {
				ob->in_bb [j] = repl;
			}
		}
	}

}

/**
  * Check if a bb is useless (is just made of NOPs and ends with an
  * unconditional branch, or nothing).
  * If it is so, unlink it from the CFG and nullify it, and return TRUE.
  * Otherwise, return FALSE;
  */
static gboolean
remove_block_if_useless (MonoCompile *cfg, MonoBasicBlock *bb, MonoBasicBlock *previous_bb) {
	MonoBasicBlock *target_bb = NULL;
	MonoInst *inst;

	/* Do not touch handlers */
	if (bb->region != -1) {
		bb->not_useless = TRUE;
		return FALSE;
	}
	
	for (inst = bb->code; inst != NULL; inst = inst->next) {
		switch (inst->opcode) {
		case OP_NOP:
			break;
		case OP_BR:
			target_bb = inst->inst_target_bb;
			break;
		default:
			bb->not_useless = TRUE;
			return FALSE;
		}
	}
	
	if (target_bb == NULL) {
		if ((bb->out_count == 1) && (bb->out_bb [0] == bb->next_bb)) {
			target_bb = bb->next_bb;
		} else {
			/* Do not touch empty BBs that do not "fall through" to their next BB (like the exit BB) */
			return FALSE;
		}
	}
	
	/* Do not touch BBs following a switch (they are the "default" branch) */
	if ((previous_bb->last_ins != NULL) && (previous_bb->last_ins->opcode == CEE_SWITCH)) {
		return FALSE;
	}
	
	/* Do not touch BBs following the entry BB and jumping to something that is not */
	/* thiry "next" bb (the entry BB cannot contain the branch) */
	if ((previous_bb == cfg->bb_entry) && (bb->next_bb != target_bb)) {
		return FALSE;
	}

	/* 
	 * Do not touch BBs following a try block as the code in 
	 * mini_method_compile needs them to compute the length of the try block.
	 */
	if (MONO_BBLOCK_IS_IN_REGION (previous_bb, MONO_REGION_TRY))
		return FALSE;
	
	/* Check that there is a target BB, and that bb is not an empty loop (Bug 75061) */
	if ((target_bb != NULL) && (target_bb != bb)) {
		int i;

		if (cfg->verbose_level > 1) {
			printf ("remove_block_if_useless removed BB%d\n", bb->block_num);
		}
		
		/* unlink_bblock () modifies the bb->in_bb array so can't use a for loop here */
		while (bb->in_count) {
			MonoBasicBlock *in_bb = bb->in_bb [0];
			mono_unlink_bblock (cfg, in_bb, bb);
			link_bblock (cfg, in_bb, target_bb);
			replace_out_block_in_code (in_bb, bb, target_bb);
		}
		
		mono_unlink_bblock (cfg, bb, target_bb);
		
		if ((previous_bb != cfg->bb_entry) &&
				(previous_bb->region == bb->region) &&
				((previous_bb->last_ins == NULL) ||
				((previous_bb->last_ins->opcode != OP_BR) &&
				(! (MONO_IS_COND_BRANCH_OP (previous_bb->last_ins))) &&
				(previous_bb->last_ins->opcode != CEE_SWITCH)))) {
			for (i = 0; i < previous_bb->out_count; i++) {
				if (previous_bb->out_bb [i] == target_bb) {
					MonoInst *jump;
					MONO_INST_NEW (cfg, jump, OP_BR);
					MONO_ADD_INS (previous_bb, jump);
					jump->cil_code = previous_bb->cil_code;
					jump->inst_target_bb = target_bb;
					break;
				}
			}
		}
		
		previous_bb->next_bb = bb->next_bb;
		nullify_basic_block (bb);
		
		return TRUE;
	} else {
		return FALSE;
	}
}

void
mono_merge_basic_blocks (MonoBasicBlock *bb, MonoBasicBlock *bbn) 
{
	MonoInst *inst;

	bb->out_count = bbn->out_count;
	bb->out_bb = bbn->out_bb;

	replace_basic_block (bb, bbn, bb);

	/* Nullify branch */
	for (inst = bb->code; inst != NULL; inst = inst->next) {
		if (inst->opcode == OP_CALL_HANDLER) {
			g_assert (inst->inst_target_bb == bbn);
			NULLIFY_INS (inst);
		}
		if (MONO_IS_JUMP_TABLE (inst)) {
			int i;
			MonoJumpInfoBBTable *table = MONO_JUMP_TABLE_FROM_INS (inst);
			for (i = 0; i < table->table_size; i++ ) {
				g_assert (table->table [i] == bbn);
				table->table [i] = NULL;
			}
			/* Can't nullify this as later instructions depend on it */
		}
	}

	/* Nullify branch at the end of bb */
	if (bb->last_ins && MONO_IS_BRANCH_OP (bb->last_ins)) {
		NULLIFY_INS (bb->last_ins);
	}

	if (bb->last_ins) {
		if (bbn->code) {
			bb->last_ins->next = bbn->code;
			bb->last_ins = bbn->last_ins;
		}
	} else {
		bb->code = bbn->code;
		bb->last_ins = bbn->last_ins;
	}
	bb->next_bb = bbn->next_bb;
	nullify_basic_block (bbn);
}

static void
move_basic_block_to_end (MonoCompile *cfg, MonoBasicBlock *bb)
{
	MonoBasicBlock *bbn, *next;

	next = bb->next_bb;

	/* Find the previous */
	for (bbn = cfg->bb_entry; bbn->next_bb && bbn->next_bb != bb; bbn = bbn->next_bb)
		;
	if (bbn->next_bb) {
		bbn->next_bb = bb->next_bb;
	}

	/* Find the last */
	for (bbn = cfg->bb_entry; bbn->next_bb; bbn = bbn->next_bb)
		;
	bbn->next_bb = bb;
	bb->next_bb = NULL;

	/* Add a branch */
	if (next && (!bb->last_ins || ((bb->last_ins->opcode != OP_NOT_REACHED) && (bb->last_ins->opcode != OP_BR) && (bb->last_ins->opcode != OP_BR_REG) && (!MONO_IS_COND_BRANCH_OP (bb->last_ins))))) {
		MonoInst *ins;

		MONO_INST_NEW (cfg, ins, OP_BR);
		MONO_ADD_INS (bb, ins);
		link_bblock (cfg, bb, next);
		ins->inst_target_bb = next;
	}		
}

/* checks that a and b represent the same instructions, conservatively,
 * it can return FALSE also for two trees that are equal.
 * FIXME: also make sure there are no side effects.
 */
static int
same_trees (MonoInst *a, MonoInst *b)
{
	int arity;
	if (a->opcode != b->opcode)
		return FALSE;
	arity = mono_burg_arity [a->opcode];
	if (arity == 1) {
		if (a->ssa_op == b->ssa_op && a->ssa_op == MONO_SSA_LOAD && a->inst_i0 == b->inst_i0)
			return TRUE;
		return same_trees (a->inst_left, b->inst_left);
	} else if (arity == 2) {
		return same_trees (a->inst_left, b->inst_left) && same_trees (a->inst_right, b->inst_right);
	} else if (arity == 0) {
		switch (a->opcode) {
		case OP_ICONST:
			return a->inst_c0 == b->inst_c0;
		default:
			return FALSE;
		}
	}
	return FALSE;
}

static int
get_unsigned_condbranch (int opcode)
{
	switch (opcode) {
	case CEE_BLE: return CEE_BLE_UN;
	case CEE_BLT: return CEE_BLT_UN;
	case CEE_BGE: return CEE_BGE_UN;
	case CEE_BGT: return CEE_BGT_UN;
	}
	g_assert_not_reached ();
	return 0;
}

static int
tree_is_unsigned (MonoInst* ins) {
	switch (ins->opcode) {
	case OP_ICONST:
		return (int)ins->inst_c0 >= 0;
	/* array lengths are positive as are string sizes */
	case CEE_LDLEN:
	case OP_STRLEN:
		return TRUE;
	case CEE_CONV_U1:
	case CEE_CONV_U2:
	case CEE_CONV_U4:
	case CEE_CONV_OVF_U1:
	case CEE_CONV_OVF_U2:
	case CEE_CONV_OVF_U4:
		return TRUE;
	case CEE_LDIND_U1:
	case CEE_LDIND_U2:
	case CEE_LDIND_U4:
		return TRUE;
	default:
		return FALSE;
	}
}

/* check if an unsigned compare can be used instead of two signed compares
 * for (val < 0 || val > limit) conditionals.
 * Returns TRUE if the optimization has been applied.
 * Note that this can't be applied if the second arg is not positive...
 */
static int
try_unsigned_compare (MonoCompile *cfg, MonoBasicBlock *bb)
{
	MonoBasicBlock *truet, *falset;
	MonoInst *cmp_inst = bb->last_ins->inst_left;
	MonoInst *condb;
	if (!cmp_inst->inst_right->inst_c0 == 0)
		return FALSE;
	truet = bb->last_ins->inst_true_bb;
	falset = bb->last_ins->inst_false_bb;
	if (falset->in_count != 1)
		return FALSE;
	condb = falset->last_ins;
	/* target bb must have one instruction */
	if (!condb || (condb != falset->code))
		return FALSE;
	if ((((condb->opcode == CEE_BLE || condb->opcode == CEE_BLT) && (condb->inst_false_bb == truet))
			|| ((condb->opcode == CEE_BGE || condb->opcode == CEE_BGT) && (condb->inst_true_bb == truet)))
			&& same_trees (cmp_inst->inst_left, condb->inst_left->inst_left)) {
		if (!tree_is_unsigned (condb->inst_left->inst_right))
			return FALSE;
		condb->opcode = get_unsigned_condbranch (condb->opcode);
		/* change the original condbranch to just point to the new unsigned check */
		bb->last_ins->opcode = OP_BR;
		bb->last_ins->inst_target_bb = falset;
		replace_out_block (bb, truet, NULL);
		replace_in_block (truet, bb, NULL);
		return TRUE;
	}
	return FALSE;
}

/*
 * Optimizes the branches on the Control Flow Graph
 *
 */
static void
optimize_branches (MonoCompile *cfg)
{
	int i, changed = FALSE;
	MonoBasicBlock *bb, *bbn;
	guint32 niterations;

	/*
	 * Some crazy loops could cause the code below to go into an infinite
	 * loop, see bug #53003 for an example. To prevent this, we put an upper
	 * bound on the number of iterations.
	 */
	if (cfg->num_bblocks > 1000)
		niterations = cfg->num_bblocks * 2;
	else
		niterations = 1000;
	
	do {
		MonoBasicBlock *previous_bb;
		changed = FALSE;
		niterations --;

		/* we skip the entry block (exit is handled specially instead ) */
		for (previous_bb = cfg->bb_entry, bb = cfg->bb_entry->next_bb; bb; previous_bb = bb, bb = bb->next_bb) {
			/* dont touch code inside exception clauses */
			if (bb->region != -1)
				continue;

			if (!bb->not_useless && remove_block_if_useless (cfg, bb, previous_bb)) {
				changed = TRUE;
				continue;
			}

			if ((bbn = bb->next_bb) && bbn->in_count == 0 && bb->region == bbn->region) {
				if (cfg->verbose_level > 2)
					g_print ("nullify block triggered %d\n", bbn->block_num);

				bb->next_bb = bbn->next_bb;

				for (i = 0; i < bbn->out_count; i++)
					replace_in_block (bbn->out_bb [i], bbn, NULL);

				nullify_basic_block (bbn);			
				changed = TRUE;
			}

			if (bb->out_count == 1) {
				bbn = bb->out_bb [0];

				/* conditional branches where true and false targets are the same can be also replaced with OP_BR */
				if (bb->last_ins && (bb->last_ins->opcode != OP_BR) && MONO_IS_COND_BRANCH_OP (bb->last_ins)) {
					if (!cfg->new_ir) {
						MonoInst *pop;
						MONO_INST_NEW (cfg, pop, CEE_POP);
						pop->inst_left = bb->last_ins->inst_left->inst_left;
						mono_add_ins_to_end (bb, pop);
						MONO_INST_NEW (cfg, pop, CEE_POP);
						pop->inst_left = bb->last_ins->inst_left->inst_right;
						mono_add_ins_to_end (bb, pop);
					}
					bb->last_ins->opcode = OP_BR;
					bb->last_ins->inst_target_bb = bb->last_ins->inst_true_bb;
					changed = TRUE;
					if (cfg->verbose_level > 2)
						g_print ("cond branch removal triggered in %d %d\n", bb->block_num, bb->out_count);
				}

				if (bb->region == bbn->region && bb->next_bb == bbn) {
					/* the block are in sequence anyway ... */

					/* branches to the following block can be removed */
					if (bb->last_ins && bb->last_ins->opcode == OP_BR) {
						bb->last_ins->opcode = OP_NOP;
						changed = TRUE;
						if (cfg->verbose_level > 2)
							g_print ("br removal triggered %d -> %d\n", bb->block_num, bbn->block_num);
					}

					if (bbn->in_count == 1) {

						if (bbn != cfg->bb_exit) {
							if (cfg->verbose_level > 2)
								g_print ("block merge triggered %d -> %d\n", bb->block_num, bbn->block_num);
							mono_merge_basic_blocks (bb, bbn);
							changed = TRUE;
							continue;
						}

						//mono_print_bb_code (bb);
					}
				}
			}

			if ((bbn = bb->next_bb) && bbn->in_count == 0 && bb->region == bbn->region) {
				if (cfg->verbose_level > 2) {
					g_print ("nullify block triggered %d\n", bbn->block_num);
				}
				bb->next_bb = bbn->next_bb;

				for (i = 0; i < bbn->out_count; i++)
					replace_in_block (bbn->out_bb [i], bbn, NULL);

				nullify_basic_block (bbn);			
				changed = TRUE;
				continue;
			}

			if (bb->out_count == 1) {
				bbn = bb->out_bb [0];

				if (bb->last_ins && bb->last_ins->opcode == OP_BR) {
					bbn = bb->last_ins->inst_target_bb;
					if (bb->region == bbn->region && bbn->code && bbn->code->opcode == OP_BR &&
					    bbn->code->inst_target_bb->region == bb->region) {
						
						if (cfg->verbose_level > 2)
							g_print ("branch to branch triggered %d -> %d -> %d\n", bb->block_num, bbn->block_num, bbn->code->inst_target_bb->block_num);

						replace_in_block (bbn, bb, NULL);
						replace_out_block (bb, bbn, bbn->code->inst_target_bb);
						link_bblock (cfg, bb, bbn->code->inst_target_bb);
						bb->last_ins->inst_target_bb = bbn->code->inst_target_bb;
						changed = TRUE;
						continue;
					}
				}
			} else if (bb->out_count == 2) {
				if (bb->last_ins && MONO_IS_COND_BRANCH_NOFP (bb->last_ins)) {
					int branch_result;
					MonoBasicBlock *taken_branch_target = NULL, *untaken_branch_target = NULL;

					if (cfg->new_ir) {
						if (bb->last_ins->flags & MONO_INST_CFOLD_TAKEN)
							branch_result = BRANCH_TAKEN;
						else if (bb->last_ins->flags & MONO_INST_CFOLD_NOT_TAKEN)
							branch_result = BRANCH_NOT_TAKEN;
						else
							branch_result = BRANCH_UNDEF;
					}
					else
						branch_result = mono_eval_cond_branch (bb->last_ins);

					if (branch_result == BRANCH_TAKEN) {
						taken_branch_target = bb->last_ins->inst_true_bb;
						untaken_branch_target = bb->last_ins->inst_false_bb;
					} else if (branch_result == BRANCH_NOT_TAKEN) {
						taken_branch_target = bb->last_ins->inst_false_bb;
						untaken_branch_target = bb->last_ins->inst_true_bb;
					}
					if (taken_branch_target) {
						/* if mono_eval_cond_branch () is ever taken to handle 
						 * non-constant values to compare, issue a pop here.
						 */
						bb->last_ins->opcode = OP_BR;
						bb->last_ins->inst_target_bb = taken_branch_target;
						mono_unlink_bblock (cfg, bb, untaken_branch_target);
						changed = TRUE;
						continue;
					}
					bbn = bb->last_ins->inst_true_bb;
					if (bbn->code && bbn->code->opcode == OP_BR &&
					    bb->region == bbn->region && bbn->code->inst_target_bb->region == bb->region) {
						if (cfg->verbose_level > 2)		
							g_print ("cbranch1 to branch triggered %d -> (%d) %d (0x%02x)\n", 
								 bb->block_num, bbn->block_num, bbn->code->inst_target_bb->block_num, 
								 bbn->code->opcode);

						/* 
						 * Unlink, then relink bblocks to avoid various
						 * tricky situations when the two targets of the branch
						 * are equal, or will become equal after the change.
						 */
						mono_unlink_bblock (cfg, bb, bb->last_ins->inst_true_bb);
						mono_unlink_bblock (cfg, bb, bb->last_ins->inst_false_bb);

						bb->last_ins->inst_true_bb = bbn->code->inst_target_bb;

						link_bblock (cfg, bb, bb->last_ins->inst_true_bb);
						link_bblock (cfg, bb, bb->last_ins->inst_false_bb);

						changed = TRUE;
						continue;
					}

					bbn = bb->last_ins->inst_false_bb;
					if (bbn->code && bbn->code->opcode == OP_BR &&
					    bb->region == bbn->region && bbn->code->inst_target_bb->region == bb->region) {
						if (cfg->verbose_level > 2)
							g_print ("cbranch2 to branch triggered %d -> (%d) %d (0x%02x)\n", 
								 bb->block_num, bbn->block_num, bbn->code->inst_target_bb->block_num, 
								 bbn->code->opcode);

						mono_unlink_bblock (cfg, bb, bb->last_ins->inst_true_bb);
						mono_unlink_bblock (cfg, bb, bb->last_ins->inst_false_bb);

						bb->last_ins->inst_false_bb = bbn->code->inst_target_bb;

						link_bblock (cfg, bb, bb->last_ins->inst_true_bb);
						link_bblock (cfg, bb, bb->last_ins->inst_false_bb);

						changed = TRUE;
						continue;
					}
				}

				/* detect and optimize to unsigned compares checks like: if (v < 0 || v > limit */
				if (bb->last_ins && bb->last_ins->opcode == CEE_BLT && !cfg->new_ir && bb->last_ins->inst_left->inst_right->opcode == OP_ICONST) {
					if (try_unsigned_compare (cfg, bb)) {
						/*g_print ("applied in bb %d (->%d) %s\n", bb->block_num, bb->last_ins->inst_target_bb->block_num, mono_method_full_name (cfg->method, TRUE));*/
						changed = TRUE;
						continue;
					}
				}

				if (bb->last_ins && MONO_IS_COND_BRANCH_NOFP (bb->last_ins)) {
					if (bb->last_ins->inst_false_bb->out_of_line && (bb->region == bb->last_ins->inst_false_bb->region)) {
						/* Reverse the branch */
						bb->last_ins->opcode = reverse_branch_op (bb->last_ins->opcode);
						bbn = bb->last_ins->inst_false_bb;
						bb->last_ins->inst_false_bb = bb->last_ins->inst_true_bb;
						bb->last_ins->inst_true_bb = bbn;

						move_basic_block_to_end (cfg, bb->last_ins->inst_true_bb);
						if (cfg->verbose_level > 2)
							g_print ("cbranch to throw block triggered %d.\n", 
									 bb->block_num);
					}
				}
			}
		}
	} while (changed && (niterations > 0));
}

static void
mono_compile_create_vars (MonoCompile *cfg)
{
	MonoMethodSignature *sig;
	MonoMethodHeader *header;
	int i;

	header = mono_method_get_header (cfg->method);

	sig = mono_method_signature (cfg->method);
	
	if (!MONO_TYPE_IS_VOID (sig->ret)) {
		if (cfg->new_ir) {
			cfg->ret = mono_compile_create_var (cfg, sig->ret, OP_ARG);
			/* Inhibit optimizations */
			cfg->ret->flags |= MONO_INST_VOLATILE;
		} else {
			cfg->ret = mono_mempool_alloc0 (cfg->mempool, sizeof (MonoInst));
			cfg->ret->opcode = OP_RETARG;
			cfg->ret->inst_vtype = sig->ret;
			cfg->ret->klass = mono_class_from_mono_type (sig->ret);
		}
	}
	if (cfg->verbose_level > 2)
		g_print ("creating vars\n");

	cfg->args = mono_mempool_alloc0 (cfg->mempool, (sig->param_count + sig->hasthis) * sizeof (MonoInst*));

	if (sig->hasthis)
		cfg->args [0] = mono_compile_create_var (cfg, &cfg->method->klass->this_arg, OP_ARG);

	for (i = 0; i < sig->param_count; ++i) {
		cfg->args [i + sig->hasthis] = mono_compile_create_var (cfg, sig->params [i], OP_ARG);
		if (sig->params [i]->byref) {
			if (!cfg->new_ir) cfg->disable_ssa = TRUE;
		}
	}

	if (cfg->new_ir && cfg->verbose_level > 2) {
		if (cfg->ret) {
			printf ("\treturn : ");
			mono_print_ins (cfg->ret);
		}

		if (sig->hasthis) {
			printf ("\tthis: ");
			mono_print_ins (cfg->args [0]);
		}

		for (i = 0; i < sig->param_count; ++i) {
			printf ("\targ [%d]: ", i);
			mono_print_ins (cfg->args [i + sig->hasthis]);
		}
	}

	cfg->locals_start = cfg->num_varinfo;
	cfg->locals = mono_mempool_alloc0 (cfg->mempool, header->num_locals * sizeof (MonoInst*));

	if (cfg->verbose_level > 2)
		g_print ("creating locals\n");
	for (i = 0; i < header->num_locals; ++i)
		cfg->locals [i] = mono_compile_create_var (cfg, header->locals [i], OP_LOCAL);

	if (cfg->verbose_level > 2)
		g_print ("locals done\n");

	mono_arch_create_vars (cfg);
}

void
mono_print_code (MonoCompile *cfg, const char* msg)
{
	MonoBasicBlock *bb;
	
	for (bb = cfg->bb_entry; bb; bb = bb->next_bb) {
		MonoInst *tree = bb->code;	

		if (cfg->new_ir) {
			mono_print_bb (bb, msg);
		} else {
			if (!tree)
				continue;
			
			g_print ("%s CODE BLOCK %d (nesting %d):\n", msg, bb->block_num, bb->nesting);

			for (; tree; tree = tree->next) {
				mono_print_tree (tree);
				g_print ("\n");
			}

			if (bb->last_ins)
				bb->last_ins->next = NULL;
		}
	}
}

extern const char * const mono_burg_rule_string [];

static void
emit_state (MonoCompile *cfg, MBState *state, int goal)
{
	MBState *kids [10];
	int ern = mono_burg_rule (state, goal);
	const guint16 *nts = mono_burg_nts_data + mono_burg_nts [ern];

	//g_print ("rule: %s\n", mono_burg_rule_string [ern]);
	switch (goal) {
	case MB_NTERM_reg:
		//if (state->reg2)
		//	state->reg1 = state->reg2; /* chain rule */
		//else
#ifdef MONO_ARCH_ENABLE_EMIT_STATE_OPT
		if (!state->reg1)
#endif
			state->reg1 = mono_regstate_next_int (cfg->rs);
		//g_print ("alloc symbolic R%d (reg2: R%d) in block %d\n", state->reg1, state->reg2, cfg->cbb->block_num);
		break;
	case MB_NTERM_lreg:
		state->reg1 = mono_regstate_next_int (cfg->rs);
		state->reg2 = mono_regstate_next_int (cfg->rs);
		break;
	case MB_NTERM_freg:
		state->reg1 = mono_regstate_next_float (cfg->rs);
		break;
	default:
#ifdef MONO_ARCH_ENABLE_EMIT_STATE_OPT
		/*
		 * Enabling this might cause bugs to surface in the local register
		 * allocators on some architectures like x86.
		 */
		if ((state->tree->ssa_op == MONO_SSA_STORE) && (state->left->tree->opcode == OP_REGVAR)) {
			/* Do not optimize away reg-reg moves */
			if (! ((state->right->tree->ssa_op == MONO_SSA_LOAD) && (state->right->left->tree->opcode == OP_REGVAR))) {
				state->right->reg1 = state->left->tree->dreg;
			}
		}
#endif

		/* do nothing */
		break;
	}
	if (nts [0]) {
		mono_burg_kids (state, ern, kids);

		emit_state (cfg, kids [0], nts [0]);
		if (nts [1]) {
			emit_state (cfg, kids [1], nts [1]);
			if (nts [2]) {
				g_assert (!nts [3]);
				emit_state (cfg, kids [2], nts [2]);
			}
		}
	}

//	g_print ("emit: %s (%p)\n", mono_burg_rule_string [ern], state);
	mono_burg_emit (ern, state, state->tree, cfg);
}

#define DEBUG_SELECTION

static void 
mini_select_instructions (MonoCompile *cfg)
{
	MonoBasicBlock *bb;
	
	cfg->state_pool = mono_mempool_new ();
	cfg->rs = mono_regstate_new ();

	for (bb = cfg->bb_entry; bb; bb = bb->next_bb) {
		if (bb->last_ins && MONO_IS_COND_BRANCH_OP (bb->last_ins) &&
		    bb->next_bb != bb->last_ins->inst_false_bb) {

			/* we are careful when inverting, since bugs like #59580
			 * could show up when dealing with NaNs.
			 */
			if (MONO_IS_COND_BRANCH_NOFP(bb->last_ins) && bb->next_bb == bb->last_ins->inst_true_bb) {
				MonoBasicBlock *tmp =  bb->last_ins->inst_true_bb;
				bb->last_ins->inst_true_bb = bb->last_ins->inst_false_bb;
				bb->last_ins->inst_false_bb = tmp;

				bb->last_ins->opcode = reverse_branch_op (bb->last_ins->opcode);
			} else {			
				MonoInst *inst = mono_mempool_alloc0 (cfg->mempool, sizeof (MonoInst));
				inst->opcode = OP_BR;
				inst->inst_target_bb = bb->last_ins->inst_false_bb;
				mono_bblock_add_inst (bb, inst);
			}
		}
	}

#ifdef DEBUG_SELECTION
	if (cfg->verbose_level >= 4) {
	for (bb = cfg->bb_entry; bb; bb = bb->next_bb) {
		MonoInst *tree = bb->code;	
		g_print ("DUMP BLOCK %d:\n", bb->block_num);
		if (!tree)
			continue;
		for (; tree; tree = tree->next) {
			mono_print_tree (tree);
			g_print ("\n");
		}
	}
	}
#endif

	for (bb = cfg->bb_entry; bb; bb = bb->next_bb) {
		MonoInst *tree = bb->code, *next;	
		MBState *mbstate;

		if (!tree)
			continue;
		bb->code = NULL;
		bb->last_ins = NULL;
		
		cfg->cbb = bb;
		mono_regstate_reset (cfg->rs);

#ifdef DEBUG_SELECTION
		if (cfg->verbose_level >= 3)
			g_print ("LABEL BLOCK %d:\n", bb->block_num);
#endif
		for (; tree; tree = next) {
			next = tree->next;
#ifdef DEBUG_SELECTION
			if (cfg->verbose_level >= 3) {
				mono_print_tree (tree);
				g_print ("\n");
			}
#endif

			if (!(mbstate = mono_burg_label (tree, cfg))) {
				g_warning ("unable to label tree %p", tree);
				mono_print_tree (tree);
				g_print ("\n");				
				g_assert_not_reached ();
			}
			emit_state (cfg, mbstate, MB_NTERM_stmt);
		}
		bb->max_vreg = cfg->rs->next_vreg;

		if (bb->last_ins)
			bb->last_ins->next = NULL;

		mono_mempool_empty (cfg->state_pool); 
	}
	mono_mempool_destroy (cfg->state_pool); 
}

void
mono_codegen (MonoCompile *cfg)
{
	MonoJumpInfo *patch_info;
	MonoBasicBlock *bb;
	int i, max_epilog_size;
	guint8 *code;

	for (bb = cfg->bb_entry; bb; bb = bb->next_bb) {
		cfg->spill_count = 0;
		/* we reuse dfn here */
		/* bb->dfn = bb_count++; */
		//if ((bb == cfg->bb_entry) || !(bb->region == -1 && !bb->dfn))
			mono_arch_local_regalloc (cfg, bb);
	}

	if (cfg->prof_options & MONO_PROFILE_COVERAGE)
		cfg->coverage_info = mono_profiler_coverage_alloc (cfg->method, cfg->num_bblocks);

	code = mono_arch_emit_prolog (cfg);

	if (cfg->prof_options & MONO_PROFILE_ENTER_LEAVE)
		code = mono_arch_instrument_prolog (cfg, mono_profiler_method_enter, code, FALSE);

	cfg->code_len = code - cfg->native_code;
	cfg->prolog_end = cfg->code_len;

	mono_debug_open_method (cfg);

	/* emit code all basic blocks */
	for (bb = cfg->bb_entry; bb; bb = bb->next_bb) {
		bb->native_offset = cfg->code_len;
		//if ((bb == cfg->bb_entry) || !(bb->region == -1 && !bb->dfn))
			mono_arch_output_basic_block (cfg, bb);

		if (bb == cfg->bb_exit) {
			cfg->epilog_begin = cfg->code_len;

			if (cfg->prof_options & MONO_PROFILE_ENTER_LEAVE) {
				code = cfg->native_code + cfg->code_len;
				code = mono_arch_instrument_epilog (cfg, mono_profiler_method_leave, code, FALSE);
				cfg->code_len = code - cfg->native_code;
			}

			mono_arch_emit_epilog (cfg);
		}
	}

	mono_arch_emit_exceptions (cfg);

	max_epilog_size = 0;

	code = cfg->native_code + cfg->code_len;

	/* we always allocate code in cfg->domain->code_mp to increase locality */
	cfg->code_size = cfg->code_len + max_epilog_size;
	/* fixme: align to MONO_ARCH_CODE_ALIGNMENT */

	if (cfg->method->dynamic) {
		/* Allocate the code into a separate memory pool so it can be freed */
		cfg->dynamic_info = g_new0 (MonoJitDynamicMethodInfo, 1);
		cfg->dynamic_info->code_mp = mono_code_manager_new_dynamic ();
		mono_domain_lock (cfg->domain);
		mono_dynamic_code_hash_insert (cfg->domain, cfg->method, cfg->dynamic_info);
		mono_domain_unlock (cfg->domain);

		code = mono_code_manager_reserve (cfg->dynamic_info->code_mp, cfg->code_size);
	} else {
		mono_domain_lock (cfg->domain);
		code = mono_code_manager_reserve (cfg->domain->code_mp, cfg->code_size);
		mono_domain_unlock (cfg->domain);
	}

	memcpy (code, cfg->native_code, cfg->code_len);
	g_free (cfg->native_code);
	cfg->native_code = code;
	code = cfg->native_code + cfg->code_len;
  
	/* g_assert (((int)cfg->native_code & (MONO_ARCH_CODE_ALIGNMENT - 1)) == 0); */
	for (patch_info = cfg->patch_info; patch_info; patch_info = patch_info->next) {
		switch (patch_info->type) {
		case MONO_PATCH_INFO_ABS: {
			MonoJitICallInfo *info = mono_find_jit_icall_by_addr (patch_info->data.target);
			if (info) {
				//printf ("TEST %s %p\n", info->name, patch_info->data.target);
				if ((cfg->method->wrapper_type == MONO_WRAPPER_MANAGED_TO_NATIVE) && 
					strstr (cfg->method->name, info->name))
					/*
					 * This is an icall wrapper, and this is a call to the
					 * wrapped function.
					 */
					;
				else {
					/* for these array methods we currently register the same function pointer
					 * since it's a vararg function. But this means that mono_find_jit_icall_by_addr ()
					 * will return the incorrect one depending on the order they are registered.
					 * See tests/test-arr.cs
					 */
					if (strstr (info->name, "ves_array_new_va_") == NULL && strstr (info->name, "ves_array_element_address_") == NULL) {
						patch_info->type = MONO_PATCH_INFO_INTERNAL_METHOD;
						patch_info->data.name = info->name;
					}
				}
			}
			else {
				MonoVTable *vtable = mono_find_class_init_trampoline_by_addr (patch_info->data.target);
				if (vtable) {
					patch_info->type = MONO_PATCH_INFO_CLASS_INIT;
					patch_info->data.klass = vtable->klass;
				}
			}
			break;
		}
		case MONO_PATCH_INFO_SWITCH: {
			gpointer *table;
			if (cfg->method->dynamic) {
				table = mono_code_manager_reserve (cfg->dynamic_info->code_mp, sizeof (gpointer) * patch_info->data.table->table_size);
			} else {
				mono_domain_lock (cfg->domain);
				table = mono_code_manager_reserve (cfg->domain->code_mp, sizeof (gpointer) * patch_info->data.table->table_size);
				mono_domain_unlock (cfg->domain);
			}

			if (!cfg->compile_aot && !cfg->new_ir)
				/* In the aot case, the patch already points to the correct location */
				patch_info->ip.i = patch_info->ip.label->inst_c0;
			for (i = 0; i < patch_info->data.table->table_size; i++) {
				/* Might be NULL if the switch is eliminated */
				if (patch_info->data.table->table [i]) {
					g_assert (patch_info->data.table->table [i]->native_offset);
					table [i] = GINT_TO_POINTER (patch_info->data.table->table [i]->native_offset);
				} else {
					table [i] = NULL;
				}
			}
			patch_info->data.table->table = (MonoBasicBlock**)table;
			break;
		}
		default:
			/* do nothing */
			break;
		}
	}
       
	if (cfg->verbose_level > 0) {
		char* nm = mono_method_full_name (cfg->method, TRUE);
		g_print ("Method %s emitted at %p to %p (code length %d) [%s]\n", 
				 nm, 
				 cfg->native_code, cfg->native_code + cfg->code_len, cfg->code_len, cfg->domain->friendly_name);
		g_free (nm);
	}

#ifdef MONO_ARCH_HAVE_SAVE_UNWIND_INFO
	mono_arch_save_unwind_info (cfg);
#endif
	
	mono_arch_patch_code (cfg->method, cfg->domain, cfg->native_code, cfg->patch_info, cfg->run_cctors);

	if (cfg->method->dynamic) {
		mono_code_manager_commit (cfg->dynamic_info->code_mp, cfg->native_code, cfg->code_size, cfg->code_len);
	} else {
		mono_domain_lock (cfg->domain);
		mono_code_manager_commit (cfg->domain->code_mp, cfg->native_code, cfg->code_size, cfg->code_len);
		mono_domain_unlock (cfg->domain);
	}
	
	mono_arch_flush_icache (cfg->native_code, cfg->code_len);

	mono_debug_close_method (cfg);
}

static void
mono_coalesce_pass (MonoCompile *cfg)
{
#if 0
	MonoBasicBlock *bb;
	MonoInst *ins;

	/* FIXME: Finish this */

	for (bb = cfg->bb_entry; bb; bb = bb->next_bb) {
		if (cfg->verbose_level > 1) {
			printf ("COALESCE BB%d:\n", bb->block_num);
		}

		for (ins = bb->code; ins; ins = ins->next) {
			if ((ins->opcode == OP_MOVE) && get_vreg_to_inst (cfg, ins->dreg) && get_vreg_to_inst (cfg, ins->sreg1)) {
				MonoLiveRange *ranged = &MONO_VARINFO (cfg, get_vreg_to_inst (cfg, ins->dreg)->inst_c0)->range;
				MonoLiveRange *ranges = &MONO_VARINFO (cfg, get_vreg_to_inst (cfg, ins->sreg1)->inst_c0)->range;
				if (ranged->first_use.abs_pos >= ranges->last_use.abs_pos)
					;
			}
		}
	}
#endif
}

static void
remove_critical_edges (MonoCompile *cfg) {
	MonoBasicBlock *bb;
	MonoBasicBlock *previous_bb;
	
	if (cfg->verbose_level > 3) {
		for (bb = cfg->bb_entry; bb; bb = bb->next_bb) {
			int i;
			printf ("remove_critical_edges, BEFORE BB%d (in:", bb->block_num);
			for (i = 0; i < bb->in_count; i++) {
				printf (" %d", bb->in_bb [i]->block_num);
			}
			printf (") (out:");
			for (i = 0; i < bb->out_count; i++) {
				printf (" %d", bb->out_bb [i]->block_num);
			}
			printf (")");
			if (bb->last_ins != NULL) {
				printf (" ");
				mono_print_tree (bb->last_ins);
			}
			printf ("\n");
		}
	}
	
	for (previous_bb = cfg->bb_entry, bb = previous_bb->next_bb; bb != NULL; previous_bb = previous_bb->next_bb, bb = bb->next_bb) {
		if (bb->in_count > 1) {
			int in_bb_index;
			for (in_bb_index = 0; in_bb_index < bb->in_count; in_bb_index++) {
				MonoBasicBlock *in_bb = bb->in_bb [in_bb_index];
				if (in_bb->out_count > 1) {
					MonoBasicBlock *new_bb = mono_mempool_alloc0 ((cfg)->mempool, sizeof (MonoBasicBlock));
					new_bb->block_num = cfg->num_bblocks++;
//					new_bb->real_offset = bb->real_offset;
					new_bb->region = bb->region;
					
					/* Do not alter the CFG while altering the BB list */
					if (previous_bb->region == bb->region) {
						if (previous_bb != cfg->bb_entry) {
							/* If previous_bb "followed through" to bb, */
							/* keep it linked with a OP_BR */
							if ((previous_bb->last_ins == NULL) ||
									((previous_bb->last_ins->opcode != OP_BR) &&
									(! (MONO_IS_COND_BRANCH_OP (previous_bb->last_ins))) &&
									(previous_bb->last_ins->opcode != CEE_SWITCH))) {
								int i;
								/* Make sure previous_bb really falls through bb */
								for (i = 0; i < previous_bb->out_count; i++) {
									if (previous_bb->out_bb [i] == bb) {
										MonoInst *jump;
										MONO_INST_NEW (cfg, jump, OP_BR);
										MONO_ADD_INS (previous_bb, jump);
										jump->cil_code = previous_bb->cil_code;
										jump->inst_target_bb = bb;
										break;
									}
								}
							}
						} else {
							/* We cannot add any inst to the entry BB, so we must */
							/* put a new BB in the middle to hold the OP_BR */
							MonoInst *jump;
							MonoBasicBlock *new_bb_after_entry = mono_mempool_alloc0 ((cfg)->mempool, sizeof (MonoBasicBlock));
							new_bb_after_entry->block_num = cfg->num_bblocks++;
//							new_bb_after_entry->real_offset = bb->real_offset;
							new_bb_after_entry->region = bb->region;
							
							MONO_INST_NEW (cfg, jump, OP_BR);
							MONO_ADD_INS (new_bb_after_entry, jump);
							jump->cil_code = bb->cil_code;
							jump->inst_target_bb = bb;
							
							previous_bb->next_bb = new_bb_after_entry;
							previous_bb = new_bb_after_entry;
							
							if (cfg->verbose_level > 2) {
								printf ("remove_critical_edges, added helper BB%d jumping to BB%d\n", new_bb_after_entry->block_num, bb->block_num);
							}
						}
					}
					
					/* Insert new_bb in the BB list */
					previous_bb->next_bb = new_bb;
					new_bb->next_bb = bb;
					previous_bb = new_bb;
					
					/* Setup in_bb and out_bb */
					new_bb->in_bb = mono_mempool_alloc ((cfg)->mempool, sizeof (MonoBasicBlock*));
					new_bb->in_bb [0] = in_bb;
					new_bb->in_count = 1;
					new_bb->out_bb = mono_mempool_alloc ((cfg)->mempool, sizeof (MonoBasicBlock*));
					new_bb->out_bb [0] = bb;
					new_bb->out_count = 1;
					
					/* Relink in_bb and bb to (from) new_bb */
					replace_out_block (in_bb, bb, new_bb);
					replace_out_block_in_code (in_bb, bb, new_bb);
					replace_in_block (bb, in_bb, new_bb);
					
					if (cfg->verbose_level > 2) {
						printf ("remove_critical_edges, removed critical edge from BB%d to BB%d (added BB%d)\n", in_bb->block_num, bb->block_num, new_bb->block_num);
					}
				}
			}
		}
	}
	
	if (cfg->verbose_level > 3) {
		for (bb = cfg->bb_entry; bb; bb = bb->next_bb) {
			int i;
			printf ("remove_critical_edges, AFTER BB%d (in:", bb->block_num);
			for (i = 0; i < bb->in_count; i++) {
				printf (" %d", bb->in_bb [i]->block_num);
			}
			printf (") (out:");
			for (i = 0; i < bb->out_count; i++) {
				printf (" %d", bb->out_bb [i]->block_num);
			}
			printf (")");
			if (bb->last_ins != NULL) {
				printf (" ");
				mono_print_tree (bb->last_ins);
			}
			printf ("\n");
		}
	}
}

/*
 * mini_method_compile:
 * @method: the method to compile
 * @opts: the optimization flags to use
 * @domain: the domain where the method will be compiled in
 * @run_cctors: whether we should run type ctors if possible
 * @compile_aot: whether this is an AOT compilation
 * @parts: debug flag
 *
 * Returns: a MonoCompile* pointer. Caller must check the exception_type
 * field in the returned struct to see if compilation succeded.
 */
MonoCompile*
mini_method_compile (MonoMethod *method, guint32 opts, MonoDomain *domain, gboolean run_cctors, gboolean compile_aot, int parts)
{
	MonoMethodHeader *header = mono_method_get_header (method);
	guint8 *ip;
	MonoCompile *cfg;
	MonoJitInfo *jinfo;
	int dfn = 0, i, code_size_ratio;
	gboolean deadce_has_run = FALSE;

	mono_jit_stats.methods_compiled++;
	if (mono_profiler_get_events () & MONO_PROFILE_JIT_COMPILATION)
		mono_profiler_method_jit (method);

	cfg = g_new0 (MonoCompile, 1);
	cfg->method = method;
	cfg->mempool = mono_mempool_new ();
	cfg->opt = opts;
	cfg->prof_options = mono_profiler_get_events ();
	cfg->run_cctors = run_cctors;
	if (!cfg->new_ir)
		cfg->bb_hash = g_hash_table_new (NULL, NULL);
	cfg->domain = domain;
	cfg->verbose_level = mini_verbose;
	cfg->compile_aot = compile_aot;
	cfg->skip_visibility = method->skip_visibility;
	if (!header) {
		cfg->exception_type = MONO_EXCEPTION_INVALID_PROGRAM;
		cfg->exception_message = g_strdup_printf ("Missing or incorrect header for method %s", cfg->method->name);
		if (cfg->prof_options & MONO_PROFILE_JIT_COMPILATION)
			mono_profiler_method_end_jit (method, NULL, MONO_PROFILE_FAILED);
		return cfg;
	}

	if (getenv ("MONO_VERBOSE_METHOD")) {
		if (strcmp (cfg->method->name, getenv ("MONO_VERBOSE_METHOD")) == 0)
			cfg->verbose_level = 4;
	}

	ip = (guint8 *)header->code;

	cfg->intvars = mono_mempool_alloc0 (cfg->mempool, sizeof (guint16) * STACK_MAX * header->max_stack);
	cfg->aliasing_info = NULL;
	
	if (cfg->verbose_level > 2)
		g_print ("converting method %s\n", mono_method_full_name (method, TRUE));

	{
		static int count = 0;

		count ++;

		if (getenv ("COUNT")) {
			if (count == atoi (getenv ("COUNT"))) {
				printf ("LAST: %s\n", mono_method_full_name (method, TRUE));
				//cfg->verbose_level = 5;
			}
			if (count <= atoi (getenv ("COUNT")))
				cfg->new_ir = TRUE;
		}
		else
			cfg->new_ir = TRUE;
	}

	/*
	if (strstr (cfg->method->name, "LoadData"))
		cfg->new_ir = FALSE;
	*/

	if (cfg->new_ir) {
		cfg->rs = mono_regstate_new ();
		cfg->next_vreg = cfg->rs->next_vreg;
	}

	/*
	 * create MonoInst* which represents arguments and local variables
	 */
	mono_compile_create_vars (cfg);

	if (cfg->new_ir) {
		cfg->opt &= MONO_OPT_PEEPHOLE | MONO_OPT_INTRINS | MONO_OPT_LOOP | MONO_OPT_EXCEPTION | MONO_OPT_AOT | MONO_OPT_BRANCH | MONO_OPT_LINEARS | MONO_OPT_INLINE | MONO_OPT_SHARED | MONO_OPT_AOT | MONO_OPT_TAILC | MONO_OPT_SSA | MONO_OPT_DEADCE | MONO_OPT_CONSPROP | MONO_OPT_CMOV | MONO_OPT_FCMOV;

		i = mono_method_to_ir2 (cfg, method, NULL, NULL, NULL, NULL, NULL, 0, FALSE);
	}
	else {
		i = mono_method_to_ir (cfg, method, NULL, NULL, cfg->locals_start, NULL, NULL, NULL, 0, FALSE);
	}

	if (i < 0) {
		if (cfg->prof_options & MONO_PROFILE_JIT_COMPILATION)
			mono_profiler_method_end_jit (method, NULL, MONO_PROFILE_FAILED);
		/* cfg contains the details of the failure, so let the caller cleanup */
		return cfg;
	}

	mono_jit_stats.basic_blocks += cfg->num_bblocks;
	mono_jit_stats.max_basic_blocks = MAX (cfg->num_bblocks, mono_jit_stats.max_basic_blocks);

	if ((cfg->num_varinfo > 2000) && !cfg->compile_aot) {
		/* 
		 * we disable some optimizations if there are too many variables
		 * because JIT time may become too expensive. The actual number needs 
		 * to be tweaked and eventually the non-linear algorithms should be fixed.
		 */
		cfg->opt &= ~ (MONO_OPT_LINEARS | MONO_OPT_COPYPROP | MONO_OPT_CONSPROP);
		cfg->disable_ssa = TRUE;
	}

	/*g_print ("numblocks = %d\n", cfg->num_bblocks);*/

	if (cfg->new_ir) {
		mono_decompose_long_opts (cfg);

		/* Should be done before branch opts */
		mono_local_cprop2 (cfg);
	}

	if (cfg->opt & MONO_OPT_BRANCH)
		optimize_branches (cfg);

	if (cfg->opt & MONO_OPT_SSAPRE) {
		remove_critical_edges (cfg);
	}

	/* Depth-first ordering on basic blocks */
	cfg->bblocks = mono_mempool_alloc (cfg->mempool, sizeof (MonoBasicBlock*) * (cfg->num_bblocks + 1));

	df_visit (cfg->bb_entry, &dfn, cfg->bblocks);
	if (cfg->num_bblocks != dfn + 1) {
		MonoBasicBlock *bb;

		cfg->num_bblocks = dfn + 1;

		/* remove unreachable code, because the code in them may be 
		 * inconsistent  (access to dead variables for example) */
		for (bb = cfg->bb_entry; bb;) {
			MonoBasicBlock *bbn = bb->next_bb;

			/* 
			 * FIXME: Can't use the second case in methods with clauses, since the 
			 * bblocks inside the clauses are not processed during dfn computation.
			 */
			if ((header->clauses && (bbn && bbn->region == -1 && bbn->in_count == 0)) ||
				(!header->clauses && (bbn && bbn->region == -1 && !bbn->dfn))) {
				if (cfg->verbose_level > 1)
					g_print ("found unreachable code in BB%d\n", bbn->block_num);
				/* There may exist unreachable branches to this bb */
				bb->next_bb = bbn->next_bb;
				nullify_basic_block (bbn);			
			} else {
				bb = bb->next_bb;
			}
		}
	}

	if (cfg->opt & MONO_OPT_LOOP) {
		mono_compile_dominator_info (cfg, MONO_COMP_DOM | MONO_COMP_IDOM);
		mono_compute_natural_loops (cfg);
	}


	if (cfg->new_ir) {
		/* This must be done _before_ global reg alloc and _after_ decompose */
		mono_handle_global_vregs (cfg);
		mono_local_deadce (cfg);
	}

	/* after method_to_ir */
	if (parts == 1)
		return cfg;

//#define DEBUGSSA "logic_run"
#define DEBUGSSA_CLASS "Tests"
#ifdef DEBUGSSA

	if (!header->num_clauses && !cfg->disable_ssa) {
		mono_local_cprop (cfg);
		if (cfg->new_ir)
			mono_ssa_compute2 (cfg);
		else
			mono_ssa_compute (cfg);
	}
#else 

	/* fixme: add all optimizations which requires SSA */
	if (cfg->opt & (MONO_OPT_SSA | MONO_OPT_ABCREM | MONO_OPT_SSAPRE)) {
		if (!(cfg->comp_done & MONO_COMP_SSA) && !header->num_clauses && !cfg->disable_ssa) {
			if (!cfg->new_ir)
				mono_local_cprop (cfg);
			if (cfg->new_ir)
				mono_ssa_compute2 (cfg);
			else
				mono_ssa_compute (cfg);

			if (cfg->verbose_level >= 2) {
				print_dfn (cfg);
			}
		}
	}
#endif

	/* after SSA translation */
	if (parts == 2)
		return cfg;

	if ((cfg->opt & MONO_OPT_CONSPROP) || (cfg->opt & MONO_OPT_COPYPROP)) {
		if (cfg->comp_done & MONO_COMP_SSA) {
			if (cfg->new_ir)
				mono_ssa_cprop2 (cfg);
			else
				mono_ssa_cprop (cfg);
		} else {
			if (!cfg->new_ir)
				mono_local_cprop (cfg);
		}
	}

	if (cfg->comp_done & MONO_COMP_SSA) {			
		//mono_ssa_strength_reduction (cfg);

		if (cfg->opt & MONO_OPT_SSAPRE) {
			mono_perform_ssapre (cfg);
			//mono_local_cprop (cfg);
		}
		
		if (cfg->opt & MONO_OPT_DEADCE) {
			if (cfg->new_ir)
				mono_ssa_deadce2 (cfg);
			else
				mono_ssa_deadce (cfg);
			deadce_has_run = TRUE;
		}
		
		if ((cfg->flags & MONO_CFG_HAS_LDELEMA) && (cfg->opt & MONO_OPT_ABCREM))
			mono_perform_abc_removal (cfg);

		if (cfg->new_ir) {
			mono_ssa_remove2 (cfg);
			mono_local_cprop2 (cfg);
			mono_handle_global_vregs (cfg);
			mono_local_deadce (cfg);
		}
		else
			mono_ssa_remove (cfg);

		if (cfg->opt & MONO_OPT_BRANCH)
			optimize_branches (cfg);
	}

	/* after SSA removal */
	if (parts == 3)
		return cfg;

	if (cfg->new_ir)
		mono_decompose_vtype_opts (cfg);
	
	if (!cfg->new_ir) {
		if (cfg->verbose_level > 4)
			mono_print_code (cfg, "BEFORE DECOMPOSE");

		decompose_pass (cfg);
	}

	if (cfg->got_var) {
		GList *regs;

		g_assert (cfg->got_var_allocated);

		/* 
		 * Allways allocate the GOT var to a register, because keeping it
		 * in memory will increase the number of live temporaries in some
		 * code created by inssel.brg, leading to the well known spills+
		 * branches problem. Testcase: mcs crash in 
		 * System.MonoCustomAttrs:GetCustomAttributes.
		 */
		regs = mono_arch_get_global_int_regs (cfg);
		g_assert (regs);
		cfg->got_var->opcode = OP_REGVAR;
		cfg->got_var->dreg = GPOINTER_TO_INT (regs->data);
		cfg->used_int_regs |= 1LL << cfg->got_var->dreg;
		
		g_list_free (regs);
	}

	if (cfg->opt & MONO_OPT_LINEARS) {
		GList *vars, *regs;
		
		/* For now, compute aliasing info only if needed for deadce... */
		if (!cfg->new_ir && (cfg->opt & MONO_OPT_DEADCE) && (! deadce_has_run) && (header->num_clauses == 0)) {
			cfg->aliasing_info = mono_build_aliasing_information (cfg);
		}

		/* fixme: maybe we can avoid to compute livenesss here if already computed ? */
		cfg->comp_done &= ~MONO_COMP_LIVENESS;
		if (!(cfg->comp_done & MONO_COMP_LIVENESS))
			mono_analyze_liveness (cfg);

		if (cfg->new_ir)
			mono_coalesce_pass (cfg);

		if (cfg->aliasing_info != NULL) {
			mono_aliasing_deadce (cfg->aliasing_info);
			deadce_has_run = TRUE;
		}
		
		if ((vars = mono_arch_get_allocatable_int_vars (cfg))) {
			regs = mono_arch_get_global_int_regs (cfg);
			if (cfg->got_var)
				regs = g_list_delete_link (regs, regs);
			mono_linear_scan (cfg, vars, regs, &cfg->used_int_regs);
		}
		
		if (cfg->aliasing_info != NULL) {
			mono_destroy_aliasing_information (cfg->aliasing_info);
			cfg->aliasing_info = NULL;
		}
	}

	//mono_print_code (cfg);

    //print_dfn (cfg);
	
	/* variables are allocated after decompose, since decompose could create temps */
	mono_arch_allocate_vars (cfg);

	if (cfg->opt & MONO_OPT_CFOLD)
		mono_constant_fold (cfg);

	if (cfg->new_ir) {
		MonoBasicBlock *bb;

		mono_spill_global_vars (cfg);

		/* To optimize code created by spill_global_vars */
		mono_local_cprop2 (cfg);
		mono_local_deadce (cfg);

		/* Add branches between non-consecutive bblocks */
		for (bb = cfg->bb_entry; bb; bb = bb->next_bb) {
			if (bb->last_ins && MONO_IS_COND_BRANCH_OP (bb->last_ins) &&
				bb->next_bb != bb->last_ins->inst_false_bb) {

				/* we are careful when inverting, since bugs like #59580
				 * could show up when dealing with NaNs.
				 */
				if (MONO_IS_COND_BRANCH_NOFP(bb->last_ins) && bb->next_bb == bb->last_ins->inst_true_bb) {
					MonoBasicBlock *tmp =  bb->last_ins->inst_true_bb;
					bb->last_ins->inst_true_bb = bb->last_ins->inst_false_bb;
					bb->last_ins->inst_false_bb = tmp;

					bb->last_ins->opcode = reverse_branch_op (bb->last_ins->opcode);
				} else {			
					MonoInst *inst = mono_mempool_alloc0 (cfg->mempool, sizeof (MonoInst));
					inst->opcode = OP_BR;
					inst->inst_target_bb = bb->last_ins->inst_false_bb;
					mono_bblock_add_inst (bb, inst);
				}
			}
		}

		if (cfg->verbose_level >= 4) {
			for (bb = cfg->bb_entry; bb; bb = bb->next_bb) {
				MonoInst *tree = bb->code;	
				g_print ("DUMP BLOCK %d:\n", bb->block_num);
				if (!tree)
					continue;
				for (; tree; tree = tree->next) {
					mono_print_ins_index (-1, tree);
				}
			}
		}

		/* FIXME: */
		for (bb = cfg->bb_entry; bb; bb = bb->next_bb) {
			bb->max_vreg = cfg->next_vreg;
		}
	}
	else
		mini_select_instructions (cfg);

	mono_codegen (cfg);
	if (cfg->verbose_level >= 2) {
		char *id =  mono_method_full_name (cfg->method, FALSE);
		mono_disassemble_code (cfg, cfg->native_code, cfg->code_len, id + 3);
		g_free (id);
	}
	
	if (cfg->method->dynamic) {
		jinfo = g_malloc0 (sizeof (MonoJitInfo) + (header->num_clauses * sizeof (MonoJitExceptionInfo)));
	} else {
		/* we access cfg->domain->mp */
		mono_domain_lock (cfg->domain);
		jinfo = mono_mempool_alloc0 (cfg->domain->mp, sizeof (MonoJitInfo) + (header->num_clauses * sizeof (MonoJitExceptionInfo)));
		mono_domain_unlock (cfg->domain);
	}

	jinfo->method = method;
	jinfo->code_start = cfg->native_code;
	jinfo->code_size = cfg->code_len;
	jinfo->used_regs = cfg->used_int_regs;
	jinfo->domain_neutral = (cfg->opt & MONO_OPT_SHARED) != 0;
	jinfo->cas_inited = FALSE; /* initialization delayed at the first stalk walk using this method */

	if (header->num_clauses) {
		int i;

		jinfo->num_clauses = header->num_clauses;

		for (i = 0; i < header->num_clauses; i++) {
			MonoExceptionClause *ec = &header->clauses [i];
			MonoJitExceptionInfo *ei = &jinfo->clauses [i];
			MonoBasicBlock *tblock;
			MonoInst *exvar;

			ei->flags = ec->flags;

			exvar = mono_find_exvar_for_offset (cfg, ec->handler_offset);
			ei->exvar_offset = exvar ? exvar->inst_offset : 0;

			if (ei->flags == MONO_EXCEPTION_CLAUSE_FILTER) {
				if (cfg->new_ir)
					tblock = cfg->cil_offset_to_bb [ec->data.filter_offset];
				else
					tblock = g_hash_table_lookup (cfg->bb_hash, ip + ec->data.filter_offset);
				g_assert (tblock);
				ei->data.filter = cfg->native_code + tblock->native_offset;
			} else {
				ei->data.catch_class = ec->data.catch_class;
			}

			if (cfg->new_ir)
				tblock = cfg->cil_offset_to_bb [ec->try_offset];
			else
				tblock = g_hash_table_lookup (cfg->bb_hash, ip + ec->try_offset);
			g_assert (tblock);
			ei->try_start = cfg->native_code + tblock->native_offset;
			g_assert (tblock->native_offset);
			if (cfg->new_ir)
				tblock = cfg->cil_offset_to_bb [ec->try_offset + ec->try_len];
			else
				tblock = g_hash_table_lookup (cfg->bb_hash, ip + ec->try_offset + ec->try_len);
			g_assert (tblock);
			ei->try_end = cfg->native_code + tblock->native_offset;
			g_assert (tblock->native_offset);
			if (cfg->new_ir)
				tblock = cfg->cil_offset_to_bb [ec->handler_offset];
			else
				tblock = g_hash_table_lookup (cfg->bb_hash, ip + ec->handler_offset);
			g_assert (tblock);
			ei->handler_start = cfg->native_code + tblock->native_offset;
		}
	}

	cfg->jit_info = jinfo;
#if defined(__arm__)
	mono_arch_fixup_jinfo (cfg);
#endif

	mono_domain_lock (cfg->domain);
	mono_jit_info_table_add (cfg->domain, jinfo);

	if (cfg->method->dynamic)
		mono_dynamic_code_hash_lookup (cfg->domain, cfg->method)->ji = jinfo;
	mono_domain_unlock (cfg->domain);

	/* collect statistics */
	mono_jit_stats.allocated_code_size += cfg->code_len;
	code_size_ratio = cfg->code_len;
	if (code_size_ratio > mono_jit_stats.biggest_method_size) {
			mono_jit_stats.biggest_method_size = code_size_ratio;
			mono_jit_stats.biggest_method = method;
	}
	code_size_ratio = (code_size_ratio * 100) / mono_method_get_header (method)->code_size;
	if (code_size_ratio > mono_jit_stats.max_code_size_ratio) {
		mono_jit_stats.max_code_size_ratio = code_size_ratio;
		mono_jit_stats.max_ratio_method = method;
	}
	mono_jit_stats.native_code_size += cfg->code_len;

	if (cfg->prof_options & MONO_PROFILE_JIT_COMPILATION)
		mono_profiler_method_end_jit (method, jinfo, MONO_PROFILE_OK);

	return cfg;
}

static gpointer
mono_jit_compile_method_inner (MonoMethod *method, MonoDomain *target_domain, int opt)
{
	MonoCompile *cfg;
	GHashTable *jit_code_hash;
	gpointer code = NULL;
	MonoJitInfo *info;

	jit_code_hash = target_domain->jit_code_hash;

	method = mono_get_inflated_method (method);

#ifdef MONO_USE_AOT_COMPILER
	if ((opt & MONO_OPT_AOT) && !(mono_profiler_get_events () & MONO_PROFILE_JIT_COMPILATION)) {
		MonoDomain *domain = mono_domain_get ();

		mono_class_init (method->klass);

		mono_domain_lock (domain);
		if ((code = mono_aot_get_method (domain, method))) {
			mono_domain_unlock (domain);
			mono_runtime_class_init (mono_class_vtable (domain, method->klass));
			return code;
		}

		mono_domain_unlock (domain);
	}
#endif

	if ((method->iflags & METHOD_IMPL_ATTRIBUTE_INTERNAL_CALL) ||
	    (method->flags & METHOD_ATTRIBUTE_PINVOKE_IMPL)) {
		MonoMethod *nm;
		MonoMethodPInvoke* piinfo = (MonoMethodPInvoke *) method;

		if (method->iflags & METHOD_IMPL_ATTRIBUTE_NATIVE && !MONO_CLASS_IS_IMPORT(method->klass))
			g_error ("Method '%s' in assembly '%s' contains native code and mono can't run it. The assembly was probably created by Managed C++.\n", mono_method_full_name (method, TRUE), method->klass->image->name);

		if (!piinfo->addr) {
			if (method->iflags & METHOD_IMPL_ATTRIBUTE_INTERNAL_CALL)
				piinfo->addr = mono_lookup_internal_call (method);
			else
				if (method->flags & METHOD_ATTRIBUTE_PINVOKE_IMPL)
					mono_lookup_pinvoke_call (method, NULL, NULL);
		}
			nm = mono_marshal_get_native_wrapper (method);
			return mono_get_addr_from_ftnptr (mono_compile_method (nm));

			//if (mono_debug_format != MONO_DEBUG_FORMAT_NONE) 
			//mono_debug_add_wrapper (method, nm);
	} else if ((method->iflags & METHOD_IMPL_ATTRIBUTE_RUNTIME)) {
		const char *name = method->name;
		MonoMethod *nm;

		if (method->klass->parent == mono_defaults.multicastdelegate_class) {
			if (*name == '.' && (strcmp (name, ".ctor") == 0)) {
				MonoJitICallInfo *mi = mono_find_jit_icall_by_name ("mono_delegate_ctor");
				g_assert (mi);
				return mono_get_addr_from_ftnptr ((gpointer)mono_icall_get_wrapper (mi));
			} else if (*name == 'I' && (strcmp (name, "Invoke") == 0)) {
			        nm = mono_marshal_get_delegate_invoke (method);
					return mono_get_addr_from_ftnptr (mono_compile_method (nm));
			} else if (*name == 'B' && (strcmp (name, "BeginInvoke") == 0)) {
				nm = mono_marshal_get_delegate_begin_invoke (method);
				return mono_get_addr_from_ftnptr (mono_compile_method (nm));
			} else if (*name == 'E' && (strcmp (name, "EndInvoke") == 0)) {
				nm = mono_marshal_get_delegate_end_invoke (method);
				return mono_get_addr_from_ftnptr (mono_compile_method (nm));
			}
		}
		return NULL;
	}

	cfg = mini_method_compile (method, opt, target_domain, TRUE, FALSE, 0);

	switch (cfg->exception_type) {
	case MONO_EXCEPTION_NONE: break;
	case MONO_EXCEPTION_TYPE_LOAD:
	case MONO_EXCEPTION_MISSING_FIELD:
	case MONO_EXCEPTION_MISSING_METHOD: {
		/* Throw a type load exception if needed */
		MonoLoaderError *error = mono_loader_get_last_error ();

		mono_destroy_compile (cfg);
		if (error) {
			MonoException *ex = mono_loader_error_prepare_exception (error);
			mono_raise_exception (ex);
		} else {
			g_assert_not_reached ();
		}
	}
	case MONO_EXCEPTION_INVALID_PROGRAM: {
		MonoException *ex = mono_exception_from_name_msg (mono_defaults.corlib, "System", "InvalidProgramException", cfg->exception_message);
		mono_destroy_compile (cfg);
		mono_raise_exception (ex);
		break;
	}
	case MONO_EXCEPTION_UNVERIFIABLE_IL: {
		MonoException *ex = mono_exception_from_name_msg (mono_defaults.corlib, "System.Security", "VerificationException", cfg->exception_message);
		mono_destroy_compile (cfg);
		mono_raise_exception (ex);
		break;
	}
	/* this can only be set if the security manager is active */
	case MONO_EXCEPTION_SECURITY_LINKDEMAND: {
		MonoAssembly *assembly = mono_image_get_assembly (method->klass->image);
		MonoReflectionAssembly *refass = (MonoReflectionAssembly*) mono_assembly_get_object (target_domain, assembly);
		MonoReflectionMethod *refmet = mono_method_get_object (target_domain, method, NULL);
		MonoSecurityManager* secman = mono_security_manager_get_methods ();
		MonoObject *exc = NULL;
		gpointer args [3];

		args [0] = &cfg->exception_data;
		args [1] = refass;
		args [2] = refmet;
		mono_runtime_invoke (secman->linkdemandsecurityexception, NULL, args, &exc);

		mono_destroy_compile (cfg);
		cfg = NULL;

		mono_raise_exception ((MonoException*)exc);
	}
	default:
		g_assert_not_reached ();
	}

	mono_domain_lock (target_domain);

	/* Check if some other thread already did the job. In this case, we can
       discard the code this thread generated. */

	if ((info = g_hash_table_lookup (target_domain->jit_code_hash, method))) {
		/* We can't use a domain specific method in another domain */
		if ((target_domain == mono_domain_get ()) || info->domain_neutral) {
			code = info->code_start;
//			printf("Discarding code for method %s\n", method->name);
		}
	}
	
	if (code == NULL) {
		g_hash_table_insert (jit_code_hash, method, cfg->jit_info);
		code = cfg->native_code;
	}

	mono_destroy_compile (cfg);

	if (target_domain->jump_target_hash) {
		MonoJumpInfo patch_info;
		GSList *list, *tmp;
		list = g_hash_table_lookup (target_domain->jump_target_hash, method);
		if (list) {
			patch_info.next = NULL;
			patch_info.ip.i = 0;
			patch_info.type = MONO_PATCH_INFO_METHOD_JUMP;
			patch_info.data.method = method;
			g_hash_table_remove (target_domain->jump_target_hash, method);
		}
		for (tmp = list; tmp; tmp = tmp->next)
			mono_arch_patch_code (NULL, target_domain, tmp->data, &patch_info, TRUE);
		g_slist_free (list);
	}

	mono_domain_unlock (target_domain);

	mono_runtime_class_init (mono_class_vtable (target_domain, method->klass));
	return code;
}

static gpointer
mono_jit_compile_method_with_opt (MonoMethod *method, guint32 opt)
{
	MonoDomain *target_domain, *domain = mono_domain_get ();
	MonoJitInfo *info;
	gpointer p;
	MonoJitICallInfo *callinfo = NULL;

	/*
	 * ICALL wrappers are handled specially, since there is only one copy of them
	 * shared by all appdomains.
	 */
	if ((method->wrapper_type == MONO_WRAPPER_MANAGED_TO_NATIVE) && (strstr (method->name, "__icall_wrapper_") == method->name)) {
		const char *icall_name;

		icall_name = method->name + strlen ("__icall_wrapper_");
		g_assert (icall_name);
		callinfo = mono_find_jit_icall_by_name (icall_name);
		g_assert (callinfo);

		/* Must be domain neutral since there is only one copy */
		opt |= MONO_OPT_SHARED;
	}

	if (opt & MONO_OPT_SHARED)
		target_domain = mono_get_root_domain ();
	else 
		target_domain = domain;

	mono_domain_lock (target_domain);

	if ((info = g_hash_table_lookup (target_domain->jit_code_hash, method))) {
		/* We can't use a domain specific method in another domain */
		if (! ((domain != target_domain) && !info->domain_neutral)) {
			mono_domain_unlock (target_domain);
			mono_jit_stats.methods_lookups++;
			mono_runtime_class_init (mono_class_vtable (domain, method->klass));
			return mono_create_ftnptr (target_domain, info->code_start);
		}
	}

	mono_domain_unlock (target_domain);
	p = mono_create_ftnptr (target_domain, mono_jit_compile_method_inner (method, target_domain, opt));

	if (callinfo) {
		mono_jit_lock ();
		if (!callinfo->wrapper) {
			callinfo->wrapper = p;
			mono_register_jit_icall_wrapper (callinfo, p);
			mono_debug_add_icall_wrapper (method, callinfo);
		}
		mono_jit_unlock ();
	}

	return p;
}

static gpointer
mono_jit_compile_method (MonoMethod *method)
{
	return mono_jit_compile_method_with_opt (method, default_opt);
}

static void
invalidated_delegate_trampoline (char *desc)
{
	g_error ("Unmanaged code called delegate of type %s which was already garbage collected.\n"
		 "See http://www.go-mono.com/delegate.html for an explanation and ways to fix this.",
		 desc);
}

/*
 * mono_jit_free_method:
 *
 *  Free all memory allocated by the JIT for METHOD.
 */
static void
mono_jit_free_method (MonoDomain *domain, MonoMethod *method)
{
	MonoJitDynamicMethodInfo *ji;
	gboolean destroy = TRUE;

	g_assert (method->dynamic);

	mono_domain_lock (domain);
	ji = mono_dynamic_code_hash_lookup (domain, method);
	mono_domain_unlock (domain);

	if (!ji)
		return;
	mono_domain_lock (domain);
	g_hash_table_remove (domain->dynamic_code_hash, method);
	g_hash_table_remove (domain->jit_code_hash, method);
	g_hash_table_remove (domain->jump_trampoline_hash, method);
	mono_domain_unlock (domain);

#ifdef MONO_ARCH_HAVE_INVALIDATE_METHOD
	if (debug_options.keep_delegates && method->wrapper_type == MONO_WRAPPER_NATIVE_TO_MANAGED) {
		/*
		 * Instead of freeing the code, change it to call an error routine
		 * so people can fix their code.
		 */
		char *type = mono_type_full_name (&method->klass->byval_arg);
		char *type_and_method = g_strdup_printf ("%s.%s", type, method->name);

		g_free (type);
		mono_arch_invalidate_method (ji->ji, invalidated_delegate_trampoline, type_and_method);
		destroy = FALSE;
	}
#endif

	/* 
	 * This needs to be done before freeing code_mp, since the code address is the
	 * key in the table, so if we the code_mp first, another thread can grab the
	 * same code address and replace our entry in the table.
	 */
	mono_jit_info_table_remove (domain, ji->ji);

	if (destroy)
		mono_code_manager_destroy (ji->code_mp);
	g_free (ji->ji);
	g_free (ji);
}

static gpointer
mono_jit_find_compiled_method (MonoDomain *domain, MonoMethod *method)
{
	MonoDomain *target_domain;
	MonoJitInfo *info;

	if (default_opt & MONO_OPT_SHARED)
		target_domain = mono_get_root_domain ();
	else 
		target_domain = domain;

	mono_domain_lock (target_domain);

	if ((info = g_hash_table_lookup (target_domain->jit_code_hash, method))) {
		/* We can't use a domain specific method in another domain */
		if (! ((domain != target_domain) && !info->domain_neutral)) {
			mono_domain_unlock (target_domain);
			mono_jit_stats.methods_lookups++;
			return info->code_start;
		}
	}

	mono_domain_unlock (target_domain);

	return NULL;
}

/**
 * mono_jit_runtime_invoke:
 * @method: the method to invoke
 * @obj: this pointer
 * @params: array of parameter values.
 * @exc: used to catch exceptions objects
 */
static MonoObject*
mono_jit_runtime_invoke (MonoMethod *method, void *obj, void **params, MonoObject **exc)
{
	MonoMethod *invoke;
	MonoObject *(*runtime_invoke) (MonoObject *this, void **params, MonoObject **exc, void* compiled_method);
	void* compiled_method;

	if (obj == NULL && !(method->flags & METHOD_ATTRIBUTE_STATIC) && !method->string_ctor && (method->wrapper_type == 0)) {
		g_warning ("Ignoring invocation of an instance method on a NULL instance.\n");
		return NULL;
	}

	method = mono_get_inflated_method (method);
	invoke = mono_marshal_get_runtime_invoke (method);
	runtime_invoke = mono_jit_compile_method (invoke);
	
	/* We need this here becuase mono_marshal_get_runtime_invoke can be place 
	 * the helper method in System.Object and not the target class
	 */
	mono_runtime_class_init (mono_class_vtable (mono_domain_get (), method->klass));

	compiled_method = mono_jit_compile_method (method);
	return runtime_invoke (obj, params, exc, compiled_method);
}

#ifdef PLATFORM_WIN32
#define GET_CONTEXT \
	struct sigcontext *ctx = (struct sigcontext*)_dummy;
#else
#ifdef MONO_ARCH_USE_SIGACTION
#define GET_CONTEXT \
    void *ctx = context;
#elif defined(__sparc__)
#define GET_CONTEXT \
    void *ctx = sigctx;
#else
#define GET_CONTEXT \
	void **_p = (void **)&_dummy; \
	struct sigcontext *ctx = (struct sigcontext *)++_p;
#endif
#endif

#ifdef MONO_ARCH_USE_SIGACTION
#define SIG_HANDLER_SIGNATURE(ftn) ftn (int _dummy, siginfo_t *info, void *context)
#elif defined(__sparc__)
#define SIG_HANDLER_SIGNATURE(ftn) ftn (int _dummy, void *sigctx)
#else
#define SIG_HANDLER_SIGNATURE(ftn) ftn (int _dummy)
#endif

static void
SIG_HANDLER_SIGNATURE (sigfpe_signal_handler)
{
	MonoException *exc = NULL;
#ifndef MONO_ARCH_USE_SIGACTION
	void *info = NULL;
#endif
	GET_CONTEXT;

#if defined(MONO_ARCH_HAVE_IS_INT_OVERFLOW)
	if (mono_arch_is_int_overflow (ctx, info))
		exc = mono_get_exception_arithmetic ();
	else
		exc = mono_get_exception_divide_by_zero ();
#else
	exc = mono_get_exception_divide_by_zero ();
#endif
	
	mono_arch_handle_exception (ctx, exc, FALSE);
}

static void
SIG_HANDLER_SIGNATURE (sigill_signal_handler)
{
	MonoException *exc;
	GET_CONTEXT;

	exc = mono_get_exception_execution_engine ("SIGILL");
	
	mono_arch_handle_exception (ctx, exc, FALSE);
}

#ifdef MONO_ARCH_SIGSEGV_ON_ALTSTACK

#ifndef MONO_ARCH_USE_SIGACTION
#error "Can't use sigaltstack without sigaction"
#endif

#endif

static void
SIG_HANDLER_SIGNATURE (sigsegv_signal_handler)
{
	MonoException *exc = NULL;
	MonoJitInfo *ji;

#ifdef MONO_ARCH_SIGSEGV_ON_ALTSTACK
	MonoJitTlsData *jit_tls = TlsGetValue (mono_jit_tls_id);
#endif
	GET_CONTEXT;

#ifdef MONO_ARCH_USE_SIGACTION
	if (debug_options.collect_pagefault_stats) {
		if (mono_raw_buffer_is_pagefault (info->si_addr)) {
			mono_raw_buffer_handle_pagefault (info->si_addr);
			return;
		}
		if (mono_aot_is_pagefault (info->si_addr)) {
			mono_aot_handle_pagefault (info->si_addr);
			return;
		}
	}
#endif

#ifdef MONO_ARCH_SIGSEGV_ON_ALTSTACK
	/* Can't allocate memory using Boehm GC on altstack */
	if (jit_tls->stack_size && 
		((guint8*)info->si_addr >= (guint8*)jit_tls->end_of_stack - jit_tls->stack_size) &&
		((guint8*)info->si_addr < (guint8*)jit_tls->end_of_stack))
		exc = mono_domain_get ()->stack_overflow_ex;
	else
		exc = mono_domain_get ()->null_reference_ex;
#endif

	ji = mono_jit_info_table_find (mono_domain_get (), mono_arch_ip_from_context(ctx));
	if (!ji) {
		mono_handle_native_sigsegv (SIGSEGV, ctx);
	}
			
	mono_arch_handle_exception (ctx, exc, FALSE);
}

static void
SIG_HANDLER_SIGNATURE (sigabrt_signal_handler)
{
	MonoJitInfo *ji;
	GET_CONTEXT;

	ji = mono_jit_info_table_find (mono_domain_get (), mono_arch_ip_from_context(ctx));
	if (!ji) {
		mono_handle_native_sigsegv (SIGABRT, ctx);
	}
}

static void
SIG_HANDLER_SIGNATURE (sigusr1_signal_handler)
{
	gboolean running_managed;
	MonoException *exc;
	MonoThread *thread = mono_thread_current ();
	void *ji;
	
	GET_CONTEXT;

	if (thread->thread_dump_requested) {
		thread->thread_dump_requested = FALSE;

		mono_print_thread_dump (ctx);
	}

	/*
	 * FIXME:
	 * This is an async signal, so the code below must not call anything which
	 * is not async safe. That includes the pthread locking functions. If we
	 * know that we interrupted managed code, then locking is safe.
	 */
	ji = mono_jit_info_table_find (mono_domain_get (), mono_arch_ip_from_context(ctx));
	running_managed = ji != NULL;
	
	exc = mono_thread_request_interruption (running_managed); 
	if (!exc) return;

	mono_arch_handle_exception (ctx, exc, FALSE);
}

static void
SIG_HANDLER_SIGNATURE (sigprof_signal_handler)
{
	GET_CONTEXT;

	mono_profiler_stat_hit (mono_arch_ip_from_context (ctx), ctx);
}

static void
SIG_HANDLER_SIGNATURE (sigquit_signal_handler)
{
	GET_CONTEXT;

	printf ("Full thread dump:\n");

	mono_threads_request_thread_dump ();

	/*
	 * print_thread_dump () skips the current thread, since sending a signal
	 * to it would invoke the signal handler below the sigquit signal handler,
	 * and signal handlers don't create an lmf, so the stack walk could not
	 * be performed.
	 */
	mono_print_thread_dump (ctx);
}

static void
SIG_HANDLER_SIGNATURE (sigint_signal_handler)
{
	MonoException *exc;
	GET_CONTEXT;

	exc = mono_get_exception_execution_engine ("Interrupted (SIGINT).");
	
	mono_arch_handle_exception (ctx, exc, FALSE);
}

static void
SIG_HANDLER_SIGNATURE (sigusr2_signal_handler)
{
	gboolean enabled = mono_trace_is_enabled ();

	mono_trace_enable (!enabled);
}

#ifdef PLATFORM_MACOSX

/*
 * This code disables the CrashReporter of MacOS X by installing
 * a dummy Mach exception handler.
 */

/*
 * http://darwinsource.opendarwin.org/10.4.3/xnu-792.6.22/osfmk/man/exc_server.html
 */
extern
boolean_t
exc_server (mach_msg_header_t *request_msg,
	    mach_msg_header_t *reply_msg);

/*
 * The exception message
 */
typedef struct {
	mach_msg_base_t msg;  /* common mach message header */
	char payload [1024];  /* opaque */
} mach_exception_msg_t;

/* The exception port */
static mach_port_t mach_exception_port = VM_MAP_NULL;

/*
 * Implicitly called by exc_server. Must be public.
 *
 * http://darwinsource.opendarwin.org/10.4.3/xnu-792.6.22/osfmk/man/catch_exception_raise.html
 */
kern_return_t
catch_exception_raise (
	mach_port_t exception_port,
	mach_port_t thread,
	mach_port_t task,
	exception_type_t exception,
	exception_data_t code,
	mach_msg_type_number_t code_count)
{
	/* consume the exception */
	return KERN_FAILURE;
}

/*
 * Exception thread handler.
 */
static
void *
mach_exception_thread (void *arg)
{
	for (;;) {
		mach_exception_msg_t request;
		mach_exception_msg_t reply;
		mach_msg_return_t result;

		/* receive from "mach_exception_port" */
		result = mach_msg (&request.msg.header,
				   MACH_RCV_MSG | MACH_RCV_LARGE,
				   0,
				   sizeof (request),
				   mach_exception_port,
				   MACH_MSG_TIMEOUT_NONE,
				   MACH_PORT_NULL);

		g_assert (result == MACH_MSG_SUCCESS);

		/* dispatch to catch_exception_raise () */
		exc_server (&request.msg.header, &reply.msg.header);

		/* send back to sender */
		result = mach_msg (&reply.msg.header,
				   MACH_SEND_MSG,
				   reply.msg.header.msgh_size,
				   0,
				   MACH_PORT_NULL,
				   MACH_MSG_TIMEOUT_NONE,
				   MACH_PORT_NULL);

		g_assert (result == MACH_MSG_SUCCESS);
	}
	return NULL;
}

static void
macosx_register_exception_handler ()
{
	mach_port_t task;
	pthread_attr_t attr;
	pthread_t thread;

	if (mach_exception_port != VM_MAP_NULL)
		return;

	task = mach_task_self ();

	/* create the "mach_exception_port" with send & receive rights */
	g_assert (mach_port_allocate (task, MACH_PORT_RIGHT_RECEIVE,
				      &mach_exception_port) == KERN_SUCCESS);
	g_assert (mach_port_insert_right (task, mach_exception_port, mach_exception_port,
					  MACH_MSG_TYPE_MAKE_SEND) == KERN_SUCCESS);

	/* create the exception handler thread */
	g_assert (!pthread_attr_init (&attr));
	g_assert (!pthread_attr_setdetachstate (&attr, PTHREAD_CREATE_DETACHED));
	g_assert (!pthread_create (&thread, &attr, mach_exception_thread, NULL));
	pthread_attr_destroy (&attr);

	/*
	 * register "mach_exception_port" as a receiver for the
	 * EXC_BAD_ACCESS exception
	 *
	 * http://darwinsource.opendarwin.org/10.4.3/xnu-792.6.22/osfmk/man/task_set_exception_ports.html
	 */
	g_assert (task_set_exception_ports (task, EXC_MASK_BAD_ACCESS,
					    mach_exception_port,
					    EXCEPTION_DEFAULT,
					    MACHINE_THREAD_STATE) == KERN_SUCCESS);
}
#endif

#ifndef PLATFORM_WIN32
static void
add_signal_handler (int signo, gpointer handler)
{
	struct sigaction sa;

#ifdef MONO_ARCH_USE_SIGACTION
	sa.sa_sigaction = handler;
	sigemptyset (&sa.sa_mask);
	sa.sa_flags = SA_SIGINFO;
#else
	sa.sa_handler = handler;
	sigemptyset (&sa.sa_mask);
	sa.sa_flags = 0;
#endif
	g_assert (sigaction (signo, &sa, NULL) != -1);
}

static void
remove_signal_handler (int signo)
{
	struct sigaction sa;

	sa.sa_handler = SIG_DFL;
	sigemptyset (&sa.sa_mask);
	sa.sa_flags = 0;

	g_assert (sigaction (signo, &sa, NULL) != -1);
}
#endif

static void
mono_runtime_install_handlers (void)
{
#ifdef MONO_ARCH_SIGSEGV_ON_ALTSTACK
	struct sigaction sa;
#endif

#ifdef PLATFORM_WIN32
	win32_seh_init();
	win32_seh_set_handler(SIGFPE, sigfpe_signal_handler);
	win32_seh_set_handler(SIGILL, sigill_signal_handler);
	win32_seh_set_handler(SIGSEGV, sigsegv_signal_handler);
	if (debug_options.handle_sigint)
		win32_seh_set_handler(SIGINT, sigint_signal_handler);

#else /* !PLATFORM_WIN32 */


#ifdef PLATFORM_MACOSX
	macosx_register_exception_handler ();
#endif

	if (debug_options.handle_sigint)
		add_signal_handler (SIGINT, sigint_signal_handler);

	add_signal_handler (SIGFPE, sigfpe_signal_handler);
	add_signal_handler (SIGQUIT, sigquit_signal_handler);
	add_signal_handler (SIGILL, sigill_signal_handler);
	add_signal_handler (SIGBUS, sigsegv_signal_handler);
	if (mono_jit_trace_calls != NULL)
		add_signal_handler (SIGUSR2, sigusr2_signal_handler);

	add_signal_handler (mono_thread_get_abort_signal (), sigusr1_signal_handler);
	signal (SIGPIPE, SIG_IGN);

	add_signal_handler (SIGABRT, sigabrt_signal_handler);

	/* catch SIGSEGV */
#ifdef MONO_ARCH_SIGSEGV_ON_ALTSTACK
	sa.sa_sigaction = sigsegv_signal_handler;
	sigemptyset (&sa.sa_mask);
	sa.sa_flags = SA_SIGINFO | SA_ONSTACK;
	g_assert (sigaction (SIGSEGV, &sa, NULL) != -1);
#else
	add_signal_handler (SIGSEGV, sigsegv_signal_handler);
#endif
#endif /* PLATFORM_WIN32 */
}

static void
mono_runtime_cleanup_handlers (void)
{
#ifdef PLATFORM_WIN32
	win32_seh_cleanup();
#else
	if (debug_options.handle_sigint)
		remove_signal_handler (SIGINT);

	remove_signal_handler (SIGFPE);
	remove_signal_handler (SIGQUIT);
	remove_signal_handler (SIGILL);
	remove_signal_handler (SIGBUS);
	if (mono_jit_trace_calls != NULL)
		remove_signal_handler (SIGUSR2);

	remove_signal_handler (mono_thread_get_abort_signal ());

	remove_signal_handler (SIGABRT);

	remove_signal_handler (SIGSEGV);
#endif /* PLATFORM_WIN32 */
}


#ifdef HAVE_LINUX_RTC_H
#include <linux/rtc.h>
#include <sys/ioctl.h>
#include <fcntl.h>
static int rtc_fd = -1;

static int
enable_rtc_timer (gboolean enable)
{
	int flags;
	flags = fcntl (rtc_fd, F_GETFL);
	if (flags < 0) {
		perror ("getflags");
		return 0;
	}
	if (enable)
		flags |= FASYNC;
	else
		flags &= ~FASYNC;
	if (fcntl (rtc_fd, F_SETFL, flags) == -1) {
		perror ("setflags");
		return 0;
	}
	return 1;
}
#endif

static void
setup_stat_profiler (void)
{
#ifdef ITIMER_PROF
	struct itimerval itval;
	static int inited = 0;
#ifdef HAVE_LINUX_RTC_H
	const char *rtc_freq;
	if (!inited && (rtc_freq = g_getenv ("MONO_RTC"))) {
		int freq = 0;
		inited = 1;
		if (*rtc_freq)
			freq = atoi (rtc_freq);
		if (!freq)
			freq = 1024;
		rtc_fd = open ("/dev/rtc", O_RDONLY);
		if (rtc_fd == -1) {
			perror ("open /dev/rtc");
			return;
		}
		add_signal_handler (SIGPROF, sigprof_signal_handler);
		if (ioctl (rtc_fd, RTC_IRQP_SET, freq) == -1) {
			perror ("set rtc freq");
			return;
		}
		if (ioctl (rtc_fd, RTC_PIE_ON, 0) == -1) {
			perror ("start rtc");
			return;
		}
		if (fcntl (rtc_fd, F_SETSIG, SIGPROF) == -1) {
			perror ("setsig");
			return;
		}
		if (fcntl (rtc_fd, F_SETOWN, getpid ()) == -1) {
			perror ("setown");
			return;
		}
		enable_rtc_timer (TRUE);
		return;
	}
	if (rtc_fd >= 0)
		return;
#endif

	itval.it_interval.tv_usec = 999;
	itval.it_interval.tv_sec = 0;
	itval.it_value = itval.it_interval;
	setitimer (ITIMER_PROF, &itval, NULL);
	if (inited)
		return;
	inited = 1;
	add_signal_handler (SIGPROF, sigprof_signal_handler);
#endif
}

/* mono_jit_create_remoting_trampoline:
 * @method: pointer to the method info
 *
 * Creates a trampoline which calls the remoting functions. This
 * is used in the vtable of transparent proxies.
 * 
 * Returns: a pointer to the newly created code 
 */
static gpointer
mono_jit_create_remoting_trampoline (MonoMethod *method, MonoRemotingTarget target)
{
	MonoMethod *nm;
	guint8 *addr = NULL;

	if ((method->flags & METHOD_ATTRIBUTE_ABSTRACT) || 
	    (mono_method_signature (method)->hasthis && (method->klass->marshalbyref || method->klass == mono_defaults.object_class))) {
		nm = mono_marshal_get_remoting_invoke_for_target (method, target);
		addr = mono_compile_method (nm);
	} else {
		addr = mono_compile_method (method);
	}
	return mono_get_addr_from_ftnptr (addr);
}

static void
mini_parse_debug_options (void)
{
	char *options = getenv ("MONO_DEBUG");
	gchar **args, **ptr;
	
	if (!options)
		return;

	args = g_strsplit (options, ",", -1);

	for (ptr = args; ptr && *ptr; ptr++) {
		const char *arg = *ptr;

		if (!strcmp (arg, "handle-sigint"))
			debug_options.handle_sigint = TRUE;
		else if (!strcmp (arg, "keep-delegates"))
			debug_options.keep_delegates = TRUE;
		else if (!strcmp (arg, "collect-pagefault-stats"))
			debug_options.collect_pagefault_stats = TRUE;
		else if (!strcmp (arg, "break-on-unverified"))
			debug_options.break_on_unverified = TRUE;
		else {
			fprintf (stderr, "Invalid option for the MONO_DEBUG env variable: %s\n", arg);
			fprintf (stderr, "Available options: 'handle-sigint', 'keep-delegates', 'collect-pagefault-stats', 'break-on-unverified'\n");
			exit (1);
		}
	}
}

MonoDomain *
mini_init (const char *filename)
{
	MonoDomain *domain;

#ifdef __linux__
	if (access ("/proc/self/maps", F_OK) != 0) {
		g_print ("Mono requires /proc to be mounted.\n");
		exit (1);
	}
#endif

	/* Happens when using the embedding interface */
	if (!default_opt_set)
		default_opt = mono_parse_default_optimizations (NULL);

	InitializeCriticalSection (&jit_mutex);

	global_codeman = mono_code_manager_new ();
	jit_icall_name_hash = g_hash_table_new_full (g_str_hash, g_str_equal, g_free, NULL);

	mono_arch_cpu_init ();

	mono_init_trampolines ();

	mono_init_exceptions ();

	if (!g_thread_supported ())
		g_thread_init (NULL);

	if (getenv ("MONO_DEBUG") != NULL)
		mini_parse_debug_options ();

	/*
	 * Handle the case when we are called from a thread different from the main thread,
	 * confusing libgc.
	 * FIXME: Move this to libgc where it belongs.
	 *
	 * we used to do this only when running on valgrind,
	 * but it happens also in other setups.
	 */
#if defined(HAVE_BOEHM_GC)
#if defined(HAVE_PTHREAD_GETATTR_NP) && defined(HAVE_PTHREAD_ATTR_GETSTACK)
	{
		size_t size;
		void *sstart;
		pthread_attr_t attr;
		pthread_getattr_np (pthread_self (), &attr);
		pthread_attr_getstack (&attr, &sstart, &size);
		pthread_attr_destroy (&attr); 
		/*g_print ("stackbottom pth is: %p\n", (char*)sstart + size);*/
#ifdef __ia64__
		/*
		 * The calculation above doesn't seem to work on ia64, also we need to set
		 * GC_register_stackbottom as well, but don't know how.
		 */
#else
		/* apparently with some linuxthreads implementations sstart can be NULL,
		 * fallback to the more imprecise method (bug# 78096).
		 */
		if (sstart) {
			GC_stackbottom = (char*)sstart + size;
		} else {
			gsize stack_bottom = (gsize)&domain;
			stack_bottom += 4095;
			stack_bottom &= ~4095;
			GC_stackbottom = (char*)stack_bottom;
		}
#endif
	}
#elif defined(HAVE_PTHREAD_GET_STACKSIZE_NP) && defined(HAVE_PTHREAD_GET_STACKADDR_NP)
		GC_stackbottom = (char*)pthread_get_stackaddr_np (pthread_self ());
#else
	{
		gsize stack_bottom = (gsize)&domain;
		stack_bottom += 4095;
		stack_bottom &= ~4095;
		/*g_print ("stackbottom is: %p\n", (char*)stack_bottom);*/
		GC_stackbottom = (char*)stack_bottom;
	}
#endif
#endif
	MONO_GC_PRE_INIT ();

	mono_jit_tls_id = TlsAlloc ();
	setup_jit_tls_data ((gpointer)-1, mono_thread_abort);

	mono_burg_init ();

	if (default_opt & MONO_OPT_AOT)
		mono_aot_init ();

	mono_runtime_install_handlers ();
	mono_threads_install_cleanup (mini_thread_cleanup);

#define JIT_TRAMPOLINES_WORK
#ifdef JIT_TRAMPOLINES_WORK
	mono_install_compile_method (mono_jit_compile_method);
	mono_install_free_method (mono_jit_free_method);
	mono_install_trampoline (mono_create_jit_trampoline);
	mono_install_remoting_trampoline (mono_jit_create_remoting_trampoline);
	mono_install_delegate_trampoline (mono_create_delegate_trampoline);
#endif
#define JIT_INVOKE_WORKS
#ifdef JIT_INVOKE_WORKS
	mono_install_runtime_invoke (mono_jit_runtime_invoke);
	mono_install_handler (mono_arch_get_throw_exception ());
#endif
	mono_install_stack_walk (mono_jit_walk_stack);
	mono_install_init_vtable (mono_aot_init_vtable);
	mono_install_get_cached_class_info (mono_aot_get_cached_class_info);
	mono_install_get_class_from_name (mono_aot_get_class_from_name);
 	mono_install_jit_info_find_in_aot (mono_aot_find_jit_info);

	if (debug_options.collect_pagefault_stats) {
		mono_raw_buffer_set_make_unreadable (TRUE);
		mono_aot_set_make_unreadable (TRUE);
	}

	domain = mono_init_from_assembly (filename, filename);
	mono_icall_init ();

	mono_add_internal_call ("System.Diagnostics.StackFrame::get_frame_info", 
				ves_icall_get_frame_info);
	mono_add_internal_call ("System.Diagnostics.StackTrace::get_trace", 
				ves_icall_get_trace);
	mono_add_internal_call ("System.Exception::get_trace", 
				ves_icall_System_Exception_get_trace);
	mono_add_internal_call ("System.Security.SecurityFrame::_GetSecurityFrame",
				ves_icall_System_Security_SecurityFrame_GetSecurityFrame);
	mono_add_internal_call ("System.Security.SecurityFrame::_GetSecurityStack",
				ves_icall_System_Security_SecurityFrame_GetSecurityStack);
	mono_add_internal_call ("Mono.Runtime::mono_runtime_install_handlers", 
				mono_runtime_install_handlers);


	create_helper_signature ();

#define JIT_CALLS_WORK
#ifdef JIT_CALLS_WORK
	/* Needs to be called here since register_jit_icall depends on it */
	mono_marshal_init ();

	mono_arch_register_lowlevel_calls ();
	register_icall (mono_profiler_method_enter, "mono_profiler_method_enter", NULL, TRUE);
	register_icall (mono_profiler_method_leave, "mono_profiler_method_leave", NULL, TRUE);
	register_icall (mono_trace_enter_method, "mono_trace_enter_method", NULL, TRUE);
	register_icall (mono_trace_leave_method, "mono_trace_leave_method", NULL, TRUE);
	register_icall (mono_get_lmf_addr, "mono_get_lmf_addr", "ptr", TRUE);
	register_icall (mono_jit_thread_attach, "mono_jit_thread_attach", "void", TRUE);
	register_icall (mono_domain_get, "mono_domain_get", "ptr", TRUE);

	register_icall (mono_arch_get_throw_exception (), "mono_arch_throw_exception", "void object", TRUE);
	register_icall (mono_arch_get_rethrow_exception (), "mono_arch_rethrow_exception", "void object", TRUE);
	register_icall (mono_arch_get_throw_exception_by_name (), "mono_arch_throw_exception_by_name", "void ptr", TRUE); 
#if MONO_ARCH_HAVE_THROW_CORLIB_EXCEPTION
	register_icall (mono_arch_get_throw_corlib_exception (), "mono_arch_throw_corlib_exception", 
				 "void ptr", TRUE);
#endif
	register_icall (mono_thread_get_pending_exception, "mono_thread_get_pending_exception", "object", FALSE);
	register_icall (mono_thread_interruption_checkpoint, "mono_thread_interruption_checkpoint", "void", FALSE);
	register_icall (mono_thread_force_interruption_checkpoint, "mono_thread_force_interruption_checkpoint", "void", FALSE);
	register_icall (mono_load_remote_field_new, "mono_load_remote_field_new", "object object ptr ptr", FALSE);
	register_icall (mono_store_remote_field_new, "mono_store_remote_field_new", "void object ptr ptr object", FALSE);

	/* 
	 * NOTE, NOTE, NOTE, NOTE:
	 * when adding emulation for some opcodes, remember to also add a dummy
	 * rule to the burg files, because we need the arity information to be correct.
	 */
#ifndef MONO_ARCH_NO_EMULATE_LONG_MUL_OPTS
	mono_register_opcode_emulation (OP_LMUL, "__emul_lmul", "long long long", mono_llmult, TRUE);
	mono_register_opcode_emulation (OP_LDIV, "__emul_ldiv", "long long long", mono_lldiv, FALSE);
	mono_register_opcode_emulation (OP_LDIV_UN, "__emul_ldiv_un", "long long long", mono_lldiv_un, FALSE);
	mono_register_opcode_emulation (OP_LREM, "__emul_lrem", "long long long", mono_llrem, FALSE);
	mono_register_opcode_emulation (OP_LREM_UN, "__emul_lrem_un", "long long long", mono_llrem_un, FALSE);
	mono_register_opcode_emulation (OP_LMUL_OVF_UN, "__emul_lmul_ovf_un", "long long long", mono_llmult_ovf_un, FALSE);
	mono_register_opcode_emulation (OP_LMUL_OVF, "__emul_lmul_ovf", "long long long", mono_llmult_ovf, FALSE);
#endif

#ifndef MONO_ARCH_NO_EMULATE_LONG_SHIFT_OPS
	mono_register_opcode_emulation (OP_LSHL, "__emul_lshl", "long long int32", mono_lshl, TRUE);
	mono_register_opcode_emulation (OP_LSHR, "__emul_lshr", "long long int32", mono_lshr, TRUE);
	mono_register_opcode_emulation (OP_LSHR_UN, "__emul_lshr_un", "long long int32", mono_lshr_un, TRUE);
#endif

#if defined(MONO_ARCH_EMULATE_MUL_DIV) || defined(MONO_ARCH_EMULATE_DIV)
	mono_register_opcode_emulation (CEE_DIV, "__emul_idiv", "int32 int32 int32", mono_idiv, FALSE);
	mono_register_opcode_emulation (CEE_DIV_UN, "__emul_idiv_un", "int32 int32 int32", mono_idiv_un, FALSE);
	mono_register_opcode_emulation (CEE_REM, "__emul_irem", "int32 int32 int32", mono_irem, FALSE);
	mono_register_opcode_emulation (CEE_REM_UN, "__emul_irem_un", "int32 int32 int32", mono_irem_un, FALSE);
	mono_register_opcode_emulation (OP_IDIV, "__emul_op_idiv", "int32 int32 int32", mono_idiv, TRUE);
	mono_register_opcode_emulation (OP_IDIV_UN, "__emul_op_idiv_un", "int32 int32 int32", mono_idiv_un, TRUE);
	mono_register_opcode_emulation (OP_IREM, "__emul_op_irem", "int32 int32 int32", mono_irem, TRUE);
	mono_register_opcode_emulation (OP_IREM_UN, "__emul_op_irem_un", "int32 int32 int32", mono_irem_un, TRUE);
#endif

#ifdef MONO_ARCH_EMULATE_MUL_DIV
	mono_register_opcode_emulation (CEE_MUL_OVF, "__emul_imul_ovf", "int32 int32 int32", mono_imul_ovf, FALSE);
	mono_register_opcode_emulation (CEE_MUL_OVF_UN, "__emul_imul_ovf_un", "int32 int32 int32", mono_imul_ovf_un, FALSE);
	mono_register_opcode_emulation (CEE_MUL, "__emul_imul", "int32 int32 int32", mono_imul, TRUE);
<<<<<<< HEAD
	mono_register_opcode_emulation (OP_IMUL, "__emul_op_imul", "int32 int32 int32", mono_imul, TRUE);
	mono_register_opcode_emulation (OP_IMUL_OVF, "__emul_op_imul_ovf", "int32 int32 int32", mono_imul_ovf, TRUE);
	mono_register_opcode_emulation (OP_IMUL_OVF_UN, "__emul_op_imul_ovf_un", "int32 int32 int32", mono_imul_ovf_un, TRUE);
=======
#endif
#if defined(MONO_ARCH_EMULATE_MUL_DIV) || defined(MONO_ARCH_SOFT_FLOAT)
>>>>>>> 0f223845
	mono_register_opcode_emulation (OP_FDIV, "__emul_fdiv", "double double double", mono_fdiv, FALSE);
#endif

	mono_register_opcode_emulation (OP_FCONV_TO_U8, "__emul_fconv_to_u8", "ulong double", mono_fconv_u8, FALSE);
	mono_register_opcode_emulation (OP_FCONV_TO_U4, "__emul_fconv_to_u4", "uint32 double", mono_fconv_u4, FALSE);
	mono_register_opcode_emulation (OP_FCONV_TO_OVF_I8, "__emul_fconv_to_ovf_i8", "long double", mono_fconv_ovf_i8, FALSE);
	mono_register_opcode_emulation (OP_FCONV_TO_OVF_U8, "__emul_fconv_to_ovf_u8", "ulong double", mono_fconv_ovf_u8, FALSE);

#ifdef MONO_ARCH_EMULATE_FCONV_TO_I8
	mono_register_opcode_emulation (OP_FCONV_TO_I8, "__emul_fconv_to_i8", "long double", mono_fconv_i8, FALSE);
#endif
#ifdef MONO_ARCH_EMULATE_CONV_R8_UN
	mono_register_opcode_emulation (CEE_CONV_R_UN, "__emul_conv_r_un", "double int32", mono_conv_to_r8_un, FALSE);
	mono_register_opcode_emulation (OP_ICONV_TO_R_UN, "__emul_iconv_to_r_un", "double int32", mono_conv_to_r8_un, FALSE);
#endif
#ifdef MONO_ARCH_EMULATE_LCONV_TO_R8
	mono_register_opcode_emulation (OP_LCONV_TO_R8, "__emul_lconv_to_r8", "double long", mono_lconv_to_r8, FALSE);
#endif
#ifdef MONO_ARCH_EMULATE_LCONV_TO_R4
	mono_register_opcode_emulation (OP_LCONV_TO_R4, "__emul_lconv_to_r4", "float long", mono_lconv_to_r4, FALSE);
#endif
#ifdef MONO_ARCH_EMULATE_LCONV_TO_R8_UN
	mono_register_opcode_emulation (OP_LCONV_TO_R_UN, "__emul_lconv_to_r8_un", "double long", mono_lconv_to_r8_un, FALSE);
#endif
#ifdef MONO_ARCH_EMULATE_FREM
	mono_register_opcode_emulation (OP_FREM, "__emul_frem", "double double double", fmod, FALSE);
#endif

#ifdef MONO_ARCH_SOFT_FLOAT
	mono_register_opcode_emulation (OP_FSUB, "__emul_fsub", "double double double", mono_fsub, FALSE);
	mono_register_opcode_emulation (OP_FADD, "__emul_fadd", "double double double", mono_fadd, FALSE);
	mono_register_opcode_emulation (OP_FMUL, "__emul_fmul", "double double double", mono_fmul, FALSE);
	mono_register_opcode_emulation (OP_FNEG, "__emul_fneg", "double double", mono_fneg, FALSE);
	mono_register_opcode_emulation (OP_FCONV_TO_R4, "__emul_fconv_to_r4", "double double", mono_fconv_r4, FALSE);
	mono_register_opcode_emulation (OP_FCONV_TO_I1, "__emul_fconv_to_i1", "int8 double", mono_fconv_i1, FALSE);
	mono_register_opcode_emulation (OP_FCONV_TO_I2, "__emul_fconv_to_i2", "int16 double", mono_fconv_i2, FALSE);
	mono_register_opcode_emulation (OP_FCONV_TO_I4, "__emul_fconv_to_i4", "int32 double", mono_fconv_i4, FALSE);
	mono_register_opcode_emulation (OP_FCONV_TO_U1, "__emul_fconv_to_u1", "uint8 double", mono_fconv_u1, FALSE);
	mono_register_opcode_emulation (OP_FCONV_TO_U2, "__emul_fconv_to_u2", "uint16 double", mono_fconv_u2, FALSE);

	mono_register_opcode_emulation (OP_FBEQ, "__emul_fcmp_eq", "uint32 double double", mono_fcmp_eq, FALSE);
	mono_register_opcode_emulation (OP_FBLT, "__emul_fcmp_lt", "uint32 double double", mono_fcmp_lt, FALSE);
	mono_register_opcode_emulation (OP_FBGT, "__emul_fcmp_gt", "uint32 double double", mono_fcmp_gt, FALSE);
	mono_register_opcode_emulation (OP_FBLE, "__emul_fcmp_le", "uint32 double double", mono_fcmp_le, FALSE);
	mono_register_opcode_emulation (OP_FBGE, "__emul_fcmp_ge", "uint32 double double", mono_fcmp_ge, FALSE);
	mono_register_opcode_emulation (OP_FBNE_UN, "__emul_fcmp_ne_un", "uint32 double double", mono_fcmp_ne_un, FALSE);
	mono_register_opcode_emulation (OP_FBLT_UN, "__emul_fcmp_lt_un", "uint32 double double", mono_fcmp_lt_un, FALSE);
	mono_register_opcode_emulation (OP_FBGT_UN, "__emul_fcmp_gt_un", "uint32 double double", mono_fcmp_gt_un, FALSE);
	mono_register_opcode_emulation (OP_FBLE_UN, "__emul_fcmp_le_un", "uint32 double double", mono_fcmp_le_un, FALSE);
	mono_register_opcode_emulation (OP_FBGE_UN, "__emul_fcmp_ge_un", "uint32 double double", mono_fcmp_ge_un, FALSE);
#endif

#if SIZEOF_VOID_P == 4
	mono_register_opcode_emulation (OP_FCONV_TO_U, "__emul_fconv_to_u", "uint32 double", mono_fconv_u4, TRUE);
#endif

	/* other jit icalls */
	register_icall (mono_delegate_ctor, "mono_delegate_ctor", "void object object ptr", FALSE);
	register_icall (mono_class_static_field_address , "mono_class_static_field_address", 
				 "ptr ptr ptr", FALSE);
	register_icall (mono_ldtoken_wrapper, "mono_ldtoken_wrapper", "ptr ptr ptr ptr", FALSE);
	register_icall (mono_get_special_static_data, "mono_get_special_static_data", "ptr int", FALSE);
	register_icall (mono_ldstr, "mono_ldstr", "object ptr ptr int32", FALSE);
	register_icall (mono_helper_stelem_ref_check, "helper_stelem_ref_check", "void object object", FALSE);
	register_icall (mono_object_new, "mono_object_new", "object ptr ptr", FALSE);
	register_icall (mono_object_new_specific, "mono_object_new_specific", "object ptr", FALSE);
	register_icall (mono_array_new, "mono_array_new", "object ptr ptr int32", FALSE);
	register_icall (mono_array_new_specific, "mono_array_new_specific", "object ptr int32", FALSE);
	register_icall (mono_runtime_class_init, "mono_runtime_class_init", "void ptr", FALSE);
	register_icall (mono_ldftn, "mono_ldftn", "ptr ptr", FALSE);
	register_icall (mono_ldftn_nosync, "mono_ldftn_nosync", "ptr ptr", FALSE);
	register_icall (mono_ldvirtfn, "mono_ldvirtfn", "ptr object ptr", FALSE);
	register_icall (mono_helper_compile_generic_method, "compile_generic_method", "ptr object ptr ptr ptr", FALSE);
	register_icall (mono_helper_ldstr, "helper_ldstr", "object ptr int", FALSE);
	register_icall (mono_helper_ldstr_mscorlib, "helper_ldstr_mscorlib", "object int", FALSE);
	register_icall (mono_helper_newobj_mscorlib, "helper_newobj_mscorlib", "object int", FALSE);
	register_icall (mono_value_copy, "mono_value_copy", "void ptr ptr ptr", FALSE);
#endif

#define JIT_RUNTIME_WORKS
#ifdef JIT_RUNTIME_WORKS
	mono_install_runtime_cleanup ((MonoDomainFunc)mini_cleanup);
	mono_runtime_init (domain, mono_thread_start_cb, mono_thread_attach_cb);
#endif

	mono_thread_attach (domain);
	return domain;
}

MonoJitStats mono_jit_stats = {0};

static void 
print_jit_stats (void)
{
	if (mono_jit_stats.enabled) {
		g_print ("Mono Jit statistics\n");
		g_print ("Compiled methods:       %ld\n", mono_jit_stats.methods_compiled);
		g_print ("Methods from AOT:       %ld\n", mono_jit_stats.methods_aot);
		g_print ("Methods cache lookup:   %ld\n", mono_jit_stats.methods_lookups);
		g_print ("Method trampolines:     %ld\n", mono_jit_stats.method_trampolines);
		g_print ("Basic blocks:           %ld\n", mono_jit_stats.basic_blocks);
		g_print ("Max basic blocks:       %ld\n", mono_jit_stats.max_basic_blocks);
		g_print ("Allocated vars:         %ld\n", mono_jit_stats.allocate_var);
		g_print ("Analyze stack repeat:   %ld\n", mono_jit_stats.analyze_stack_repeat);
		g_print ("Compiled CIL code size: %ld\n", mono_jit_stats.cil_code_size);
		g_print ("Native code size:       %ld\n", mono_jit_stats.native_code_size);
		g_print ("Max code size ratio:    %.2f (%s::%s)\n", mono_jit_stats.max_code_size_ratio/100.0,
				mono_jit_stats.max_ratio_method->klass->name, mono_jit_stats.max_ratio_method->name);
		g_print ("Biggest method:         %ld (%s::%s)\n", mono_jit_stats.biggest_method_size,
				mono_jit_stats.biggest_method->klass->name, mono_jit_stats.biggest_method->name);
		g_print ("Code reallocs:          %ld\n", mono_jit_stats.code_reallocs);
		g_print ("Allocated code size:    %ld\n", mono_jit_stats.allocated_code_size);
		g_print ("Inlineable methods:     %ld\n", mono_jit_stats.inlineable_methods);
		g_print ("Inlined methods:        %ld\n", mono_jit_stats.inlined_methods);
		g_print ("Regvars:                %ld\n", mono_jit_stats.regvars);
		g_print ("Locals stack size:      %ld\n", mono_jit_stats.locals_stack_size);
		
		g_print ("\nCreated object count:   %ld\n", mono_stats.new_object_count);
		g_print ("Initialized classes:    %ld\n", mono_stats.initialized_class_count);
		g_print ("Used classes:           %ld\n", mono_stats.used_class_count);
		g_print ("Generic vtables:        %ld\n", mono_stats.generic_vtable_count);
		g_print ("Methods:                %ld\n", mono_stats.method_count);
		g_print ("Static data size:       %ld\n", mono_stats.class_static_data_size);
		g_print ("VTable data size:       %ld\n", mono_stats.class_vtable_size);
		g_print ("Mscorlib mempool size:  %d\n", mono_mempool_get_allocated (mono_defaults.corlib->mempool));

		g_print ("\nGeneric instances:      %ld\n", mono_stats.generic_instance_count);
		g_print ("Initialized classes:    %ld\n", mono_stats.generic_class_count);
		g_print ("Inflated methods:       %ld / %ld\n", mono_stats.inflated_method_count_2,
			 mono_stats.inflated_method_count);
		g_print ("Inflated types:         %ld\n", mono_stats.inflated_type_count);
		g_print ("Generics metadata size: %ld\n", mono_stats.generics_metadata_size);

		if (mono_use_security_manager) {
			g_print ("\nDecl security check   : %ld\n", mono_jit_stats.cas_declsec_check);
			g_print ("LinkDemand (user)     : %ld\n", mono_jit_stats.cas_linkdemand);
			g_print ("LinkDemand (icall)    : %ld\n", mono_jit_stats.cas_linkdemand_icall);
			g_print ("LinkDemand (pinvoke)  : %ld\n", mono_jit_stats.cas_linkdemand_pinvoke);
			g_print ("LinkDemand (aptc)     : %ld\n", mono_jit_stats.cas_linkdemand_aptc);
			g_print ("Demand (code gen)     : %ld\n", mono_jit_stats.cas_demand_generation);
		}
		if (debug_options.collect_pagefault_stats) {
			g_print ("Metadata pagefaults   : %d\n", mono_raw_buffer_get_n_pagefaults ());
			g_print ("AOT pagefaults        : %d\n", mono_aot_get_n_pagefaults ());
		}
	}
}

void
mini_cleanup (MonoDomain *domain)
{
#ifdef HAVE_LINUX_RTC_H
	if (rtc_fd >= 0)
		enable_rtc_timer (FALSE);
#endif

	/* 
	 * mono_runtime_cleanup() and mono_domain_finalize () need to
	 * be called early since they need the execution engine still
	 * fully working (mono_domain_finalize may invoke managed finalizers
	 * and mono_runtime_cleanup will wait for other threads to finish).
	 */
	mono_domain_finalize (domain, 2000);

	/* This accesses metadata so needs to be called before runtime shutdown */
	print_jit_stats ();

	mono_runtime_cleanup (domain);

	mono_profiler_shutdown ();

	mono_debug_cleanup ();

	mono_icall_cleanup ();

	mono_runtime_cleanup_handlers ();

	mono_domain_free (domain, TRUE);

	mono_code_manager_destroy (global_codeman);
	g_hash_table_destroy (jit_icall_name_hash);
	if (class_init_hash_addr)
		g_hash_table_destroy (class_init_hash_addr);
	g_free (emul_opcode_map);

	mono_cleanup ();

	mono_trace_cleanup ();

	mono_counters_dump (-1, stdout);

	TlsFree(mono_jit_tls_id);

	DeleteCriticalSection (&jit_mutex);

	DeleteCriticalSection (&mono_delegate_section);
}

void
mono_set_defaults (int verbose_level, guint32 opts)
{
	mini_verbose = verbose_level;
	default_opt = opts;
	default_opt_set = TRUE;
}

static void
mono_precompile_assembly (MonoAssembly *ass, void *user_data)
{
	GHashTable *assemblies = (GHashTable*)user_data;
	MonoImage *image = mono_assembly_get_image (ass);
	MonoMethod *method, *invoke;
	int i, count = 0;

	if (g_hash_table_lookup (assemblies, ass))
		return;

	g_hash_table_insert (assemblies, ass, ass);

	if (mini_verbose > 0)
		printf ("PRECOMPILE: %s.\n", mono_image_get_filename (image));

	for (i = 0; i < mono_image_get_table_rows (image, MONO_TABLE_METHOD); ++i) {
		method = mono_get_method (image, MONO_TOKEN_METHOD_DEF | (i + 1), NULL);
		if (method->flags & METHOD_ATTRIBUTE_ABSTRACT)
			continue;

		count++;
		if (mini_verbose > 1) {
			char * desc = mono_method_full_name (method, TRUE);
			g_print ("Compiling %d %s\n", count, desc);
			g_free (desc);
		}
		mono_compile_method (method);
		if (strcmp (method->name, "Finalize") == 0) {
			invoke = mono_marshal_get_runtime_invoke (method);
			mono_compile_method (invoke);
		}
		if (method->klass->marshalbyref && mono_method_signature (method)->hasthis) {
			invoke = mono_marshal_get_remoting_invoke_with_check (method);
			mono_compile_method (invoke);
		}
	}

	/* Load and precompile referenced assemblies as well */
	for (i = 0; i < mono_image_get_table_rows (image, MONO_TABLE_ASSEMBLYREF); ++i) {
		mono_assembly_load_reference (image, i);
		if (image->references [i])
			mono_precompile_assembly (image->references [i], assemblies);
	}
}

void mono_precompile_assemblies ()
{
	GHashTable *assemblies = g_hash_table_new (NULL, NULL);

	mono_assembly_foreach ((GFunc)mono_precompile_assembly, assemblies);

	g_hash_table_destroy (assemblies);
}<|MERGE_RESOLUTION|>--- conflicted
+++ resolved
@@ -1093,7 +1093,6 @@
 	return opcode;
 }
 
-<<<<<<< HEAD
 guint
 mono_type_to_store_membase (MonoType *type)
 {
@@ -1201,7 +1200,7 @@
 	}
 	return -1;
 }
-=======
+
 #ifdef MONO_ARCH_SOFT_FLOAT
 static int
 condbr_to_fp_br (int opcode)
@@ -1222,7 +1221,6 @@
 	return 0;
 }
 #endif
->>>>>>> 0f223845
 
 /*
  * Returns the type used in the eval stack when @type is loaded.
@@ -1731,10 +1729,7 @@
 	type_to_eval_stack_type (type, inst);
 	/* if set to 1 the variable is native */
 	inst->backend.is_pinvoke = 0;
-<<<<<<< HEAD
 	inst->dreg = vreg;
-=======
->>>>>>> 0f223845
 
 	cfg->varinfo [num] = inst;
 
@@ -12332,14 +12327,11 @@
 	mono_register_opcode_emulation (CEE_MUL_OVF, "__emul_imul_ovf", "int32 int32 int32", mono_imul_ovf, FALSE);
 	mono_register_opcode_emulation (CEE_MUL_OVF_UN, "__emul_imul_ovf_un", "int32 int32 int32", mono_imul_ovf_un, FALSE);
 	mono_register_opcode_emulation (CEE_MUL, "__emul_imul", "int32 int32 int32", mono_imul, TRUE);
-<<<<<<< HEAD
 	mono_register_opcode_emulation (OP_IMUL, "__emul_op_imul", "int32 int32 int32", mono_imul, TRUE);
 	mono_register_opcode_emulation (OP_IMUL_OVF, "__emul_op_imul_ovf", "int32 int32 int32", mono_imul_ovf, TRUE);
 	mono_register_opcode_emulation (OP_IMUL_OVF_UN, "__emul_op_imul_ovf_un", "int32 int32 int32", mono_imul_ovf_un, TRUE);
-=======
 #endif
 #if defined(MONO_ARCH_EMULATE_MUL_DIV) || defined(MONO_ARCH_SOFT_FLOAT)
->>>>>>> 0f223845
 	mono_register_opcode_emulation (OP_FDIV, "__emul_fdiv", "double double double", mono_fdiv, FALSE);
 #endif
 
