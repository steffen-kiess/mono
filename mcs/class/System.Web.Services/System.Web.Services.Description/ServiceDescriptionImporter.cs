// 
// System.Web.Services.Description.ServiceDescriptionImporter.cs
//
// Author:
//   Tim Coleman (tim@timcoleman.com)
//   Lluis Sanchez Gual (lluis@ximian.com)
//
// Copyright (C) Tim Coleman, 2002
//

//
// Permission is hereby granted, free of charge, to any person obtaining
// a copy of this software and associated documentation files (the
// "Software"), to deal in the Software without restriction, including
// without limitation the rights to use, copy, modify, merge, publish,
// distribute, sublicense, and/or sell copies of the Software, and to
// permit persons to whom the Software is furnished to do so, subject to
// the following conditions:
// 
// The above copyright notice and this permission notice shall be
// included in all copies or substantial portions of the Software.
// 
// THE SOFTWARE IS PROVIDED "AS IS", WITHOUT WARRANTY OF ANY KIND,
// EXPRESS OR IMPLIED, INCLUDING BUT NOT LIMITED TO THE WARRANTIES OF
// MERCHANTABILITY, FITNESS FOR A PARTICULAR PURPOSE AND
// NONINFRINGEMENT. IN NO EVENT SHALL THE AUTHORS OR COPYRIGHT HOLDERS BE
// LIABLE FOR ANY CLAIM, DAMAGES OR OTHER LIABILITY, WHETHER IN AN ACTION
// OF CONTRACT, TORT OR OTHERWISE, ARISING FROM, OUT OF OR IN CONNECTION
// WITH THE SOFTWARE OR THE USE OR OTHER DEALINGS IN THE SOFTWARE.
//

using System;
using System.CodeDom;
using System.CodeDom.Compiler;
using System.Web.Services;
using System.Web.Services.Protocols;
using System.Web.Services.Description;
using System.Xml.Serialization;
using System.Xml;
using System.Xml.Schema;
using System.Collections;
using System.Collections.Specialized;
using System.Configuration;

namespace System.Web.Services.Description {
	public class ServiceDescriptionImporter {

		#region Fields

		string protocolName;
		XmlSchemas schemas;
		ServiceDescriptionCollection serviceDescriptions;
		ServiceDescriptionImportStyle style;
		
#if NET_2_0
		CodeGenerationOptions options;
		CodeDomProvider codeGenerator;
		ImportContext context;
#endif

		ArrayList importInfo = new ArrayList ();
		

		#endregion // Fields

		#region Constructors
	
		public ServiceDescriptionImporter ()
		{
			protocolName = String.Empty;
			schemas = new XmlSchemas ();
			serviceDescriptions = new ServiceDescriptionCollection ();
			serviceDescriptions.SetImporter (this);
			style = ServiceDescriptionImportStyle.Client;
		}
		
		#endregion // Constructors

		#region Properties

		public string ProtocolName {
			get { return protocolName; }
			set { protocolName = value; }
		}

		public XmlSchemas Schemas {
			get { return schemas; }
		}

		public ServiceDescriptionCollection ServiceDescriptions {
			get { return serviceDescriptions; }
		}

		public ServiceDescriptionImportStyle Style {
			get { return style; }
			set { style = value; }
		}
		
#if NET_2_0
		[System.Runtime.InteropServices.ComVisible(false)]
		public CodeGenerationOptions CodeGenerationOptions {
			get { return options; }
			set { options = value; }
		}
		
		[System.Runtime.InteropServices.ComVisible(false)]
		public CodeDomProvider CodeGenerator {
			get { return codeGenerator; }
			set { codeGenerator = value; }
		}
		
		
		internal ImportContext Context {
			get { return context; }
			set { context = value; }
		}
#endif
	
		#endregion // Properties

		#region Methods

		public void AddServiceDescription (ServiceDescription serviceDescription, string appSettingUrlKey, string appSettingBaseUrl)
		{
			if (appSettingUrlKey != null && appSettingUrlKey == string.Empty && style == ServiceDescriptionImportStyle.Server)
				throw new InvalidOperationException ("Cannot set appSettingUrlKey if Style is Server");

<<<<<<< HEAD
			serviceDescriptions.Add (serviceDescription, appSettingUrlKey, appSettingBaseUrl);
=======
			OnServiceDescriptionAdded (serviceDescription, appSettingUrlKey, appSettingBaseUrl);
>>>>>>> 41897118
		}

		internal void OnServiceDescriptionAdded (ServiceDescription serviceDescription, string appSettingUrlKey, string appSettingBaseUrl)
		{
<<<<<<< HEAD
=======
			serviceDescriptions.Add (serviceDescription);
>>>>>>> 41897118
			ImportInfo info = new ImportInfo (serviceDescription, appSettingUrlKey, appSettingBaseUrl);
			importInfo.Add (info);
			
			if (serviceDescription.Types != null)
				schemas.Add (serviceDescription.Types.Schemas);
		}

		public ServiceDescriptionImportWarnings Import (CodeNamespace codeNamespace, CodeCompileUnit codeCompileUnit)
		{
			ProtocolImporter importer = GetImporter ();
			
<<<<<<< HEAD
			if (!importer.Import (this, codeNamespace, codeCompileUnit, importInfo))
=======
			if (!importer.Import (this, codeNamespace, importInfo))
>>>>>>> 41897118
				throw new Exception ("None of the supported bindings was found");
				
			return importer.Warnings;
		}
		
		ProtocolImporter GetImporter ()
		{
			ArrayList importers = GetSupportedImporters ();
			if (protocolName == null || protocolName == "") protocolName = "Soap";
			foreach (ProtocolImporter importer in importers) {
<<<<<<< HEAD
				if (importer.ProtocolName == protocolName)
=======
				if (importer.ProtocolName.ToUpper () == protocolName.ToUpper ())
>>>>>>> 41897118
					return importer;
			}
			
			throw new Exception ("Protocol " + protocolName + " not supported");
		}
		
		ArrayList GetSupportedImporters ()
		{
			ArrayList list = new ArrayList ();
			list.Add (new SoapProtocolImporter ());
<<<<<<< HEAD
=======
#if NET_2_0
			list.Add (new Soap12ProtocolImporter ());
#endif
>>>>>>> 41897118
			list.Add (new HttpGetProtocolImporter ());
			list.Add (new HttpPostProtocolImporter ());
			return list;
		}
		
#if NET_2_0

		[MonoTODO] // where to use Verbose and Extensions in options?
		public static StringCollection GenerateWebReferences (
			WebReferenceCollection webReferences, 
			CodeDomProvider codeGenerator, 
			CodeCompileUnit codeCompileUnit, 
			WebReferenceOptions options)
		{
			StringCollection allWarnings = new StringCollection ();
			ImportContext context = new ImportContext (new CodeIdentifiers(), true);
			
			foreach (WebReference reference in webReferences) 
			{
				ServiceDescriptionImporter importer = new ServiceDescriptionImporter ();
				importer.CodeGenerator = codeGenerator;
				importer.CodeGenerationOptions = options.CodeGenerationOptions;
				importer.Context = context;
				importer.Style = options.Style;
				importer.ProtocolName = reference.ProtocolName;
				
				importer.AddReference (reference);
				
				reference.Warnings = importer.Import (reference.ProxyCode, codeCompileUnit);
				reference.SetValidationWarnings (context.Warnings);
				foreach (string s in context.Warnings)
					allWarnings.Add (s);

				context.Warnings.Clear ();
			}

			return allWarnings;
		}
		
		internal void AddReference (WebReference reference)
		{
			foreach (object doc in reference.Documents.Values)
			{
				if (doc is ServiceDescription) {
					ServiceDescription service = (ServiceDescription) doc;
					ImportInfo info = new ImportInfo (service, reference);
					importInfo.Add (info);
					serviceDescriptions.Add (service);
					
					if (service.Types != null)
						schemas.Add (service.Types.Schemas);
				}
				else if (doc is XmlSchema) {
					schemas.Add ((XmlSchema) doc);
				}
			}
		}
		
#endif

#endregion
	}

	internal class ImportInfo
	{
		string _appSettingUrlKey;
		string _appSettingBaseUrl;
		ServiceDescription _serviceDescription;
		
		public WebReference _reference;
		
		public ImportInfo (ServiceDescription serviceDescription, string appSettingUrlKey, string appSettingBaseUrl)
		{
			_serviceDescription = serviceDescription;
			_appSettingUrlKey = appSettingUrlKey;
			_appSettingBaseUrl = appSettingBaseUrl;
		}
		
		public ImportInfo (ServiceDescription serviceDescription, WebReference reference)
		{
			_reference = reference;
			_serviceDescription = serviceDescription;
		}
		
		public WebReference Reference {
			get { return _reference; }
		}
		
		public ServiceDescription ServiceDescription {
			get { return _serviceDescription; }
		}
		
		public string AppSettingUrlKey {
			get {
				if (_reference != null) return _reference.AppSettingUrlKey;
				else return _appSettingUrlKey;
			}
			set {
				_appSettingUrlKey = value;
			}
		}
		
		public string AppSettingBaseUrl {
			get {
				if (_reference != null) return _reference.AppSettingBaseUrl;
				else return _appSettingBaseUrl;
			}
			set {
				_appSettingBaseUrl = value;
			}
		}
	}

}<|MERGE_RESOLUTION|>--- conflicted
+++ resolved
@@ -125,19 +125,12 @@
 			if (appSettingUrlKey != null && appSettingUrlKey == string.Empty && style == ServiceDescriptionImportStyle.Server)
 				throw new InvalidOperationException ("Cannot set appSettingUrlKey if Style is Server");
 
-<<<<<<< HEAD
-			serviceDescriptions.Add (serviceDescription, appSettingUrlKey, appSettingBaseUrl);
-=======
 			OnServiceDescriptionAdded (serviceDescription, appSettingUrlKey, appSettingBaseUrl);
->>>>>>> 41897118
 		}
 
 		internal void OnServiceDescriptionAdded (ServiceDescription serviceDescription, string appSettingUrlKey, string appSettingBaseUrl)
 		{
-<<<<<<< HEAD
-=======
 			serviceDescriptions.Add (serviceDescription);
->>>>>>> 41897118
 			ImportInfo info = new ImportInfo (serviceDescription, appSettingUrlKey, appSettingBaseUrl);
 			importInfo.Add (info);
 			
@@ -149,11 +142,7 @@
 		{
 			ProtocolImporter importer = GetImporter ();
 			
-<<<<<<< HEAD
-			if (!importer.Import (this, codeNamespace, codeCompileUnit, importInfo))
-=======
 			if (!importer.Import (this, codeNamespace, importInfo))
->>>>>>> 41897118
 				throw new Exception ("None of the supported bindings was found");
 				
 			return importer.Warnings;
@@ -164,11 +153,7 @@
 			ArrayList importers = GetSupportedImporters ();
 			if (protocolName == null || protocolName == "") protocolName = "Soap";
 			foreach (ProtocolImporter importer in importers) {
-<<<<<<< HEAD
-				if (importer.ProtocolName == protocolName)
-=======
 				if (importer.ProtocolName.ToUpper () == protocolName.ToUpper ())
->>>>>>> 41897118
 					return importer;
 			}
 			
@@ -179,12 +164,9 @@
 		{
 			ArrayList list = new ArrayList ();
 			list.Add (new SoapProtocolImporter ());
-<<<<<<< HEAD
-=======
 #if NET_2_0
 			list.Add (new Soap12ProtocolImporter ());
 #endif
->>>>>>> 41897118
 			list.Add (new HttpGetProtocolImporter ());
 			list.Add (new HttpPostProtocolImporter ());
 			return list;
