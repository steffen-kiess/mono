--- conflicted
+++ resolved
@@ -54,11 +54,7 @@
 
 		#region Properties
 
-<<<<<<< HEAD
-		[XmlAttribute ("verb", DataType = "NMTOKEN")]
-=======
 		[XmlAttribute ("verb")]
->>>>>>> 41897118
 		public string Verb { 	
 			get { return verb; }
 			set { verb = value; }
