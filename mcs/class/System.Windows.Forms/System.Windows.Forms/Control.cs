--- conflicted
+++ resolved
@@ -5251,14 +5251,8 @@
 				}
 			}
 			finally {
-				XplatUI.PaintEventEnd (ref m, handle, true);
-			}
-<<<<<<< HEAD
-=======
-
-
-			XplatUI.PaintEventEnd (ref m, handle, true, paint_event);
->>>>>>> ffbb3d90
+				XplatUI.PaintEventEnd (ref m, handle, true, paint_event);
+			}
 		}
 
 		private void WmEraseBackground (ref Message m) {
