--- conflicted
+++ resolved
@@ -707,7 +707,7 @@
 		CultureInfo ret = null;
 		if (culture.StartsWith ("auto", StringComparison.InvariantCultureIgnoreCase)) {
 #if TARGET_J2EE
-			//if (Context.IsPortletRequest)
+			if (Context.ServletRequest == null)
 				return deflt;
 #endif
 			string[] languages = Request.UserLanguages;
@@ -755,16 +755,10 @@
 	[EditorBrowsable (EditorBrowsableState.Advanced)]
 	protected virtual NameValueCollection DeterminePostBackMode ()
 	{
-<<<<<<< HEAD
 		// if request was transfered from other page such Transfer
 		if (_context.IsProcessingInclude)
 			return null;
 		
-=======
-		if (_context.IsProcessingInclude)
-			return null;
-
->>>>>>> a7c74b39
 		HttpRequest req = Request;
 		if (req == null)
 			return null;
@@ -800,20 +794,20 @@
 
 #if NET_2_0
 	public override Control FindControl (string id) {
-		return FindControl (id, false);
-	}
-
-	private Control FindControl (string id, bool decode) {
-#if TARGET_J2EE
-		if (decode)
-			id = DecodeNamespace (id);
-#endif
 		if (id == ID)
 			return this;
 		else
 			return base.FindControl (id);
 	}
 #endif
+
+	Control FindControl (string id, bool decode) {
+#if TARGET_J2EE
+		if (decode)
+			id = DecodeNamespace (id);
+#endif
+		return FindControl (id);
+	}
 
 #if NET_2_0
 	[Obsolete]
@@ -1206,14 +1200,11 @@
 	public void ProcessRequest (HttpContext context)
 #endif
 	{
-<<<<<<< HEAD
-=======
 #if TARGET_J2EE
 		if (getFacesContext () != null)
 			EnterThread (context);
 		else
 #endif
->>>>>>> a7c74b39
 		SetContext (context);
 		
 		if (clientTarget != null)
@@ -1230,9 +1221,8 @@
 
 		try {
 			InternalProcessRequest ();
-		}
 #if TARGET_J2EE
-		catch (Exception ex) {
+		} catch (Exception ex) {
 			HandleException (ex);
 			throw;
 		}
@@ -1241,22 +1231,15 @@
 				ExitThread ();
 		}
 #else
-		catch (ThreadAbortException) {
+		} catch (ThreadAbortException) {
 			// Do nothing, just ignore it by now.
 		} catch (Exception e) {
 			ProcessException (e);
 			throw;
-<<<<<<< HEAD
 		} finally {
 			ProcessUnload ();
 		}
-=======
-		}
-		finally {
-			ProcessUnload ();
-		}
-#endif
->>>>>>> a7c74b39
+#endif
 	}
 
 	void ProcessException (Exception ex) {
@@ -1273,12 +1256,6 @@
 				RenderTrace ();
 				UnloadRecursive (true);
 			} catch {}
-<<<<<<< HEAD
-
-			if (Thread.CurrentThread.CurrentCulture.Equals (_appCulture) == false)
-				Thread.CurrentThread.CurrentCulture = _appCulture;
-
-=======
 #if TARGET_J2EE
 			if (getFacesContext () != null) {
 				if(IsCrossPagePostBack)
@@ -1288,7 +1265,6 @@
 			if (Thread.CurrentThread.CurrentCulture.Equals (_appCulture) == false)
 				Thread.CurrentThread.CurrentCulture = _appCulture;
 
->>>>>>> a7c74b39
 			if (Thread.CurrentThread.CurrentUICulture.Equals (_appUICulture) == false)
 				Thread.CurrentThread.CurrentUICulture = _appUICulture;
 			
@@ -1360,12 +1336,8 @@
 	void InternalProcessRequest ()
 	{
 		_requestValueCollection = this.DeterminePostBackMode();
-		
-#if NET_2_0
-<<<<<<< HEAD
-=======
-
->>>>>>> a7c74b39
+
+#if NET_2_0
 		// http://msdn2.microsoft.com/en-us/library/ms178141.aspx
 		if (_requestValueCollection != null) {
 			if (!isCrossPagePostBack && _requestValueCollection [PreviousPageID] != null && _requestValueCollection [PreviousPageID] != Request.FilePath) {
@@ -1408,45 +1380,34 @@
 			
 		renderingForm = false;	
 
-<<<<<<< HEAD
-=======
 #if TARGET_J2EE
 		if (getFacesContext () != null)
 			if (IsPostBack || IsCallback)
 				return;
 #endif
 
->>>>>>> a7c74b39
 		RestorePageState ();
 		ProcessPostData ();
 		ProcessRaiseEvents ();
 		if (ProcessLoadComplete ())
 			return;
-<<<<<<< HEAD
-=======
 #if TARGET_J2EE
 		if (getFacesContext () != null) {
 			getFacesContext ().renderResponse ();
 			return;
 		}
 #endif
->>>>>>> a7c74b39
 		RenderPage ();
 	}
 
 	void RestorePageState () {
 #if NET_2_0
 		if (IsPostBack || IsCallback) {
-<<<<<<< HEAD
-=======
-#else
-		if (IsPostBack) {
-#endif
-#if NET_2_0
->>>>>>> a7c74b39
 			if (_requestValueCollection != null)
 				scriptManager.RestoreEventValidationState (
 					_requestValueCollection [ClientScriptManager.EventStateFieldName]);
+#else
+		if (IsPostBack) {
 #endif
 			Trace.Write ("aspx.page", "Begin LoadViewState");
 			LoadPageViewState ();
@@ -1460,13 +1421,6 @@
 		if (IsPostBack || IsCallback) {
 #else
 		if (IsPostBack) {
-<<<<<<< HEAD
-#endif
-			Trace.Write ("aspx.page", "Begin ProcessPostData");
-#if TARGET_J2EE
-			if (!IsGetBack)
-=======
->>>>>>> a7c74b39
 #endif
 			Trace.Write ("aspx.page", "Begin ProcessPostData");
 			ProcessPostData (_requestValueCollection, false);
@@ -1481,12 +1435,6 @@
 		if (IsPostBack) {
 #endif
 			Trace.Write ("aspx.page", "Begin ProcessPostData Second Try");
-<<<<<<< HEAD
-#if TARGET_J2EE
-			if (!IsGetBack)
-#endif
-=======
->>>>>>> a7c74b39
 			ProcessPostData (secondPostData, true);
 			Trace.Write ("aspx.page", "End ProcessPostData Second Try");
 		}
@@ -1566,13 +1514,6 @@
 		Trace.Write ("aspx.page", "Begin SaveStateComplete");
 		OnSaveStateComplete (EventArgs.Empty);
 		Trace.Write ("aspx.page", "End SaveStateComplete");
-<<<<<<< HEAD
-#if TARGET_J2EE
-		if (OnSaveStateCompleteForPortlet ())
-			return true;
-#endif // TARGET_J2EE
-=======
->>>>>>> a7c74b39
 #endif // NET_2_0
 		return false;
 	}
@@ -2192,10 +2133,7 @@
 		} catch (Exception ex) {
 			callbackEventError = String.Concat ("e", ex.Message);
 		}
-<<<<<<< HEAD
 		
-=======
->>>>>>> a7c74b39
 	}
 
 	string ProcessGetCallbackResult (ICallbackEventHandler target, string callbackEventError) {
@@ -2269,11 +2207,7 @@
 		}
 
 		if (IsPrerendered) {
-<<<<<<< HEAD
 			throw new InvalidOperationException ("AddOnPreRenderCompleteAsync can only be called before and during PreRender.");
-=======
-			throw new InvalidOperationException ("AddOnPreRenderCompleteAsync can only be called before PreRender.");
->>>>>>> a7c74b39
 		}
 
 		if (beginHandler == null) {
@@ -2687,8 +2621,6 @@
 		if (_requestValueCollection != null) {
 			string prevPage = _requestValueCollection [PreviousPageID];
 			if (prevPage != null) {
-<<<<<<< HEAD
-=======
 #if TARGET_J2EE
 				if (getFacesContext () != null) {
 					IHttpHandler handler = Context.ApplicationInstance.GetHandler (Context, prevPage);
@@ -2700,15 +2632,11 @@
 					return;
 				}
 #else
->>>>>>> a7c74b39
 				IHttpHandler handler = PageParser.GetCompiledPageInstance (prevPage, Server.MapPath (prevPage), Context);
 				previousPage = (Page) handler;
 				previousPage.isCrossPagePostBack = true;
 				Server.Execute (handler, null, true, _context.Request.CurrentExecutionFilePath, null, false, false);
-<<<<<<< HEAD
-=======
-#endif
->>>>>>> a7c74b39
+#endif
 			} 
 		}
 	}
